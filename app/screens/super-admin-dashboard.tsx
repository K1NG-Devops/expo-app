--- conflicted
+++ resolved
@@ -11,11 +11,7 @@
   Alert,
 } from 'react-native';
 import { SafeAreaView } from 'react-native-safe-area-context';
-<<<<<<< HEAD
-import { StatusBar } from 'expo-status-bar';
-=======
 import ThemedStatusBar from '@/components/ui/ThemedStatusBar';
->>>>>>> a78648b0
 import { Ionicons } from '@expo/vector-icons';
 import { router } from 'expo-router';
 import { useAuth } from '@/contexts/AuthContext';
@@ -444,11 +440,7 @@
   if (authLoading || profileLoading) {
     return (
       <View style={styles.container}>
-<<<<<<< HEAD
-        <StatusBar style={isDark ? "light" : "dark"} />
-=======
         <ThemedStatusBar />
->>>>>>> a78648b0
         <SafeAreaView style={styles.loadingContainer}>
           <ActivityIndicator size="large" color={theme.primary} />
           <Text style={[styles.loadingText, { color: theme.textSecondary }]}>
@@ -463,11 +455,7 @@
   if (!profile || !isSuperAdmin(profile.role)) {
     return (
       <View style={styles.container}>
-<<<<<<< HEAD
-        <StatusBar style={isDark ? "light" : "dark"} />
-=======
         <ThemedStatusBar />
->>>>>>> a78648b0
         <SafeAreaView style={styles.accessDeniedContainer}>
           <Ionicons name="shield-checkmark" size={64} color={theme.error} />
           <Text style={[styles.accessDeniedText, { color: theme.text }]}>
@@ -494,11 +482,7 @@
 
   return (
     <View style={styles.container}>
-<<<<<<< HEAD
-      <StatusBar style={isDark ? "light" : "dark"} />
-=======
       <ThemedStatusBar />
->>>>>>> a78648b0
       
       {/* Header */}
       <SafeAreaView style={[styles.header, { backgroundColor: theme.background }]}>
