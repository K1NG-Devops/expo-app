--- conflicted
+++ resolved
@@ -1,9 +1,5 @@
 import React from 'react';
 import { Stack } from 'expo-router';
-<<<<<<< HEAD
-import { StatusBar } from 'expo-status-bar';
-=======
->>>>>>> a78648b0
 import TeacherDashboardWrapper from '@/components/dashboard/TeacherDashboardWrapper';
 import { RoleBasedHeader } from '@/components/RoleBasedHeader';
 
@@ -15,10 +11,6 @@
           headerShown: false
         }} 
       />
-<<<<<<< HEAD
-      <StatusBar style="light" />
-=======
->>>>>>> a78648b0
       <RoleBasedHeader showBackButton={false} />
       <TeacherDashboardWrapper />
     </>
