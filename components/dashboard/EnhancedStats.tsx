import React from 'react'
import { View, Text, StyleSheet } from 'react-native'
import { LinearGradient } from 'expo-linear-gradient'
import { Ionicons } from '@expo/vector-icons'
import { useTranslation } from 'react-i18next'
<<<<<<< HEAD
=======
import { useOrgType } from '@/lib/hooks/useOrganizationTerminology'
>>>>>>> a78648b0

interface EnhancedStatProps {
  label: string
  value: number
  limit: number | 'unlimited'
  icon: keyof typeof Ionicons.glyphMap
  gradientColors: [string, string]
}

export const EnhancedStat: React.FC<EnhancedStatProps> = ({
  label,
  value,
  limit,
  icon,
  gradientColors
}) => {
  const percentage = limit === 'unlimited' ? 100 : Math.min((value / Number(limit)) * 100, 100)
  
  return (
    <View style={styles.statCard}>
      <LinearGradient colors={gradientColors} style={styles.statGradient}>
        <Ionicons name={icon} size={20} color="#FFFFFF" />
      </LinearGradient>
      
      {/* Progress Ring */}
      <View style={styles.progressContainer}>
        <View style={styles.progressBackground}>
          <View 
            style={[
              styles.progressFill, 
              { 
                width: `${percentage}%`,
                backgroundColor: percentage > 80 ? '#EF4444' : percentage > 60 ? '#F59E0B' : '#10B981'
              }
            ]} 
          />
        </View>
      </View>
      
      <View style={styles.statContent}>
        <Text style={styles.statValue}>{value}</Text>
        <Text style={styles.statTitle}>{label}</Text>
        <Text style={styles.statSubtitle}>
          {limit === 'unlimited' ? 'Unlimited' : `${value} / ${limit}`}
        </Text>
      </View>
    </View>
  )
}

interface EnhancedStatsRowProps {
  aiHelp: number
  aiHelpLimit: number | 'unlimited'
  aiLessons: number 
  aiLessonsLimit: number | 'unlimited'
}

export const EnhancedStatsRow: React.FC<EnhancedStatsRowProps> = ({
  aiHelp,
  aiHelpLimit,
  aiLessons,
  aiLessonsLimit
}) => {
  const { t } = useTranslation('common')
<<<<<<< HEAD
=======
  const { isPreschool, isK12, isCorporate, isSportsClub } = useOrgType()
  
  // Organization-aware helper label
  const aiHelperLabel = isCorporate 
    ? t('quick_actions.ai_learning_assistant', { defaultValue: 'AI Learning Assistant' })
    : isSportsClub
    ? t('quick_actions.ai_training_helper', { defaultValue: 'AI Training Helper' })
    : t('quick_actions.ai_homework_helper', { defaultValue: 'AI Homework Helper' })
  
  // Organization-aware lessons label
  const aiLessonsLabel = isCorporate
    ? t('quick_actions.ai_training_modules', { defaultValue: 'AI Training Modules' })
    : isSportsClub
    ? t('quick_actions.ai_training_sessions', { defaultValue: 'AI Training Sessions' })
    : t('quick_actions.ai_lessons', { defaultValue: 'AI Lessons' })
  
>>>>>>> a78648b0
  return (
    <View style={styles.container}>
      <Text style={styles.sectionTitle}>{t('dashboard.usageLimits', { defaultValue: 'Usage Limits' })}</Text>
      <View style={styles.statsRow}>
        <EnhancedStat
<<<<<<< HEAD
          label={t('quick_actions.ai_homework_helper', { defaultValue: 'AI Homework Helper' })}
=======
          label={aiHelperLabel}
>>>>>>> a78648b0
          value={aiHelp}
          limit={aiHelpLimit}
          icon="help-circle"
          gradientColors={['#00f5ff', '#0080ff']}
        />
        <EnhancedStat
<<<<<<< HEAD
          label={t('quick_actions.ai_lessons', { defaultValue: 'AI Lessons' })}
=======
          label={aiLessonsLabel}
>>>>>>> a78648b0
          value={aiLessons}
          limit={aiLessonsLimit}
          icon="school"
          gradientColors={['#10B981', '#059669']}
        />
      </View>
    </View>
  )
}

const styles = StyleSheet.create({
  container: {
    paddingHorizontal: 16,
    paddingVertical: 12,
  },
  sectionTitle: {
    fontSize: 18,
    fontWeight: 'bold',
    color: '#FFFFFF',
    marginBottom: 16,
  },
  statsRow: {
    flexDirection: 'row',
    gap: 12,
  },
  statCard: {
    flex: 1,
    backgroundColor: '#111827',
    borderRadius: 16,
    padding: 16,
    alignItems: 'center',
    shadowColor: '#000',
    shadowOffset: { width: 0, height: 4 },
    shadowOpacity: 0.1,
    shadowRadius: 8,
    elevation: 6,
  },
  statGradient: {
    width: 44,
    height: 44,
    borderRadius: 22,
    alignItems: 'center',
    justifyContent: 'center',
    marginBottom: 12,
  },
  progressContainer: {
    width: '100%',
    marginBottom: 8,
  },
  progressBackground: {
    height: 4,
    backgroundColor: '#374151',
    borderRadius: 2,
  },
  progressFill: {
    height: '100%',
    borderRadius: 2,
  },
  statContent: {
    alignItems: 'center',
  },
  statValue: {
    fontSize: 28,
    fontWeight: '800',
    color: '#FFFFFF',
    marginBottom: 4,
  },
  statTitle: {
    fontSize: 12,
    color: '#9CA3AF',
    fontWeight: '600',
    textAlign: 'center',
    marginBottom: 2,
  },
  statSubtitle: {
    fontSize: 11,
    color: '#6B7280',
    fontWeight: '500',
  },
})

export default EnhancedStatsRow<|MERGE_RESOLUTION|>--- conflicted
+++ resolved
@@ -3,10 +3,7 @@
 import { LinearGradient } from 'expo-linear-gradient'
 import { Ionicons } from '@expo/vector-icons'
 import { useTranslation } from 'react-i18next'
-<<<<<<< HEAD
-=======
 import { useOrgType } from '@/lib/hooks/useOrganizationTerminology'
->>>>>>> a78648b0
 
 interface EnhancedStatProps {
   label: string
@@ -71,8 +68,6 @@
   aiLessonsLimit
 }) => {
   const { t } = useTranslation('common')
-<<<<<<< HEAD
-=======
   const { isPreschool, isK12, isCorporate, isSportsClub } = useOrgType()
   
   // Organization-aware helper label
@@ -89,28 +84,19 @@
     ? t('quick_actions.ai_training_sessions', { defaultValue: 'AI Training Sessions' })
     : t('quick_actions.ai_lessons', { defaultValue: 'AI Lessons' })
   
->>>>>>> a78648b0
   return (
     <View style={styles.container}>
       <Text style={styles.sectionTitle}>{t('dashboard.usageLimits', { defaultValue: 'Usage Limits' })}</Text>
       <View style={styles.statsRow}>
         <EnhancedStat
-<<<<<<< HEAD
-          label={t('quick_actions.ai_homework_helper', { defaultValue: 'AI Homework Helper' })}
-=======
           label={aiHelperLabel}
->>>>>>> a78648b0
           value={aiHelp}
           limit={aiHelpLimit}
           icon="help-circle"
           gradientColors={['#00f5ff', '#0080ff']}
         />
         <EnhancedStat
-<<<<<<< HEAD
-          label={t('quick_actions.ai_lessons', { defaultValue: 'AI Lessons' })}
-=======
           label={aiLessonsLabel}
->>>>>>> a78648b0
           value={aiLessons}
           limit={aiLessonsLimit}
           icon="school"
