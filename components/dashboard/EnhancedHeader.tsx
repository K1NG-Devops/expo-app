import React, { useEffect, useState } from 'react'
import { View, Text, StyleSheet, TouchableOpacity } from 'react-native'
import { LinearGradient } from 'expo-linear-gradient'
import { Ionicons } from '@expo/vector-icons'
import { useTheme } from '@/contexts/ThemeContext'
import { useTranslation } from 'react-i18next'
import WhatsAppStatusChip from '../whatsapp/WhatsAppStatusChip'
import { useSubscription } from '@/contexts/SubscriptionContext'
import { useAuth } from '@/contexts/AuthContext'
import { router } from 'expo-router'
import TierBadge from '@/components/ui/TierBadge'
<<<<<<< HEAD
=======
import { useSafeAreaInsets } from 'react-native-safe-area-context'
>>>>>>> a78648b0
// Colors import removed - now using theme colors

interface EnhancedHeaderProps {
  userName?: string
  userRole?: string
  tier?: 'free' | 'pro' | 'enterprise'
  childrenCount?: number
  onWhatsAppPress?: () => void
}

export const EnhancedHeader: React.FC<EnhancedHeaderProps> = ({
  userName = 'Parent',
  // userRole removed as it's not used in component
  tier = 'free',
  childrenCount = 0,
  onWhatsAppPress
}) => {
  const { tier: ctxTier } = useSubscription()
  const { profile } = useAuth()
  const effectiveTier = (tier || ctxTier || 'free') as 'free' | 'pro' | 'enterprise' | 'starter' | 'basic' | 'premium'
  const { theme, isDark } = useTheme()
  const insets = useSafeAreaInsets()
  const { t } = useTranslation()
  const [currentTime, setCurrentTime] = useState(new Date())
  const [weatherGreeting, setWeatherGreeting] = useState('')

  useEffect(() => {
    // Update time every minute
    const timer = setInterval(() => {
      setCurrentTime(new Date())
    }, 60000)

    // Time-based greeting
    const hour = new Date().getHours()
    if (hour < 12) {
      setWeatherGreeting(t('dashboard.good_morning'))
    } else if (hour < 17) {
      setWeatherGreeting(t('dashboard.good_afternoon'))  
    } else {
      setWeatherGreeting(t('dashboard.good_evening'))
    }

    return () => clearInterval(timer)
  }, [t])

  const getTierInfo = () => {
    switch (effectiveTier) {
      case 'pro':
        return {
          label: t('dashboard.tierPro'),
          color: '#FFB000', // SA Gold
          icon: 'star' as const
        }
      case 'enterprise':
        return {
          label: t('dashboard.tierEnterprise'),
          color: '#C41E3A', // Protea red
          icon: 'diamond' as const
        }
      default:
        return {
          label: t('dashboard.tierFree'),
          color: theme.textSecondary,
          icon: 'heart' as const
        }
    }
  }

  const tierInfo = getTierInfo()
  // Removed unused isAndroid variable

  return (
    <View style={[styles.container, { paddingTop: Math.max(insets.top, 8) }]}>
      <LinearGradient
        colors={isDark 
          ? ['#1a1a1a', '#2a2a2a', '#1a1a1a']
          : ['#ffffff', '#f8f9fa', '#ffffff']
        }
        style={styles.headerCard}
        start={{ x: 0, y: 0 }}
        end={{ x: 1, y: 1 }}
      >
        {/* Top Row - Simplified without profile avatar */}
        <View style={styles.topRow}>
          <View style={styles.leftSection}>
            <View style={styles.greetingContainer}>
              <Text style={[styles.weatherGreeting, { color: theme.textSecondary }]}>
                {weatherGreeting}
              </Text>
              <Text style={[styles.timeText, { color: theme.textTertiary }]}>
                {currentTime.toLocaleTimeString([], { 
                  hour: '2-digit', 
                  minute: '2-digit',
                  hour12: false 
                })}
              </Text>
            </View>
          </View>
        </View>

        {/* Main Content */}
        <View style={styles.mainContent}>
          <View style={styles.welcomeSection}>
            <Text style={[styles.welcomeText, { color: theme.text }]}>
              {t('dashboard.welcome', { name: userName })} 👨‍👩‍👧‍👦
            </Text>
<<<<<<< HEAD
            
            {/* Tier and Role Info */}
            <View style={styles.infoRow}>
              {/* Unified Tier Badge component */}
              {/* Manage plan button displayed for principal/super_admin via TierBadge */}
              <TierBadge showManageButton size="md" />
            </View>
=======
>>>>>>> a78648b0

            {/* Children Count */}
            {childrenCount > 0 && (
              <Text style={[styles.childrenInfo, { color: theme.textSecondary }]}>
                {childrenCount === 1 
                  ? t('dashboard.managingChildren', { count: childrenCount })
                  : t('dashboard.managingChildrenPlural', { count: childrenCount })
                }
              </Text>
            )}
          </View>
        </View>

        {/* Bottom Row */}
        <View style={styles.bottomRow}>
          <View style={styles.statusSection}>
            <TouchableOpacity 
              style={styles.whatsappContainer}
              onPress={onWhatsAppPress}
            >
              <WhatsAppStatusChip 
                size="small" 
                showText={true}
                onPress={onWhatsAppPress}
              />
            </TouchableOpacity>
          </View>

          <View style={styles.quickActions}>
            {/* Sync Status */}
            <View style={styles.syncStatus}>
              <View style={[styles.syncDot, { backgroundColor: '#10B981' }]} />
              <Text style={[styles.syncText, { color: theme.textTertiary }]}>
                {t('dashboard.syncStatus')}
              </Text>
            </View>
          </View>
        </View>
      </LinearGradient>
    </View>
  )
}

export default EnhancedHeader

const styles = StyleSheet.create({
  container: {
    paddingHorizontal: 16,
    paddingTop: 8,
    paddingBottom: 16,
  },
  headerCard: {
    borderRadius: 20,
    padding: 20,
    shadowColor: '#000',
    shadowOffset: { width: 0, height: 6 },
    shadowOpacity: 0.1,
    shadowRadius: 12,
    elevation: 8,
  },
  topRow: {
    flexDirection: 'row',
    justifyContent: 'space-between',
    alignItems: 'flex-start',
    marginBottom: 16,
  },
  leftSection: {
    flex: 1,
  },
  greetingContainer: {
    // No additional styles
  },
  weatherGreeting: {
    fontSize: 14,
    fontWeight: '600',
    marginBottom: 2,
  },
  timeText: {
    fontSize: 12,
    fontWeight: '500',
  },
  mainContent: {
    marginBottom: 16,
  },
  welcomeSection: {
    // No additional styles
  },
  welcomeText: {
    fontSize: 24,
    fontWeight: '800',
    marginBottom: 8,
    lineHeight: 30,
  },
  infoRow: {
    flexDirection: 'row',
    alignItems: 'center',
    marginBottom: 6,
    flexWrap: 'wrap',
  },
  tierBadge: {
    flexDirection: 'row',
    alignItems: 'center',
    paddingHorizontal: 10,
    paddingVertical: 4,
    borderRadius: 16,
    marginRight: 8,
  },
  tierText: {
    fontSize: 12,
    fontWeight: '600',
  },
  upgradeHint: {
    backgroundColor: 'rgba(255, 176, 0, 0.1)',
    paddingHorizontal: 8,
    paddingVertical: 2,
    borderRadius: 12,
  },
  upgradeText: {
    fontSize: 11,
    fontWeight: '600',
    color: '#FFB000',
  },
  managePlanBtn: {
    marginLeft: 8,
    paddingHorizontal: 8,
    paddingVertical: 4,
    borderWidth: StyleSheet.hairlineWidth,
    borderRadius: 8,
    flexDirection: 'row',
    alignItems: 'center',
  },
  managePlanText: {
    fontSize: 12,
    fontWeight: '600',
  },
  childrenInfo: {
    fontSize: 13,
    fontWeight: '500',
  },
  bottomRow: {
    flexDirection: 'row',
    justifyContent: 'space-between',
    alignItems: 'flex-start',
  },
  statusSection: {
    flex: 1,
  },
  whatsappContainer: {
    alignSelf: 'flex-start',
  },
  quickActions: {
    flexDirection: 'row',
    alignItems: 'flex-start',
  },
  syncStatus: {
    flexDirection: 'row',
    alignItems: 'center',
  },
  syncDot: {
    width: 6,
    height: 6,
    borderRadius: 3,
    marginRight: 6,
  },
  syncText: {
    fontSize: 11,
    fontWeight: '600',
  },
})<|MERGE_RESOLUTION|>--- conflicted
+++ resolved
@@ -9,10 +9,7 @@
 import { useAuth } from '@/contexts/AuthContext'
 import { router } from 'expo-router'
 import TierBadge from '@/components/ui/TierBadge'
-<<<<<<< HEAD
-=======
 import { useSafeAreaInsets } from 'react-native-safe-area-context'
->>>>>>> a78648b0
 // Colors import removed - now using theme colors
 
 interface EnhancedHeaderProps {
@@ -119,16 +116,6 @@
             <Text style={[styles.welcomeText, { color: theme.text }]}>
               {t('dashboard.welcome', { name: userName })} 👨‍👩‍👧‍👦
             </Text>
-<<<<<<< HEAD
-            
-            {/* Tier and Role Info */}
-            <View style={styles.infoRow}>
-              {/* Unified Tier Badge component */}
-              {/* Manage plan button displayed for principal/super_admin via TierBadge */}
-              <TierBadge showManageButton size="md" />
-            </View>
-=======
->>>>>>> a78648b0
 
             {/* Children Count */}
             {childrenCount > 0 && (
