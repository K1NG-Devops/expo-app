import React, { useCallback, useEffect, useState } from 'react';
<<<<<<< HEAD
import { Platform, ScrollView, View, Text, RefreshControl, StyleSheet, TouchableOpacity, Modal, TextInput, Alert, ActivityIndicator, KeyboardAvoidingView, TouchableWithoutFeedback, Keyboard } from 'react-native';
import { LinearGradient } from 'expo-linear-gradient';
import { useTranslation } from 'react-i18next';
import { router } from 'expo-router';
import { Ionicons, MaterialIcons } from '@expo/vector-icons';
=======
import { Platform, ScrollView, View, Text, RefreshControl, StyleSheet, TouchableOpacity } from 'react-native';
import { useTranslation } from 'react-i18next';
import { router } from 'expo-router';
import { Ionicons } from '@expo/vector-icons';
>>>>>>> a78648b0
import { useTheme } from '@/contexts/ThemeContext';
import AdBanner from '@/components/ui/AdBanner';
import { NativeAdCard } from '@/components/ads/NativeAdCard';
import { PLACEMENT_KEYS } from '@/lib/ads/placements';
import ErrorBanner from '@/components/ui/ErrorBanner';
import WhatsAppOptInModal from '@/components/whatsapp/WhatsAppOptInModal';
import OfflineBanner from '@/components/sync/OfflineBanner';
import { useAuth } from '@/contexts/AuthContext';
import { assertSupabase } from '@/lib/supabase';
import { getCurrentLanguage } from '@/lib/i18n';
import { track } from '@/lib/analytics';
<<<<<<< HEAD
// Colors import removed - now using theme colors
import EnhancedHeader from './EnhancedHeader';
// import SimpleEnhancedHeader from './SimpleEnhancedHeader';
import { EnhancedStatsRow } from './EnhancedStats';
import { EnhancedQuickActions } from './EnhancedQuickActions';
import SkeletonLoader from '../ui/SkeletonLoader';
import { RoleBasedHeader } from '../RoleBasedHeader';
import AsyncStorage from '@react-native-async-storage/async-storage';
import { useUnreadMessageCount } from '@/hooks/useParentMessaging';
import { usePOPStats } from '@/hooks/usePOPUploads';
// import { useWhatsAppConnection } from '@/hooks/useWhatsAppConnection';

// WhatsApp integration
// Prefer real hook when available; otherwise gracefully degrade
=======
import { EnhancedStatsRow } from './EnhancedStats';
import { EnhancedQuickActions } from './EnhancedQuickActions';
import SkeletonLoader from '../ui/SkeletonLoader';
import AsyncStorage from '@react-native-async-storage/async-storage';
import { useUnreadMessageCount } from '@/hooks/useParentMessaging';
import { usePOPStats } from '@/hooks/usePOPUploads';
import { PendingRegistrationRequests } from './PendingRegistrationRequests';
import { HomeworkModal } from './HomeworkModal';
>>>>>>> a78648b0
import { useWhatsAppConnection as useRealWhatsAppConnection } from '@/hooks/useWhatsAppConnection';
import { useParentDashboardData } from '@/hooks/useParentDashboardData';

// Extracted components
import { ChildSwitcher } from './parent/ChildSwitcher';
import { ChildCard } from './parent/ChildCard';
import { LanguageModal } from './parent/LanguageModal';
import { WelcomeSection } from './parent/WelcomeSection';
import { ParentInsightsCard } from '@/components/parent/ParentInsightsCard';
import { InteractiveLessonsWidget } from '@/components/parent/InteractiveLessonsWidget';
import { PendingLinkRequests } from './PendingLinkRequests';

// Extracted helpers
import { 
  getMockWhatsAppConnection, 
  getAttendanceColor,
  getAttendanceIcon 
} from '@/lib/dashboard/parentDashboardHelpers';

// Proactive insights service
import { ProactiveInsightsService } from '@/services/ProactiveInsightsService';
import type { ProactiveInsight, InteractiveLesson } from '@/services/ProactiveInsightsService';

function useTier() {
  // Parent-specific tiers: free, parent-starter, parent-plus
  const [tier, setTier] = useState<'free' | 'parent-starter' | 'parent-plus'>('free');
  useEffect(() => {
    const forced = (process.env.EXPO_PUBLIC_FORCE_TIER || '').toLowerCase();
    if (['parent-starter', 'parent-plus'].includes(forced)) setTier(forced as any);
    (async () => {
      try {
        const { data } = await assertSupabase().auth.getUser();
        const roleTier = (data.user?.user_metadata as any)?.subscription_tier as string | undefined;
        if (roleTier && ['parent-starter', 'parent-plus'].includes(roleTier)) setTier(roleTier as any);
      } catch (error) {
        console.warn('Failed to get tier from user metadata:', error);
      }
    })();
  }, []);
  return tier;
}

<<<<<<< HEAD
// Child Switcher Component
interface ChildSwitcherProps {
  children: any[];
  activeChildId: string | null;
  onChildChange: (childId: string) => void;
}

const ChildSwitcher: React.FC<ChildSwitcherProps> = ({ children, activeChildId, onChildChange }) => {
  const { theme } = useTheme();
  const { t } = useTranslation();

  if (children.length <= 1) return null;

  return (
    <View style={{
      backgroundColor: theme.surface,
      borderRadius: 12,
      padding: 16,
      shadowColor: theme.shadow,
      shadowOffset: { width: 0, height: 2 },
      shadowOpacity: 0.1,
      shadowRadius: 4,
      elevation: 2,
    }}>
      <Text style={{
        fontSize: 14,
        fontWeight: '600',
        color: theme.text,
        marginBottom: 12,
      }}>{t('parent.selectChild')}</Text>
      <ScrollView horizontal showsHorizontalScrollIndicator={false}>
        <View style={{ flexDirection: 'row', gap: 8, alignItems: 'center' }}>
          {children.map((child) => {
            const isActive = child.id === activeChildId;
            return (
              <TouchableOpacity
                key={child.id}
                style={{
                  paddingHorizontal: 16,
                  paddingVertical: 8,
                  borderRadius: 20,
                  backgroundColor: isActive ? theme.primary : theme.elevated,
                  borderWidth: isActive ? 0 : 1,
                  borderColor: theme.border,
                }}
                onPress={() => onChildChange(child.id)}
              >
                <Text style={{
                  fontSize: 14,
                  fontWeight: isActive ? '600' : '500',
                  color: isActive ? theme.onPrimary : theme.text,
                }}>
                  {child.firstName} {child.lastName}
                </Text>
              </TouchableOpacity>
            );
          })}
          <TouchableOpacity
            onPress={() => router.push('/screens/parent-children')}
            style={{
              paddingHorizontal: 16,
              paddingVertical: 8,
              borderRadius: 20,
              backgroundColor: theme.elevated,
              borderWidth: 1,
              borderColor: theme.border,
            }}
          >
            <Text style={{ fontSize: 14, fontWeight: '600', color: theme.text }}>{t('common.viewAll')}</Text>
          </TouchableOpacity>
        </View>
      </ScrollView>
    </View>
  );
};
=======
>>>>>>> a78648b0

export default function ParentDashboard() {
  const { t } = useTranslation();
  const { theme, isDark, toggleTheme } = useTheme();
  const { user, profile } = useAuth();
  const { data: unreadMessageCount = 0 } = useUnreadMessageCount();
  const [refreshing, setRefreshing] = useState(false);
  const [showHomeworkModal, setShowHomeworkModal] = useState(false);
  const [showLanguageModal, setShowLanguageModal] = useState(false);
  const [showWhatsAppModal, setShowWhatsAppModal] = useState(false);
  const [limits, setLimits] = useState<{ ai_help: number | 'unlimited'; ai_lessons: number | 'unlimited'; tutoring_sessions: number | 'unlimited' }>({ ai_help: 10, ai_lessons: 5, tutoring_sessions: 2 });
  const tier = useTier();
  
  // Proactive insights state
  const [insights, setInsights] = useState<ProactiveInsight[]>([]);
  const [interactiveLessons, setInteractiveLessons] = useState<InteractiveLesson[]>([]);
  const [loadingInsights, setLoadingInsights] = useState(false);
  
  // Custom hook for dashboard data
  const {
    children,
    childrenCards,
    activeChildId,
    setActiveChildId,
    urgentMetrics,
    setUrgentMetrics,
    usage,
    loading,
    error,
    setError,
    loadDashboardData,
  } = useParentDashboardData();
  
  // WhatsApp integration
  const realWhatsApp = useRealWhatsAppConnection();
  const whatsApp = realWhatsApp || getMockWhatsAppConnection();

  const isAndroid = Platform.OS === 'android';
  const adsEnabled = process.env.EXPO_PUBLIC_ENABLE_ADS !== '0';
  const showBanner = isAndroid && adsEnabled && tier === 'free';
<<<<<<< HEAD

  // Load dashboard data
  const [childrenCards, setChildrenCards] = useState<any[]>([]);
  const [activeChildId, setActiveChildId] = useState<string | null>(null);
  
  // POP stats hook - must be after activeChildId is declared
  const { data: popStats } = usePOPStats(activeChildId || undefined);
  const [urgentMetrics, setUrgentMetrics] = useState<{
    feesDue: { amount: number; dueDate: string | null; overdue: boolean } | null;
    unreadMessages: number;
    pendingHomework: number;
    todayAttendance: 'present' | 'absent' | 'late' | 'unknown';
    upcomingEvents: number;
  }>({ 
    feesDue: null, 
    unreadMessages: 0, 
    pendingHomework: 0, 
    todayAttendance: 'unknown',
    upcomingEvents: 0 
  });

  const loadDashboardData = useCallback(async () => {
    try {
      setLoading(true);
      setError(null);
      
      // Load children (if any) - handle various parent-child relationship patterns
      if (user?.id) {
        const client = assertSupabase();
        
        // Try multiple approaches to find linked children
        let studentsData: any[] = [];
        
        try {
          // Resolve internal user id from auth uid
          const { data: me } = await client
            .from('users')
            .select('id, preschool_id')
            .eq('auth_user_id', user.id)
            .single();
          const internalUserId = me?.id;
          const mySchoolId = me?.preschool_id || (profile as any)?.organization_id || null;

          // Approach 1: Direct parent_id/guardian_id lookup with class names using internal user id
          const { data: directChildren } = internalUserId ? await client
            .from('students')
            .select(`
              id, first_name, last_name, class_id, is_active, preschool_id, date_of_birth, parent_id, guardian_id,
              classes!left(id, name, grade_level)
            `)
            .or(`parent_id.eq.${internalUserId},guardian_id.eq.${internalUserId}`)
            .eq('is_active', true)
            .maybeSingle() : { data: null } as any;

          let directChildrenList: any[] = [];
          if (directChildren) {
            directChildrenList = Array.isArray(directChildren) ? directChildren : [directChildren];
          }

          if (directChildrenList.length > 0) {
            studentsData = directChildrenList;
            console.log(`Found ${directChildrenList.length} children via direct parent/guardian link`);
          } else {
            // Approach 2: If no direct links and user is parent role, try preschool-based lookup
            if (profile?.role === 'parent' && mySchoolId) {
              console.log('No direct parent links found, trying preschool-based lookup');
              const { data: preschoolChildren } = await client
                .from('students')
                .select(`
                  id, first_name, last_name, class_id, is_active, preschool_id, date_of_birth, parent_id, guardian_id,
                  classes!left(id, name, grade_level)
                `)
                .eq('preschool_id', mySchoolId)
                .eq('is_active', true)
                .is('parent_id', null) // Only orphaned students
                .limit(5);
              
              if (preschoolChildren && preschoolChildren.length > 0) {
                studentsData = preschoolChildren;
                console.log(`Found ${preschoolChildren.length} potential children in same preschool (orphaned)`);
              }
            }
          }
        } catch (error) {
          console.error('Error loading children:', error);
        }
        
        const realChildren = studentsData || [];
        setChildren(realChildren);
        if (realChildren.length > 0) {
          setActiveChildId(realChildren[0].id);
        }

        // Derive child cards with real metrics (attendance-based progress, homework pending, upcoming events)
        const nowIso = new Date().toISOString();
        const thirtyDaysAgo = new Date(Date.now() - 30 * 24 * 60 * 60 * 1000).toISOString().split('T')[0];

        async function buildCard(child: any) {
          let lastActivity: Date = new Date();
          let status: 'active' | 'absent' | 'late' = 'active';
          let progressScore = 75;
          let homeworkPending = 0;
          let upcomingEvents = 0;

          try {
            // Attendance: latest record and 30-day rate
            const { data: latestAtt } = await client
              .from('attendance_records')
              .select('status, date, created_at')
              .eq('student_id', child.id)
              .order('date', { ascending: false })
              .limit(1);
            if (latestAtt && latestAtt[0]) {
              lastActivity = new Date(latestAtt[0].created_at || latestAtt[0].date);
              const st = String(latestAtt[0].status || '').toLowerCase();
              status = st === 'late' ? 'late' : st === 'absent' ? 'absent' : 'active';
            }
            const { data: windowAtt } = await client
              .from('attendance_records')
              .select('status')
              .eq('student_id', child.id)
              .gte('date', thirtyDaysAgo)
              .limit(1000);
            if (windowAtt && windowAtt.length > 0) {
              const present = windowAtt.filter((a: any) => String(a.status).toLowerCase() === 'present').length;
              const ratio = present / windowAtt.length; // 0..1
              progressScore = Math.max(60, Math.min(100, Math.round(60 + ratio * 40)));
            }
          } catch {}

          try {
            // Homework pending: assignments for class not yet submitted by this child
            if (child.class_id) {
              const { data: assignments } = await client
                .from('homework_assignments')
                .select('id, due_date')
                .eq('class_id', child.class_id)
                .gte('due_date', new Date(Date.now() - 7*24*60*60*1000).toISOString())
                .lte('due_date', new Date(Date.now() + 14*24*60*60*1000).toISOString());
              const assignmentIds = (assignments || []).map((a: any) => a.id);
              if (assignmentIds.length > 0) {
                const { data: subs } = await client
                  .from('homework_submissions')
                  .select('assignment_id')
                  .eq('student_id', child.id)
                  .in('assignment_id', assignmentIds);
                const submittedSet = new Set((subs || []).map((s: any) => s.assignment_id));
                homeworkPending = assignmentIds.filter((id: string) => !submittedSet.has(id)).length;
              } else {
                homeworkPending = 0;
              }
            }
          } catch {
            homeworkPending = 0;
          }

          try {
            // Upcoming events: attempt class_events, fallback to 0
            if (child.class_id) {
              const { data: events } = await client
                .from('class_events')
                .select('id, start_time')
                .eq('class_id', child.class_id)
                .gte('start_time', nowIso)
                .limit(3);
              upcomingEvents = (events || []).length;
            }
          } catch {
            upcomingEvents = 0;
          }

          return {
            id: child.id,
            firstName: child.first_name,
            lastName: child.last_name,
            dateOfBirth: child.date_of_birth,
            grade: child.classes?.grade_level || t('students.preschool'),
            className: child.classes?.name || (child.class_id ? `Class ${String(child.class_id).slice(-4)}` : null),
            lastActivity,
            homeworkPending,
            upcomingEvents,
            progressScore,
            status,
          };
        }

        const cards = await Promise.all(realChildren.map(buildCard));
        setChildrenCards(cards);
        
        // Set active child if not already set
        if (cards.length > 0 && !activeChildId) {
          const savedChildId = await AsyncStorage.getItem('@edudash_active_child_id');
          const validChildId = savedChildId && cards.find(c => c.id === savedChildId) ? savedChildId : cards[0].id;
          setActiveChildId(validChildId);
        }
        
        // Load urgent metrics for active child
        if (cards.length > 0) {
          const targetChild = cards.find(c => c.id === (activeChildId || cards[0].id));
          if (targetChild) {
            await loadUrgentMetrics(targetChild.id);
          }
        }

        // Load AI usage for this month
        const startOfMonth = new Date();
        startOfMonth.setDate(1);
        startOfMonth.setHours(0, 0, 0, 0);

        const { data: usageData } = await client
          .from('ai_usage_logs')
          .select('service_type')
          .eq('user_id', user.id)
          .gte('created_at', startOfMonth.toISOString());

        if (usageData) {
          const homeworkCount = usageData.filter(u => u.service_type === 'homework_help').length;
          const lessonCount = usageData.filter(u => u.service_type === 'lesson_generation').length;
          setUsage({ ai_help: homeworkCount, ai_lessons: lessonCount, tutoring_sessions: 0 });
        }
      }
    } catch (err) {
      console.error('Failed to load dashboard data:', err);
      setError(err instanceof Error ? err.message : 'Unknown error occurred');
    } finally {
      setLoading(false);
    }
    }, [user?.id, t, activeChildId]);
=======
  
  // POP stats hook
  const { data: popStats } = usePOPStats(activeChildId || undefined);
  
  // Update urgent metrics with unread messages
  useEffect(() => {
    setUrgentMetrics(prev => ({ ...prev, unreadMessages: unreadMessageCount }));
  }, [unreadMessageCount, setUrgentMetrics]);
  
  // Load proactive insights when active child changes
  useEffect(() => {
    const loadInsights = async () => {
      if (!activeChildId || !profile?.preschool_id) {
        console.log('[ParentDashboard] Cannot load insights:', { activeChildId, hasPreschoolId: !!profile?.preschool_id });
        return;
      }
      
      console.log('[ParentDashboard] Loading insights for child:', activeChildId);
      setLoadingInsights(true);
      try {
        const insightsService = new ProactiveInsightsService(profile.preschool_id);
        const studentInsights = await insightsService.generateProactiveInsights(activeChildId);
        const lessons = await insightsService.getInteractiveLessons(activeChildId, 5);
        
        console.log('[ParentDashboard] Loaded insights:', studentInsights.length, 'lessons:', lessons.length);
        setInsights(studentInsights);
        setInteractiveLessons(lessons);
      } catch (error) {
        console.error('[ParentDashboard] Failed to load proactive insights:', error);
      } finally {
        setLoadingInsights(false);
      }
    };
    
    loadInsights();
  }, [activeChildId, profile?.preschool_id]);
>>>>>>> a78648b0


  const onRefresh = useCallback(async () => {
    const refreshStart = Date.now();
    setRefreshing(true);
    
    try {
      await loadDashboardData();
      
      // Track successful refresh
      track('edudash.dashboard.refresh', {
        role: 'parent',
        user_id: user?.id,
        load_time_ms: Date.now() - refreshStart,
        children_count: children.length,
        ai_usage_count: usage.ai_help + usage.ai_lessons,
        platform: Platform.OS,
        tier: 'free', // This dashboard is only for free tier
      });
    } catch (error) {
      // Track failed refresh
      track('edudash.dashboard.refresh_failed', {
        role: 'parent',
        user_id: user?.id,
        error: error instanceof Error ? error.message : 'Unknown error',
        platform: Platform.OS,
      });
    } finally {
      setRefreshing(false);
    }
  }, [loadDashboardData, user?.id, children.length, usage.ai_help, usage.ai_lessons]);

  useEffect(() => {
    // Adjust limits by parent tier - matching parent pricing
    if (tier === 'parent-starter') {
      setLimits({ ai_help: 30, ai_lessons: 20, tutoring_sessions: 5 });
    } else if (tier === 'parent-plus') {
      setLimits({ ai_help: 100, ai_lessons: 50, tutoring_sessions: 10 });
    } else {
      // Free tier
      setLimits({ ai_help: 10, ai_lessons: 5, tutoring_sessions: 2 });
    }
  }, [tier]);

<<<<<<< HEAD
  // Helper for greeting based on time
  const getGreeting = (): string => {
    const hour = new Date().getHours();
    if (hour < 12) return t('dashboard.good_morning');
    if (hour < 18) return t('dashboard.good_afternoon');
    return t('dashboard.good_evening');
  };

  // Handle active child change and persist
  useEffect(() => {
    if (activeChildId) {
      AsyncStorage.setItem('@edudash_active_child_id', activeChildId).catch(() => {});
      // Reload metrics for the newly selected child
      if (activeChildId && childrenCards.find(c => c.id === activeChildId)) {
        loadUrgentMetrics(activeChildId);
      }
    }
  }, [activeChildId]);

  // Load urgent metrics for a specific child
  const loadUrgentMetrics = async (studentId: string) => {
    try {
      const client = assertSupabase();
      const today = new Date().toISOString().split('T')[0];
      const thirtyDaysFromNow = new Date(Date.now() + 30 * 24 * 60 * 60 * 1000).toISOString().split('T')[0];
      
      // Get the student's preschool_id for scoped queries
      const { data: studentData } = await client
        .from('students')
        .select('preschool_id, class_id')
        .eq('id', studentId)
        .single();
      
      if (!studentData) return;
      
      // 1. Check for fees due (mock for now - will be real when payments table exists)
      // TODO: Replace with real payment_records query
      const feesDue = {
        amount: Math.random() > 0.7 ? Math.floor(Math.random() * 5000) + 500 : 0,
        dueDate: Math.random() > 0.5 ? thirtyDaysFromNow : null,
        overdue: Math.random() > 0.8
      };
      
      // 2. Get real unread messages count
      const unreadMessages = unreadMessageCount;
      
      // 3. Get pending homework count
      let pendingHomework = 0;
      if (studentData.class_id) {
        const { data: assignments } = await client
          .from('homework_assignments')
          .select('id')
          .eq('class_id', studentData.class_id)
          .gte('due_date', today)
          .limit(10);
        
        if (assignments) {
          const assignmentIds = assignments.map(a => a.id);
          const { data: submissions } = await client
            .from('homework_submissions')
            .select('assignment_id')
            .eq('student_id', studentId)
            .in('assignment_id', assignmentIds);
          
          const submittedIds = new Set(submissions?.map(s => s.assignment_id) || []);
          pendingHomework = assignmentIds.filter(id => !submittedIds.has(id)).length;
        }
      }
      
      // 4. Get today's attendance
      let todayAttendance: 'present' | 'absent' | 'late' | 'unknown' = 'unknown';
      try {
        const { data: attendanceData } = await client
          .from('attendance_records')
          .select('status')
          .eq('student_id', studentId)
          .eq('date', today)
          .maybeSingle();
        
        if (attendanceData) {
          const status = String(attendanceData.status).toLowerCase();
          todayAttendance = ['present', 'absent', 'late'].includes(status) 
            ? status as 'present' | 'absent' | 'late' 
            : 'unknown';
        }
      } catch {}
      
      // 5. Get upcoming events count
      let upcomingEvents = 0;
      if (studentData.class_id) {
        try {
          const { count } = await client
            .from('class_events')
            .select('id', { count: 'exact', head: true })
            .eq('class_id', studentData.class_id)
            .gte('start_time', new Date().toISOString())
            .lte('start_time', new Date(Date.now() + 7 * 24 * 60 * 60 * 1000).toISOString());
          
          upcomingEvents = count || 0;
        } catch {}
      }
      
      setUrgentMetrics({
        feesDue: feesDue.amount > 0 ? feesDue : null,
        unreadMessages,
        pendingHomework,
        todayAttendance,
        upcomingEvents
      });
      
    } catch (error) {
      console.error('Failed to load urgent metrics:', error);
    }
  };

  // Helper function to calculate and display child age
  const getChildAgeText = (child: any): string => {
    if (!child.dateOfBirth && !child.date_of_birth) {
      return t('common.ageUnknown');
    }
    
    try {
      const birthDate = new Date(child.dateOfBirth || child.date_of_birth);
      const today = new Date();
      const ageInMs = today.getTime() - birthDate.getTime();
      const ageInYears = Math.floor(ageInMs / (365.25 * 24 * 60 * 60 * 1000));
      
      if (ageInYears < 0 || ageInYears > 10) {
        return t('common.ageUnknown');
      }
      
      return t('common.ageYears', { age: ageInYears });
    } catch {
      return t('common.ageUnknown');
    }
  };
  
  // Helper to format currency (South African Rand)
  const formatCurrency = (amount: number): string => {
    return `R ${amount.toLocaleString()}`;
  };

  // Helper functions for attendance status
  const getAttendanceColor = (): string => {
    switch (urgentMetrics.todayAttendance) {
      case 'present': return theme.success;
      case 'absent': return theme.error;
      case 'late': return theme.warning;
      default: return theme.textSecondary;
    }
  };

  const getAttendanceIcon = (): keyof typeof Ionicons.glyphMap => {
    switch (urgentMetrics.todayAttendance) {
      case 'present': return 'checkmark-circle';
      case 'absent': return 'close-circle';
      case 'late': return 'time';
      default: return 'help-circle';
    }
  };

  // Removed unused Stat component - now using EnhancedStatsRow
=======
>>>>>>> a78648b0





  const handleQuickAction = (action: string) => {
    track('edudash.dashboard.quick_action', {
      action,
      user_id: user?.id,
      role: 'parent',
      children_count: children.length,
      platform: Platform.OS,
      tier: 'free',
    });

    switch (action) {
case 'homework':
        track('edudash.parent.homework_help_requested', {
          subject: 'General Education',
          child_age: children.length > 0 ? 8 : 10,
          user_id: user?.id,
          children_count: children.length,
          source: 'dashboard_quick_action',
        } as any);
        setShowHomeworkModal(true);
        break;
      case 'whatsapp':
        track('edudash.whatsapp.connect_requested', {
          user_id: user?.id,
          source: 'dashboard_quick_action',
        });
        setShowWhatsAppModal(true);
        break;
      case 'language':
        track('edudash.language.selector_opened', {
          user_id: user?.id,
          current_language: getCurrentLanguage(),
          source: 'parent_dashboard',
        });
        setShowLanguageModal(true);
        break;
      case 'upgrade':
        track('edudash.billing.upgrade_viewed', {
          user_id: user?.id,
          current_tier: tier,
          target_tier: 'parent-plus', // Default parent upgrade target
        });
        // Navigate to pricing screen instead of showing placeholder alert
        router.push('/pricing');
        break;
    }
  };
  
  // Enhanced WhatsApp message handler for children
  const handleQuickMessage = async (child: any) => {
    track('child_quick_message', { 
      child_id: child.id, 
      source: 'dashboard_quick_action',
      whatsapp_connected: whatsApp.connectionStatus.isConnected 
    });
    
    // Check if WhatsApp is connected
    if (!whatsApp.connectionStatus.isConnected) {
      // Show WhatsApp opt-in modal if not connected
      setShowWhatsAppModal(true);
      return;
    }
    
    // If connected, show the WhatsApp modal with context of the child
    setShowWhatsAppModal(true);
  };

  // Function to cycle through children when tapping header subtitle
  const cycleToNextChild = () => {
    if (children.length <= 1) return;
    
    const currentIndex = children.findIndex(child => child.id === activeChildId);
    const nextIndex = (currentIndex + 1) % children.length;
    const nextChild = children[nextIndex];
    
    if (nextChild) {
      setActiveChildId(nextChild.id);
      track('edudash.dashboard.child_cycled', {
        user_id: user?.id,
        from_child_id: activeChildId,
        to_child_id: nextChild.id,
        total_children: children.length,
        source: 'header_tap'
      });
    }
  };

  const styles = React.useMemo(() => StyleSheet.create({
    container: {
      flex: 1,
      backgroundColor: theme.background,
    },
    loadingContainer: {
      flex: 1,
      justifyContent: 'center',
      alignItems: 'center',
      backgroundColor: theme.background,
    },
    loadingText: {
      color: theme.text,
      marginTop: 12,
    },
    section: {
      paddingHorizontal: 16,
      paddingVertical: 12,
    },
    sectionTitle: {
      fontSize: 18,
      fontWeight: 'bold',
      color: theme.text,
      marginBottom: 12,
    },
    statsRow: {
      flexDirection: 'row',
      gap: 12,
    },
    statCard: {
      flex: 1,
      backgroundColor: theme.surface,
      borderRadius: 12,
      padding: 16,
      alignItems: 'center',
    },
    statGradient: {
      width: 40,
      height: 40,
      borderRadius: 20,
      alignItems: 'center',
      justifyContent: 'center',
    },
    statValue: {
      fontSize: 24,
      fontWeight: 'bold',
      color: theme.text,
      marginTop: 8,
    },
    statTitle: {
      fontSize: 14,
      color: theme.textSecondary,
      marginTop: 4,
    },
    statSubtitle: {
      fontSize: 12,
      color: theme.textTertiary,
      marginTop: 2,
    },
    quickActionsGrid: {
      flexDirection: 'row',
      flexWrap: 'wrap',
      justifyContent: 'space-between',
      gap: 12,
    },
    quickActionCard: {
      width: cardWidth,
      borderRadius: 12,
      overflow: 'hidden',
      shadowColor: theme.shadow || '#000',
      shadowOffset: { width: 0, height: 4 },
      shadowOpacity: 0.35,
      shadowRadius: 10,
      elevation: 10,
    },
    disabledCard: {
      opacity: 0.6,
      shadowOpacity: 0.05,
      elevation: 2,
    },
    quickActionGradient: {
      padding: 16,
      alignItems: 'center',
      minHeight: 120,
      justifyContent: 'center',
      borderRadius: 12,
    },
    quickActionTitle: {
      color: '#FFFFFF',
      fontWeight: 'bold',
      fontSize: 14,
      marginTop: 8,
      textAlign: 'center',
    },
    quickActionDescription: {
      color: 'rgba(255, 255, 255, 0.8)',
      fontSize: 12,
      marginTop: 4,
      textAlign: 'center',
    },
    activityCard: {
      backgroundColor: theme.surface,
      borderRadius: 12,
      padding: 16,
    },
    activityText: {
      color: theme.textSecondary,
      fontSize: 14,
    },
    upgradeButton: {
      backgroundColor: theme.primary,
      paddingHorizontal: 16,
      paddingVertical: 8,
      borderRadius: 8,
      marginTop: 12,
      alignSelf: 'flex-start',
    },
    upgradeButtonText: {
      color: theme.background,
      fontWeight: 'bold',
      fontSize: 12,
    },
    emptyCard: {
      backgroundColor: theme.surface,
      borderRadius: 12,
      padding: 16,
      alignItems: 'center',
    },
    emptyTitle: {
      color: theme.text,
      fontSize: 16,
      fontWeight: '700',
      marginBottom: 6,
    },
    emptySubtitle: {
      color: theme.textSecondary,
      fontSize: 13,
      textAlign: 'center',
    },
    profileMenuOverlay: {
      flex: 1,
      backgroundColor: 'rgba(0,0,0,0.15)',
      justifyContent: 'flex-start',
      alignItems: 'flex-end',
      paddingTop: 80,
      paddingRight: 16,
    },
    profileMenuContainer: {
      backgroundColor: theme.surface,
      borderRadius: 12,
      paddingVertical: 8,
      minWidth: 200,
      shadowColor: theme.shadow || '#000',
      shadowOffset: { width: 0, height: 8 },
      shadowOpacity: 0.25,
      shadowRadius: 12,
      elevation: 8,
    },
    profileMenuHeader: {
      flexDirection: 'row',
      alignItems: 'center',
      justifyContent: 'space-between',
      paddingHorizontal: 16,
      paddingVertical: 12,
      borderBottomWidth: 1,
      borderBottomColor: theme.border,
    },
    profileMenuTitle: {
      fontSize: 16,
      fontWeight: 'bold',
      color: theme.text,
    },
    profileRoleChip: {
      flexDirection: 'row',
      alignItems: 'center',
      gap: 4,
      backgroundColor: theme.warning + '20',
      paddingHorizontal: 8,
      paddingVertical: 2,
      borderRadius: 12,
    },
    profileFreeText: {
      fontSize: 11,
      fontWeight: '600',
      color: theme.warning,
    },
    profileMenuItem: {
      flexDirection: 'row',
      alignItems: 'center',
      paddingHorizontal: 16,
      paddingVertical: 12,
      gap: 12,
    },
    profileMenuItemText: {
      fontSize: 14,
      color: theme.textSecondary,
      flex: 1,
    },
    profileMenuDivider: {
      height: 1,
      backgroundColor: theme.border,
      marginVertical: 4,
    },
<<<<<<< HEAD
    // Enhanced Child Card Styles
    childCard: {
      backgroundColor: theme.surface,
      borderRadius: 16,
      padding: 16,
      marginBottom: 16,
      shadowColor: theme.shadow || '#000',
      shadowOffset: { width: 0, height: 2 },
      shadowOpacity: 0.1,
      shadowRadius: 8,
      elevation: 4,
    },
    childHeader: {
      flexDirection: 'row',
      justifyContent: 'space-between',
      alignItems: 'flex-start',
      marginBottom: 16,
    },
    childInfo: {
      flex: 1,
    },
    childName: {
      fontSize: 18,
      fontWeight: 'bold',
      color: theme.text,
      marginBottom: 4,
    },
    childDetails: {
      fontSize: 14,
      color: theme.textSecondary,
    },
    statusBadge: {
      paddingHorizontal: 8,
      paddingVertical: 4,
      borderRadius: 12,
    },
    statusText: {
      fontSize: 12,
      fontWeight: '600',
      textTransform: 'capitalize',
    },
    childStats: {
      flexDirection: 'row',
      justifyContent: 'space-between',
      marginBottom: 16,
    },
    statItem: {
      alignItems: 'center',
    },
    statLabel: {
      fontSize: 12,
      color: theme.textSecondary,
      marginBottom: 4,
    },
    childStatValue: {
      fontSize: 16,
      fontWeight: 'bold',
    },
    childActions: {
      flexDirection: 'row',
      justifyContent: 'space-between',
      marginBottom: 12,
    },
    actionButton: {
      flexDirection: 'row',
      alignItems: 'center',
      paddingHorizontal: 12,
      paddingVertical: 8,
      borderRadius: 8,
      flex: 1,
      marginHorizontal: 2,
      justifyContent: 'center',
    },
    actionText: {
      fontSize: 12,
      fontWeight: '600',
      marginLeft: 4,
    },
    lastActivityContainer: {
      paddingTop: 12,
      borderTopWidth: 1,
      borderTopColor: theme.border,
    },
    lastActivityText: {
      fontSize: 12,
      color: theme.textSecondary,
      textAlign: 'center',
    },
=======
>>>>>>> a78648b0
    // Empty State Styles
    emptyState: {
      alignItems: 'center',
      padding: 32,
      backgroundColor: theme.surface,
      borderRadius: 16,
      marginTop: 16,
    },
    emptyStateTitle: {
      fontSize: 18,
      fontWeight: '600',
      color: theme.text,
      marginTop: 16,
      textAlign: 'center',
    },
    emptyStateSubtitle: {
      fontSize: 14,
      color: theme.textSecondary,
      textAlign: 'center',
      marginTop: 8,
      lineHeight: 20,
    },
    emptyStateButton: {
<<<<<<< HEAD
=======
      flexDirection: 'row',
      alignItems: 'center',
      justifyContent: 'center',
>>>>>>> a78648b0
      backgroundColor: theme.primary,
      paddingHorizontal: 24,
      paddingVertical: 12,
      borderRadius: 8,
<<<<<<< HEAD
      marginTop: 20,
    },
    emptyStateButtonText: {
      color: theme.onPrimary,
      fontSize: 14,
      fontWeight: '600',
=======
      marginTop: 16,
    },
    emptyStateButtonText: {
      color: '#fff',
      fontSize: 14,
      fontWeight: '700',
>>>>>>> a78648b0
    },
    // Principal Dashboard Style Section Headers
    sectionHeader: {
      flexDirection: 'row',
      justifyContent: 'space-between',
      alignItems: 'center',
      marginBottom: 12,
    },
    viewAllButton: {
      flexDirection: 'row',
      alignItems: 'center',
    },
    viewAllText: {
      fontSize: 14,
      color: theme.primary,
      marginRight: 4,
    },
    // Principal Dashboard Style Tool Cards
    toolsGrid: {
      gap: 12,
    },
    toolCard: {
      backgroundColor: theme.surface,
      borderRadius: 12,
      padding: 16,
      flexDirection: 'row',
      alignItems: 'center',
      shadowColor: theme.shadow,
      shadowOffset: { width: 0, height: 2 },
      shadowOpacity: 0.1,
      shadowRadius: 4,
      elevation: 2,
    },
    toolIcon: {
      width: 40,
      height: 40,
      borderRadius: 20,
      alignItems: 'center',
      justifyContent: 'center',
      marginRight: 12,
    },
    toolContent: {
      flex: 1,
    },
    toolTitle: {
      fontSize: 16,
      fontWeight: '600',
      color: theme.text,
      marginBottom: 2,
    },
    toolSubtitle: {
      fontSize: 14,
      color: theme.textSecondary,
    },
<<<<<<< HEAD
    // Principal Dashboard Style Welcome Section
    welcomeSection: {
      backgroundColor: theme.primary,
      paddingHorizontal: 20,
      paddingVertical: 16,
      marginBottom: 8,
    },
    greeting: {
      fontSize: 18,
      fontWeight: '600',
      color: theme.onPrimary,
    },
    welcomeSubtitle: {
      fontSize: 14,
      color: theme.onPrimary,
      opacity: 0.9,
      marginTop: 4,
    },
    welcomeHeader: {
      flexDirection: 'row',
      alignItems: 'flex-start',
      justifyContent: 'space-between',
    },
    themeToggleButton: {
      width: 36,
      height: 36,
      borderRadius: 18,
      backgroundColor: 'rgba(255, 255, 255, 0.2)',
      alignItems: 'center',
      justifyContent: 'center',
      borderWidth: 1,
      borderColor: 'rgba(255, 255, 255, 0.3)',
    },
=======
>>>>>>> a78648b0
    // Urgent Cards Styling
    urgentCardsGrid: {
      gap: 12,
    },
    urgentCard: {
      backgroundColor: theme.surface,
      borderRadius: 12,
      padding: 16,
      flexDirection: 'row',
      alignItems: 'center',
      justifyContent: 'space-between',
      shadowColor: theme.shadow,
      shadowOffset: { width: 0, height: 2 },
      shadowOpacity: 0.1,
      shadowRadius: 4,
      elevation: 2,
      borderLeftWidth: 4,
    },
    urgentCardPayment: {
      borderLeftColor: theme.warning,
    },
    urgentCardMessage: {
      borderLeftColor: theme.primary,
    },
    urgentCardHomework: {
      borderLeftColor: theme.accent,
    },
    urgentCardHeader: {
      flexDirection: 'row',
      alignItems: 'center',
      flex: 1,
    },
    urgentIcon: {
      width: 40,
      height: 40,
      borderRadius: 20,
      alignItems: 'center',
      justifyContent: 'center',
      marginRight: 12,
    },
    urgentCardContent: {
      flex: 1,
    },
    urgentCardTitle: {
      fontSize: 16,
      fontWeight: '600',
      color: theme.text,
      marginBottom: 2,
    },
    urgentCardAmount: {
      fontSize: 18,
      fontWeight: '700',
      marginBottom: 2,
    },
    urgentCardSubtitle: {
      fontSize: 12,
      color: theme.textSecondary,
    },
    // Daily Summary Styling
    dailySummaryCard: {
      backgroundColor: theme.surface,
      borderRadius: 12,
      padding: 16,
      shadowColor: theme.shadow,
      shadowOffset: { width: 0, height: 2 },
      shadowOpacity: 0.1,
      shadowRadius: 4,
      elevation: 2,
    },
    dailySummaryGrid: {
      flexDirection: 'row',
      justifyContent: 'space-around',
    },
    dailySummaryItem: {
      alignItems: 'center',
      flex: 1,
    },
    dailySummaryIcon: {
      width: 48,
      height: 48,
      borderRadius: 24,
      alignItems: 'center',
      justifyContent: 'center',
      marginBottom: 8,
    },
    dailySummaryLabel: {
      fontSize: 12,
      color: theme.textSecondary,
      marginBottom: 4,
    },
    dailySummaryValue: {
      fontSize: 14,
      fontWeight: '600',
      color: theme.text,
      textAlign: 'center',
    },
    // Professional Metric Cards - Principal Dashboard Style
    metricsGrid: {
      gap: 12,
    },
    metricsRow: {
      flexDirection: 'row',
      gap: 12,
      marginBottom: 12,
    },
    metricCard: {
      flex: 1,
      backgroundColor: theme.surface,
      borderRadius: 12,
      padding: 16,
      borderWidth: 2,
      shadowColor: theme.shadow,
      shadowOffset: { width: 0, height: 2 },
      shadowOpacity: 0.1,
      shadowRadius: 8,
      elevation: 4,
    },
    metricIcon: {
      width: 40,
      height: 40,
      borderRadius: 20,
      alignItems: 'center',
      justifyContent: 'center',
      marginBottom: 12,
    },
    metricValue: {
      fontSize: 24,
      fontWeight: 'bold',
      color: theme.text,
      marginBottom: 4,
    },
    metricLabel: {
      fontSize: 14,
      fontWeight: '600',
      color: theme.text,
      marginBottom: 4,
    },
    metricStatus: {
      fontSize: 12,
      fontWeight: '500',
      textTransform: 'lowercase',
    },
    // POP Actions Grid
    popActionsGrid: {
      gap: 12,
    },
    popActionCard: {
      backgroundColor: theme.surface,
      borderRadius: 12,
      padding: 16,
      flexDirection: 'row',
      alignItems: 'center',
      borderWidth: 2,
      shadowColor: theme.shadow,
      shadowOffset: { width: 0, height: 2 },
      shadowOpacity: 0.1,
      shadowRadius: 4,
      elevation: 2,
      marginBottom: 12,
    },
    popActionIcon: {
      width: 56,
      height: 56,
      borderRadius: 28,
      alignItems: 'center',
      justifyContent: 'center',
      marginRight: 16,
    },
    popActionContent: {
      flex: 1,
    },
    popActionTitle: {
      fontSize: 16,
      fontWeight: '700',
      color: theme.text,
      marginBottom: 4,
    },
    popActionSubtitle: {
      fontSize: 14,
      color: theme.textSecondary,
      lineHeight: 18,
    },
    popActionBadge: {
      marginTop: 8,
      paddingHorizontal: 8,
      paddingVertical: 4,
      borderRadius: 12,
      alignSelf: 'flex-start',
    },
    popActionBadgeText: {
      fontSize: 12,
      fontWeight: '600',
      color: 'white',
    },
    // Timeline Styles
    timelineContainer: {
      paddingLeft: 16,
    },
    timelineItem: {
      flexDirection: 'row',
      alignItems: 'flex-start',
      marginBottom: 16,
    },
    timelineDot: {
      width: 8,
      height: 8,
      borderRadius: 4,
      marginRight: 12,
      marginTop: 6,
    },
    timelineContent: {
      flex: 1,
    },
    timelineEvent: {
      fontSize: 14,
      color: theme.text,
      marginBottom: 2,
    },
    timelineTime: {
      fontSize: 12,
      color: theme.textSecondary,
    },
  }), [theme]);

  if (loading) {
    return (
      <View style={styles.container}>
        <View style={{ padding: 16 }}>
          <SkeletonLoader width="100%" height={120} borderRadius={20} style={{ marginBottom: 16 }} />
          <SkeletonLoader width="100%" height={80} borderRadius={12} style={{ marginBottom: 16 }} />
          <SkeletonLoader width="100%" height={200} borderRadius={16} />
        </View>
      </View>
    );
  }

  return (
<<<<<<< HEAD
    <KeyboardAvoidingView 
      style={{ flex: 1 }}
      behavior={Platform.OS === 'ios' ? 'padding' : undefined}
      keyboardVerticalOffset={Platform.OS === 'ios' ? 90 : 0}
    >
      <View style={styles.container}>
        {/* Offline Banner */}
        <OfflineBanner />

        {/* Fixed Header - Hidden for cleaner UI */}
        
        <TouchableWithoutFeedback onPress={Keyboard.dismiss}>
          <ScrollView
            showsVerticalScrollIndicator={false}
            keyboardShouldPersistTaps="handled"
            refreshControl={
              <RefreshControl
                refreshing={refreshing}
                onRefresh={onRefresh}
                tintColor="#00f5ff"
              />
            }
          >
=======
    <View style={styles.container}>
      {/* Offline Banner */}
      <OfflineBanner />

      {/* Fixed Header - Hidden for cleaner UI */}
      
      <ScrollView
        showsVerticalScrollIndicator={false}
        refreshControl={
          <RefreshControl
            refreshing={refreshing}
            onRefresh={onRefresh}
            tintColor="#00f5ff"
          />
        }
      >
>>>>>>> a78648b0
        {/* Error Banner */}
        {error && (
          <ErrorBanner
            message={t('dashboard.loadError')}
            onRetry={() => loadDashboardData()}
            onDismiss={() => setError(null)}
          />
        )}

        {/* Professional Welcome Section */}
<<<<<<< HEAD
        <View style={styles.welcomeSection}>
          <View style={styles.welcomeHeader}>
            <View style={{ flex: 1 }}>
              <Text style={styles.greeting}>
                {getGreeting()}, {`${profile?.first_name || ''} ${profile?.last_name || ''}`.trim() || t('roles.parent')}! 👋
              </Text>
              <Text style={styles.welcomeSubtitle}>
                {(() => {
                  const active = (childrenCards || []).find(c => c.id === activeChildId) || (childrenCards.length === 1 ? childrenCards[0] : null);
                  if (active) return `Managing ${active.firstName} ${active.lastName}`;
                  if (children.length > 0) return t('dashboard.managingChildrenPlural', { count: children.length });
                  return 'Welcome to EduDash Pro';
                })()}
              </Text>
            </View>
            
            <TouchableOpacity
              style={styles.themeToggleButton}
              onPress={async () => {
                await toggleTheme();
                try { 
                  if (Platform.OS !== 'web') {
                    // Use platform-appropriate haptics
                    if (Platform.OS === 'ios') {
                      await require('expo-haptics').impactAsync(require('expo-haptics').ImpactFeedbackStyle.Light);
                    } else {
                      require('react-native').Vibration.vibrate(15);
                    }
                  }
                } catch {}
              }}
            >
              <Ionicons 
                name={isDark ? 'sunny' : 'moon'} 
                size={18} 
                color={theme.primary} 
              />
            </TouchableOpacity>
          </View>
        </View>

        {/* Enhanced Children Section (moved under welcome) */}
        {children.length > 0 ? (
          <View style={styles.section}>
            <View style={styles.sectionHeader}>
              <Text style={styles.sectionTitle}>{t('parent.myChildren')} ({children.length})</Text>
              <TouchableOpacity
                style={styles.viewAllButton}
                onPress={() => router.push('/screens/parent-children')}
              >
                <Text style={styles.viewAllText}>{t('common.viewAll')}</Text>
                <Ionicons name="chevron-forward" size={16} color={theme.primary} />
              </TouchableOpacity>
            </View>
            {children.length > 1 && (
              <View style={{ marginBottom: 12 }}>
                <ChildSwitcher 
                  children={childrenCards}
                  activeChildId={activeChildId}
                  onChildChange={setActiveChildId}
                />
              </View>
            )}
            {(children.length > 1 && activeChildId ? 
              childrenCards.filter(child => child.id === activeChildId) : 
              childrenCards
            ).map((child, index) => (
              <View key={child.id} style={styles.childCard}>
                <View style={styles.childHeader}>
                  <View style={styles.childInfo}>
                    <Text style={styles.childName}>{child.firstName} {child.lastName}</Text>
                    <Text style={styles.childDetails}>{getChildAgeText(child)} • {child.grade} • {child.className || t('common.noClass')}</Text>
                  </View>
                  <View style={[styles.statusBadge, 
                    child.status === 'active' ? { backgroundColor: theme.success + '20' } :
                    child.status === 'late' ? { backgroundColor: theme.warning + '20' } : 
                    { backgroundColor: theme.error + '20' }
                  ]}>
                    <Text style={[styles.statusText, 
                      child.status === 'active' ? { color: theme.success } :
                      child.status === 'late' ? { color: theme.warning } : 
                      { color: theme.error }
                    ]}>{child.status}</Text>
                  </View>
                </View>
                
                <View style={styles.childStats}>
                  <View style={styles.statItem}>
                    <Text style={styles.statLabel}>Attendance</Text>
                    <Text style={[styles.childStatValue, { color: theme.success }]}>{child.progressScore}%</Text>
                  </View>
                  <View style={styles.statItem}>
                    <Text style={styles.statLabel}>Pending Homework</Text>
                    <Text style={[styles.childStatValue, child.homeworkPending > 0 ? { color: theme.warning } : { color: theme.success }]}>
                      {child.homeworkPending}
                    </Text>
                  </View>
                  <View style={styles.statItem}>
                    <Text style={styles.statLabel}>Upcoming Events</Text>
                    <Text style={[styles.childStatValue, { color: theme.primary }]}>{child.upcomingEvents}</Text>
                  </View>
                </View>
                
                <View style={styles.childActions}>
                  <TouchableOpacity 
                    style={[styles.actionButton, { backgroundColor: theme.primary + '10' }]}
                    onPress={() => console.log('View attendance for', child.id)}
                  >
                    <Ionicons name="calendar" size={16} color={theme.primary} />
                    <Text style={[styles.actionText, { color: theme.primary }]}>Attendance</Text>
                  </TouchableOpacity>
                  
                  <TouchableOpacity 
                    style={[styles.actionButton, { backgroundColor: theme.success + '10' }]}
                    onPress={() => console.log('View homework for', child.id)}
                  >
                    <Ionicons name="book" size={16} color={theme.success} />
                    <Text style={[styles.actionText, { color: theme.success }]}>Homework</Text>
                  </TouchableOpacity>
                  
                  <TouchableOpacity 
                    style={[styles.actionButton, { backgroundColor: theme.accent + '10' }]}
                    onPress={() => handleQuickMessage(child)}
                  >
                    <Ionicons name="chatbubble" size={16} color={theme.accent} />
                    <Text style={[styles.actionText, { color: theme.accent }]}>Message</Text>
                  </TouchableOpacity>
                </View>
                
                <View style={styles.lastActivityContainer}>
                  <Text style={styles.lastActivityText}>
                    Last activity: {child.lastActivity.toLocaleDateString()}
                  </Text>
                </View>
              </View>
            ))}
          </View>
        ) : (
          <View style={styles.section}>
            <View style={styles.sectionHeader}>
              <Text style={styles.sectionTitle}>{t('parent.noChildrenFound')}</Text>
            </View>
            <View style={styles.emptyState}>
              <Ionicons name="person-add" size={48} color={theme.textSecondary} />
              <Text style={styles.emptyStateTitle}>{t('parent.noChildrenLinked')}</Text>
              <Text style={styles.emptyStateSubtitle}>
                {t('parent.registerOrLinkChild')}
              </Text>
              <TouchableOpacity 
                style={styles.emptyStateButton}
                onPress={() => router.push('/screens/parent-child-registration')}
              >
                <Text style={styles.emptyStateButtonText}>{t('parent.registerChild')}</Text>
              </TouchableOpacity>
            </View>
          </View>
        )}

        {/* Professional Metric Cards - Principal Dashboard Style */}
        <View style={styles.section}>
          <View style={styles.metricsGrid}>
            {/* Row 1: Core metrics */}
            <View style={styles.metricsRow}>
              <TouchableOpacity 
                style={[styles.metricCard, { borderColor: theme.primary + '30' }]}
                onPress={() => router.push('/messages')}
              >
                <View style={[styles.metricIcon, { backgroundColor: theme.primary }]}>
                  <Ionicons name="mail" size={20} color="white" />
                </View>
                <Text style={styles.metricValue}>{unreadMessageCount}</Text>
                <Text style={styles.metricLabel}>New Messages</Text>
                <Text style={[styles.metricStatus, { color: unreadMessageCount > 0 ? theme.warning : theme.textSecondary }]}>
                  {unreadMessageCount > 0 ? 'needs attention' : 'all read'}
                </Text>
              </TouchableOpacity>

              <TouchableOpacity 
                style={[styles.metricCard, { borderColor: theme.success + '30' }]}
                onPress={() => router.push('/pop-history')}
              >
                <View style={[styles.metricIcon, { backgroundColor: theme.success }]}>
                  <Ionicons name="checkmark-circle" size={20} color="white" />
                </View>
                <Text style={styles.metricValue}>{popStats?.proof_of_payment?.approved || 0}</Text>
                <Text style={styles.metricLabel}>Approved Payments</Text>
                <Text style={[styles.metricStatus, { color: theme.success }]}>verified</Text>
              </TouchableOpacity>
            </View>

            {/* Row 2: POP metrics */}
            <View style={styles.metricsRow}>
              <TouchableOpacity 
                style={[styles.metricCard, { borderColor: theme.warning + '30' }]}
                onPress={() => router.push('/pop-history?type=proof_of_payment&status=pending')}
              >
                <View style={[styles.metricIcon, { backgroundColor: theme.warning }]}>
                  <Ionicons name="time" size={20} color="white" />
                </View>
                <Text style={styles.metricValue}>{popStats?.proof_of_payment?.pending || 0}</Text>
                <Text style={styles.metricLabel}>Pending Payments</Text>
                <Text style={[styles.metricStatus, { color: theme.warning }]}>review needed</Text>
              </TouchableOpacity>

              <TouchableOpacity 
                style={[styles.metricCard, { borderColor: theme.accent + '30' }]}
                onPress={() => router.push('/pop-history?type=picture_of_progress')}
              >
                <View style={[styles.metricIcon, { backgroundColor: theme.accent }]}>
                  <Ionicons name="images" size={20} color="white" />
                </View>
                <Text style={styles.metricValue}>{(popStats?.picture_of_progress?.pending || 0) + (popStats?.picture_of_progress?.approved || 0)}</Text>
                <Text style={styles.metricLabel}>Progress Photos</Text>
                <Text style={[styles.metricStatus, { color: theme.accent }]}>shared</Text>
              </TouchableOpacity>
            </View>

            {/* Row 3: Activity metrics */}
            <View style={styles.metricsRow}>
              <TouchableOpacity 
                style={[styles.metricCard, { borderColor: theme.error + '30' }]}
                onPress={() => router.push('/homework')}
              >
                <View style={[styles.metricIcon, { backgroundColor: theme.error }]}>
                  <Ionicons name="book" size={20} color="white" />
                </View>
                <Text style={styles.metricValue}>{urgentMetrics.pendingHomework}</Text>
                <Text style={styles.metricLabel}>Pending Homework</Text>
                <Text style={[styles.metricStatus, { color: urgentMetrics.pendingHomework > 0 ? theme.error : theme.textSecondary }]}>
                  {urgentMetrics.pendingHomework > 0 ? 'overdue' : 'up to date'}
                </Text>
              </TouchableOpacity>

              <TouchableOpacity 
                style={[styles.metricCard, { borderColor: theme.primary + '30' }]}
                onPress={() => router.push('/attendance')}
              >
                <View style={[styles.metricIcon, { backgroundColor: getAttendanceColor() }]}>
                  <Ionicons name={getAttendanceIcon()} size={20} color="white" />
                </View>
                <Text style={styles.metricValue}>Today</Text>
                <Text style={styles.metricLabel}>Attendance</Text>
                <Text style={[styles.metricStatus, { color: getAttendanceColor() }]}>
                  {urgentMetrics.todayAttendance === 'unknown' ? 'not recorded' : urgentMetrics.todayAttendance}
                </Text>
              </TouchableOpacity>
            </View>
          </View>
        </View>

        {/* POP Upload Actions - Prominent section */}
        <View style={styles.section}>
          <Text style={styles.sectionTitle}>📸 Upload & Share</Text>
          <View style={styles.popActionsGrid}>
            <TouchableOpacity 
              style={[styles.popActionCard, { backgroundColor: theme.warning + '10', borderColor: theme.warning }]}
              onPress={() => {
                if (activeChildId) {
                  const child = childrenCards.find(c => c.id === activeChildId);
                  router.push(`/screens/parent-proof-of-payment?studentId=${activeChildId}&studentName=${encodeURIComponent(`${child?.firstName || ''} ${child?.lastName || ''}`.trim())}`);
                } else {
                  router.push('/screens/parent-proof-of-payment');
                }
              }}
            >
              <View style={[styles.popActionIcon, { backgroundColor: theme.warning }]}>
                <Ionicons name="receipt" size={28} color="white" />
              </View>
              <View style={styles.popActionContent}>
                <Text style={styles.popActionTitle}>Upload Proof of Payment</Text>
                <Text style={styles.popActionSubtitle}>Share receipts & payment confirmations</Text>
                {popStats?.proof_of_payment?.pending && popStats.proof_of_payment.pending > 0 && (
                  <View style={[styles.popActionBadge, { backgroundColor: theme.warning }]}>
                    <Text style={styles.popActionBadgeText}>{popStats.proof_of_payment.pending} pending</Text>
                  </View>
                )}
              </View>
              <Ionicons name="chevron-forward" size={20} color={theme.textSecondary} />
            </TouchableOpacity>

            <TouchableOpacity 
              style={[styles.popActionCard, { backgroundColor: theme.accent + '10', borderColor: theme.accent }]}
              onPress={() => {
                if (activeChildId) {
                  const child = childrenCards.find(c => c.id === activeChildId);
                  router.push(`/picture-of-progress?studentId=${activeChildId}&studentName=${encodeURIComponent(`${child?.firstName || ''} ${child?.lastName || ''}`.trim())}`);
                } else {
                  router.push('/picture-of-progress');
                }
              }}
            >
              <View style={[styles.popActionIcon, { backgroundColor: theme.accent }]}>
                <Ionicons name="camera" size={28} color="white" />
              </View>
              <View style={styles.popActionContent}>
                <Text style={styles.popActionTitle}>Share Progress Pictures</Text>
                <Text style={styles.popActionSubtitle}>Document your child's learning journey</Text>
                {popStats?.picture_of_progress?.recent && popStats.picture_of_progress.recent > 0 && (
                  <View style={[styles.popActionBadge, { backgroundColor: theme.accent }]}>
                    <Text style={styles.popActionBadgeText}>{popStats.picture_of_progress.recent} this week</Text>
                  </View>
                )}
              </View>
              <Ionicons name="chevron-forward" size={20} color={theme.textSecondary} />
            </TouchableOpacity>

            <TouchableOpacity 
              style={[styles.popActionCard, { backgroundColor: theme.primary + '10', borderColor: theme.primary }]}
              onPress={() => router.push('/pop-history')}
            >
              <View style={[styles.popActionIcon, { backgroundColor: theme.primary }]}>
                <Ionicons name="folder-open" size={28} color="white" />
              </View>
              <View style={styles.popActionContent}>
                <Text style={styles.popActionTitle}>View Upload History</Text>
                <Text style={styles.popActionSubtitle}>Manage all your uploads & approvals</Text>
                {popStats?.total_pending && popStats.total_pending > 0 && (
                  <View style={[styles.popActionBadge, { backgroundColor: theme.primary }]}>
                    <Text style={styles.popActionBadgeText}>{popStats.total_pending} to review</Text>
                  </View>
                )}
              </View>
              <Ionicons name="chevron-forward" size={20} color={theme.textSecondary} />
            </TouchableOpacity>
          </View>
        </View>

        {/* Native Ad - Inline in content stream */}
        {showBanner && (
          <View style={styles.section}>
            <NativeAdCard 
              placement={PLACEMENT_KEYS.NATIVE_PARENT_FEED}
              style={{ alignSelf: 'center' }}
              itemIndex={1}
              showFallback={true}
            />
          </View>
        )}
=======
        <WelcomeSection
          userName={`${profile?.first_name || ''} ${profile?.last_name || ''}`.trim() || t('roles.parent')}
          subtitle={(() => {
            const active = (childrenCards || []).find(c => c.id === activeChildId) || (childrenCards.length === 1 ? childrenCards[0] : null);
            if (active) {
              return `Managing ${active.firstName} ${active.lastName}`;
            }
            if (children.length > 0) {
              return t('dashboard.managingChildrenPlural', { count: children.length });
            }
            return 'Welcome to EduDash Pro';
          })()}
          isDark={isDark}
          onThemeToggle={toggleTheme}
          showTierBadge={true}
          tierBadgePlacement="subtitle-inline"
          tierBadgeSize="sm"
        />
>>>>>>> a78648b0

        {/* Enhanced Children Section (moved under welcome) */}
        {children.length > 0 ? (
          <View style={styles.section}>
            <View style={styles.sectionHeader}>
              <Text style={styles.sectionTitle}>{t('parent.myChildren')} ({children.length})</Text>
              <TouchableOpacity
                style={styles.viewAllButton}
                onPress={() => router.push('/screens/parent-children')}
              >
                <Text style={styles.viewAllText}>{t('common.viewAll')}</Text>
                <Ionicons name="chevron-forward" size={16} color={theme.primary} />
              </TouchableOpacity>
            </View>
            {children.length > 1 && (
              <View style={{ marginBottom: 12 }}>
                <ChildSwitcher 
                  children={childrenCards}
                  activeChildId={activeChildId}
                  onChildChange={setActiveChildId}
                />
              </View>
            )}
            {(children.length > 1 && activeChildId ? 
              childrenCards.filter(child => child.id === activeChildId) : 
              childrenCards
            ).map((child) => (
              <ChildCard
                key={child.id}
                child={child}
                onAttendancePress={() => console.log('View attendance for', child.id)}
                onHomeworkPress={() => console.log('View homework for', child.id)}
                onMessagePress={() => handleQuickMessage(child)}
              />
            ))}
          </View>
        ) : (
          <View style={styles.section}>
            <View style={styles.sectionHeader}>
              <Text style={styles.sectionTitle}>{t('parent.noChildrenFound')}</Text>
            </View>
            <View style={styles.emptyState}>
              <Ionicons name="person-add" size={48} color={theme.textSecondary} />
              <Text style={styles.emptyStateTitle}>{t('parent.noChildrenLinked')}</Text>
              <Text style={styles.emptyStateSubtitle}>
                {t('parent.registerOrLinkChild')}
              </Text>
              
              {/* Claim Existing Child Button */}
              <TouchableOpacity 
                style={[styles.emptyStateButton, { backgroundColor: theme.primary, marginBottom: 12 }]}
                onPress={() => router.push('/screens/parent-claim-child')}
              >
                <Ionicons name="link" size={20} color="#fff" style={{ marginRight: 8 }} />
                <Text style={[styles.emptyStateButtonText, { color: '#fff' }]}>Claim Existing Child</Text>
              </TouchableOpacity>
              
              {/* Register New Child Button */}
              <TouchableOpacity 
                style={[styles.emptyStateButton, { borderWidth: 1, borderColor: theme.border, backgroundColor: 'transparent' }]}
                onPress={() => router.push('/screens/parent-child-registration')}
              >
                <Ionicons name="person-add" size={20} color={theme.text} style={{ marginRight: 8 }} />
                <Text style={[styles.emptyStateButtonText, { color: theme.text }]}>{t('parent.registerChild')}</Text>
              </TouchableOpacity>
            </View>
          </View>
        )}

        {/* Parent Link Requests Status */}
        <View style={styles.section}>
          <PendingLinkRequests />
        </View>

        {/* AI-Powered Proactive Insights */}
        {activeChildId && (
          <View style={styles.section}>
            <View style={styles.sectionHeader}>
              <Ionicons name="bulb" size={24} color="#00f5ff" style={{ marginRight: 8 }} />
              <Text style={styles.sectionTitle}>Insights for Your Child</Text>
            </View>
            {loadingInsights ? (
              <View style={styles.emptyCard}>
                <Text style={styles.emptyTitle}>Loading insights...</Text>
              </View>
            ) : insights.length > 0 ? (
              insights.slice(0, 3).map((insight, index) => (
                <ParentInsightsCard
                  key={index}
                  insight={insight}
                  onActionPress={(actionTitle) => {
                    track('edudash.parent.insight_action_pressed', {
                      action: actionTitle,
                      insight_type: insight.type,
                      child_id: activeChildId,
                      user_id: user?.id,
                    });
                    // Navigate or perform action based on actionTitle
                    console.log('Action pressed:', actionTitle);
                  }}
                />
              ))
            ) : (
              <View style={styles.emptyCard}>
                <Text style={styles.emptyTitle}>No insights available yet</Text>
                <Text style={styles.emptySubtitle}>Check back later for personalized guidance</Text>
              </View>
            )}
          </View>
        )}

        {/* CAPS-Aligned Interactive Lessons */}
        {activeChildId && (
          <View style={styles.section}>
            {loadingInsights ? (
              <View style={styles.emptyCard}>
                <Text style={styles.emptyTitle}>Loading lessons...</Text>
              </View>
            ) : (
              <InteractiveLessonsWidget
                lessons={interactiveLessons}
                onLessonPress={(lesson) => {
                  track('edudash.parent.lesson_started', {
                    lesson_id: lesson.id,
                    lesson_title: lesson.title,
                    difficulty: lesson.difficulty,
                    child_id: activeChildId,
                    user_id: user?.id,
                  });
                  // Navigate to lesson detail or start lesson
                  console.log('Lesson pressed:', lesson.title);
                }}
              />
            )}
          </View>
        )}

        {/* Professional Metric Cards - Principal Dashboard Style */}
        <View style={styles.section}>
          <View style={styles.metricsGrid}>
            {/* Row 1: Core metrics */}
            <View style={styles.metricsRow}>
              <TouchableOpacity 
                style={[styles.metricCard, { borderColor: theme.primary + '30' }]}
                onPress={() => router.push('/messages')}
              >
                <View style={[styles.metricIcon, { backgroundColor: theme.primary }]}>
                  <Ionicons name="mail" size={20} color="white" />
                </View>
                <Text style={styles.metricValue}>{unreadMessageCount}</Text>
                <Text style={styles.metricLabel}>New Messages</Text>
                <Text style={[styles.metricStatus, { color: unreadMessageCount > 0 ? theme.warning : theme.textSecondary }]}>
                  {unreadMessageCount > 0 ? 'needs attention' : 'all read'}
                </Text>
              </TouchableOpacity>

              <TouchableOpacity 
                style={[styles.metricCard, { borderColor: theme.success + '30' }]}
                onPress={() => router.push('/pop-history')}
              >
                <View style={[styles.metricIcon, { backgroundColor: theme.success }]}>
                  <Ionicons name="checkmark-circle" size={20} color="white" />
                </View>
                <Text style={styles.metricValue}>{popStats?.proof_of_payment?.approved || 0}</Text>
                <Text style={styles.metricLabel}>Approved Payments</Text>
                <Text style={[styles.metricStatus, { color: theme.success }]}>verified</Text>
              </TouchableOpacity>
            </View>

            {/* Row 2: POP metrics */}
            <View style={styles.metricsRow}>
              <TouchableOpacity 
                style={[styles.metricCard, { borderColor: theme.warning + '30' }]}
                onPress={() => router.push('/pop-history?type=proof_of_payment&status=pending')}
              >
                <View style={[styles.metricIcon, { backgroundColor: theme.warning }]}>
                  <Ionicons name="time" size={20} color="white" />
                </View>
                <Text style={styles.metricValue}>{popStats?.proof_of_payment?.pending || 0}</Text>
                <Text style={styles.metricLabel}>Pending Payments</Text>
                <Text style={[styles.metricStatus, { color: theme.warning }]}>review needed</Text>
              </TouchableOpacity>

              <TouchableOpacity 
                style={[styles.metricCard, { borderColor: theme.accent + '30' }]}
                onPress={() => router.push('/pop-history?type=picture_of_progress')}
              >
                <View style={[styles.metricIcon, { backgroundColor: theme.accent }]}>
                  <Ionicons name="images" size={20} color="white" />
                </View>
                <Text style={styles.metricValue}>{(popStats?.picture_of_progress?.pending || 0) + (popStats?.picture_of_progress?.approved || 0)}</Text>
                <Text style={styles.metricLabel}>Progress Photos</Text>
                <Text style={[styles.metricStatus, { color: theme.accent }]}>shared</Text>
              </TouchableOpacity>
            </View>

            {/* Row 3: Activity metrics */}
            <View style={styles.metricsRow}>
              <TouchableOpacity 
                style={[styles.metricCard, { borderColor: theme.error + '30' }]}
                onPress={() => router.push('/homework')}
              >
                <View style={[styles.metricIcon, { backgroundColor: theme.error }]}>
                  <Ionicons name="book" size={20} color="white" />
                </View>
                <Text style={styles.metricValue}>{urgentMetrics.pendingHomework}</Text>
                <Text style={styles.metricLabel}>Pending Homework</Text>
                <Text style={[styles.metricStatus, { color: urgentMetrics.pendingHomework > 0 ? theme.error : theme.textSecondary }]}>
                  {urgentMetrics.pendingHomework > 0 ? 'overdue' : 'up to date'}
                </Text>
              </TouchableOpacity>

              <TouchableOpacity 
                style={[styles.metricCard, { borderColor: theme.primary + '30' }]}
                onPress={() => router.push('/attendance')}
              >
                <View style={[styles.metricIcon, { backgroundColor: getAttendanceColor(urgentMetrics.todayAttendance, theme) }]}>
                  <Ionicons name={getAttendanceIcon(urgentMetrics.todayAttendance)} size={20} color="white" />
                </View>
                <Text style={styles.metricValue}>Today</Text>
                <Text style={styles.metricLabel}>Attendance</Text>
                <Text style={[styles.metricStatus, { color: getAttendanceColor(urgentMetrics.todayAttendance, theme) }]}>
                  {urgentMetrics.todayAttendance === 'unknown' ? 'not recorded' : urgentMetrics.todayAttendance}
                </Text>
              </TouchableOpacity>
            </View>
          </View>
        </View>

        {/* POP Upload Actions - Prominent section */}
        <View style={styles.section}>
          <Text style={styles.sectionTitle}>📸 Upload & Share</Text>
          <View style={styles.popActionsGrid}>
            <TouchableOpacity 
              style={[styles.popActionCard, { backgroundColor: theme.warning + '10', borderColor: theme.warning }]}
              onPress={() => {
                if (activeChildId) {
                  const child = childrenCards.find(c => c.id === activeChildId);
                  router.push(`/screens/parent-proof-of-payment?studentId=${activeChildId}&studentName=${encodeURIComponent(`${child?.firstName || ''} ${child?.lastName || ''}`.trim())}`);
                } else {
                  router.push('/screens/parent-proof-of-payment');
                }
              }}
            >
              <View style={[styles.popActionIcon, { backgroundColor: theme.warning }]}>
                <Ionicons name="receipt" size={28} color="white" />
              </View>
              <View style={styles.popActionContent}>
                <Text style={styles.popActionTitle}>Upload Proof of Payment</Text>
                <Text style={styles.popActionSubtitle}>Share receipts & payment confirmations</Text>
                {popStats?.proof_of_payment?.pending && popStats.proof_of_payment.pending > 0 && (
                  <View style={[styles.popActionBadge, { backgroundColor: theme.warning }]}>
                    <Text style={styles.popActionBadgeText}>{`${popStats.proof_of_payment.pending} pending`}</Text>
                  </View>
                )}
              </View>
              <Ionicons name="chevron-forward" size={20} color={theme.textSecondary} />
            </TouchableOpacity>

            <TouchableOpacity 
              style={[styles.popActionCard, { backgroundColor: theme.accent + '10', borderColor: theme.accent }]}
              onPress={() => {
                if (activeChildId) {
                  const child = childrenCards.find(c => c.id === activeChildId);
                  router.push(`/picture-of-progress?studentId=${activeChildId}&studentName=${encodeURIComponent(`${child?.firstName || ''} ${child?.lastName || ''}`.trim())}`);
                } else {
                  router.push('/picture-of-progress');
                }
              }}
            >
              <View style={[styles.popActionIcon, { backgroundColor: theme.accent }]}>
                <Ionicons name="camera" size={28} color="white" />
              </View>
              <View style={styles.popActionContent}>
                <Text style={styles.popActionTitle}>Share Progress Pictures</Text>
                <Text style={styles.popActionSubtitle}>Document your child's learning journey</Text>
                {popStats?.picture_of_progress?.recent && popStats.picture_of_progress.recent > 0 && (
                  <View style={[styles.popActionBadge, { backgroundColor: theme.accent }]}>
                    <Text style={styles.popActionBadgeText}>{`${popStats.picture_of_progress.recent} this week`}</Text>
                  </View>
                )}
              </View>
              <Ionicons name="chevron-forward" size={20} color={theme.textSecondary} />
            </TouchableOpacity>

            <TouchableOpacity 
              style={[styles.popActionCard, { backgroundColor: theme.primary + '10', borderColor: theme.primary }]}
              onPress={() => router.push('/pop-history')}
            >
              <View style={[styles.popActionIcon, { backgroundColor: theme.primary }]}>
                <Ionicons name="folder-open" size={28} color="white" />
              </View>
              <View style={styles.popActionContent}>
                <Text style={styles.popActionTitle}>View Upload History</Text>
                <Text style={styles.popActionSubtitle}>Manage all your uploads & approvals</Text>
                {popStats?.total_pending && popStats.total_pending > 0 && (
                  <View style={[styles.popActionBadge, { backgroundColor: theme.primary }]}>
                    <Text style={styles.popActionBadgeText}>{`${popStats.total_pending} to review`}</Text>
                  </View>
                )}
              </View>
              <Ionicons name="chevron-forward" size={20} color={theme.textSecondary} />
            </TouchableOpacity>
          </View>
        </View>

        {/* Native Ad - Inline in content stream */}
        {showBanner && (
          <View style={styles.section}>
            <NativeAdCard 
              placement={PLACEMENT_KEYS.NATIVE_PARENT_FEED}
              style={{ alignSelf: 'center' }}
              itemIndex={1}
              showFallback={true}
            />
          </View>
        )}

        {/* Enhanced Usage Stats */}
        <EnhancedStatsRow
          aiHelp={usage.ai_help}
          aiHelpLimit={limits.ai_help}
          aiLessons={usage.ai_lessons}
          aiLessonsLimit={limits.ai_lessons}
        />

        {/* Enhanced Quick Actions */}
        <EnhancedQuickActions
          aiHelpUsage={usage.ai_help}
          aiHelpLimit={limits.ai_help}
          onHomeworkPress={() => handleQuickAction('homework')}
          onWhatsAppPress={() => handleQuickAction('whatsapp')}
          onUpgradePress={() => { /* removed in OTA preview */ }}
        />

        {/* Ad Banner for Free Tier - Middle placement */}
        {showBanner && (
          <View style={styles.section}>
            <AdBanner />
          </View>
        )}

        
        {/* Communication Hub - Principal Dashboard Style */}
        <View style={styles.section}>
          <View style={styles.sectionHeader}>
            <Text style={styles.sectionTitle}>{t('parent.communicationHub')}</Text>
            <TouchableOpacity
              style={styles.viewAllButton}
              onPress={() => router.push('/screens/parent-messages')}
            >
              <Text style={styles.viewAllText}>{t('common.viewAll')}</Text>
              <Ionicons name="chevron-forward" size={16} color={theme.primary} />
            </TouchableOpacity>
          </View>
          
          <View style={styles.toolsGrid}>
            <TouchableOpacity 
              style={[styles.toolCard, { backgroundColor: theme.primary + '10' }]}
              onPress={() => router.push('/screens/parent-messages')}
            >
              <View style={[styles.toolIcon, { backgroundColor: theme.primary }]}>
                <Ionicons name="mail" size={20} color="white" />
              </View>
              <View style={styles.toolContent}>
                <Text style={styles.toolTitle}>{t('parent.messages')}</Text>
                <Text style={styles.toolSubtitle}>{t('parent.teacherCommunication')}</Text>
              </View>
              <Ionicons name="chevron-forward" size={16} color={theme.textSecondary} />
            </TouchableOpacity>
            
            <TouchableOpacity 
              style={[styles.toolCard, { backgroundColor: theme.success + '10' }]}
              onPress={() => router.push('/screens/parent-announcements')}
            >
              <View style={[styles.toolIcon, { backgroundColor: theme.success }]}>
                <Ionicons name="megaphone" size={20} color="white" />
              </View>
              <View style={styles.toolContent}>
                <Text style={styles.toolTitle}>{t('parent.announcements')}</Text>
                <Text style={styles.toolSubtitle}>{t('parent.schoolUpdates')}</Text>
              </View>
              <Ionicons name="chevron-forward" size={16} color={theme.textSecondary} />
            </TouchableOpacity>
            
            <TouchableOpacity 
              style={[styles.toolCard, { backgroundColor: theme.warning + '10' }]}
              onPress={() => router.push('/screens/parent-meetings')}
            >
              <View style={[styles.toolIcon, { backgroundColor: theme.warning }]}>
                <Ionicons name="calendar" size={20} color="white" />
              </View>
              <View style={styles.toolContent}>
                <Text style={styles.toolTitle}>{t('parent.scheduleMeeting')}</Text>
                <Text style={styles.toolSubtitle}>{t('parent.teacherMeeting')}</Text>
              </View>
              <Ionicons name="chevron-forward" size={16} color={theme.textSecondary} />
            </TouchableOpacity>
            
            {/* Native Ad - List context */}
            {showBanner && (
              <NativeAdCard 
                placement={PLACEMENT_KEYS.NATIVE_PARENT_LIST}
                style={{ marginVertical: 8 }}
                itemIndex={3}
                showFallback={true}
              />
            )}
          </View>
        </View>
        
        {/* Banner Ad - Messages/Communication context */}
        {showBanner && (
          <View style={styles.section}>
            <AdBanner 
              placement={PLACEMENT_KEYS.BANNER_PARENT_MESSAGES}
              style={{ marginVertical: 8 }}
              showFallback={true}
            />
          </View>
        )}
        
<<<<<<< HEAD
=======
        {/* Child Registration Requests - Shows pending/approved/rejected requests */}
        <PendingRegistrationRequests />
        
>>>>>>> a78648b0
        {/* Recent Activity Timeline */}
        <View style={styles.section}>
          <Text style={styles.sectionTitle}>{t('dashboard.recentActivity')}</Text>
          <View style={styles.timelineContainer}>
            {(() => {
              const recentActivities = [];
              
              // Add AI help usage if any
              if (usage.ai_help > 0) {
                recentActivities.push({
                  time: 'Today',
                  event: t('dashboard.aiHelpUsed', { count: usage.ai_help }),
                  type: 'success'
                });
<<<<<<< HEAD
              }
              
              // Add children activities if any
              if (children.length > 0) {
                recentActivities.push({
                  time: '1 day ago',
                  event: `Monitoring ${children.length} ${children.length === 1 ? 'child' : 'children'}`,
                  type: 'info'
                });
              }
              
=======
              }
              
              // Add children activities if any
              if (children.length > 0) {
                recentActivities.push({
                  time: '1 day ago',
                  event: `Monitoring ${children.length} ${children.length === 1 ? 'child' : 'children'}`,
                  type: 'info'
                });
              }
              
>>>>>>> a78648b0
              // Add usage limit warning if needed
              if (usage.ai_help >= (limits.ai_help as number)) {
                recentActivities.push({
                  time: 'Now',
                  event: t('dashboard.upgradeLimitReached'),
                  type: 'warning'
                });
              }
              
              // Fallback activities if no real data
              if (recentActivities.length === 0) {
                recentActivities.push(
                  { time: 'Welcome!', event: 'Account created successfully', type: 'success' },
                  { time: 'Next', event: 'Link your children to start tracking progress', type: 'info' }
                );
              }
              
              return recentActivities.slice(0, 4).map((item, index) => (
                <View key={index} style={styles.timelineItem}>
                  <View style={[
                    styles.timelineDot,
                    { backgroundColor: 
                      item.type === 'success' ? theme.success :
                      item.type === 'warning' ? theme.warning :
                      theme.primary
                    }
                  ]} />
                  <View style={styles.timelineContent}>
                    <Text style={styles.timelineEvent}>{item.event}</Text>
                    <Text style={styles.timelineTime}>{item.time}</Text>
                  </View>
                </View>
              ));
            })()
            }
            
            {/* Upgrade CTA if usage limit reached */}
            {usage.ai_help >= (limits.ai_help as number) && (
              <View style={styles.timelineItem}>
                <View style={[styles.timelineDot, { backgroundColor: theme.warning }]} />
                <View style={styles.timelineContent}>
                  <TouchableOpacity 
                    style={styles.upgradeButton}
                    onPress={() => handleQuickAction('upgrade')}
                  >
                    <Text style={styles.upgradeButtonText}>Upgrade to Pro</Text>
                  </TouchableOpacity>
                </View>
              </View>
            )}
          </View>
        </View>
<<<<<<< HEAD

        {/* Ad Banner for Free Tier - Main Dashboard bottom placement */}
        {showBanner && (
          <View style={styles.section}>
            <AdBanner 
              placement={PLACEMENT_KEYS.BANNER_PARENT_DASHBOARD}
              style={{ marginBottom: 16 }}
              showFallback={true}
            />
          </View>
        )}

        {/* Additional spacing for bottom navigation */}
        <View style={{ height: 20 }} />

          </ScrollView>
        </TouchableWithoutFeedback>

        {/* Homework Modal */}
        <HomeworkModal visible={showHomeworkModal} onClose={() => setShowHomeworkModal(false)} />
        
        {/* Language Modal */}
        <LanguageModal />
        
        {/* WhatsApp Modal */}
        <WhatsAppOptInModal visible={showWhatsAppModal} onClose={() => setShowWhatsAppModal(false)} />
      </View>
    </KeyboardAvoidingView>
=======

        {/* Ad Banner for Free Tier - Main Dashboard bottom placement */}
        {showBanner && (
          <View style={styles.section}>
            <AdBanner 
              placement={PLACEMENT_KEYS.BANNER_PARENT_DASHBOARD}
              style={{ marginBottom: 16 }}
              showFallback={true}
            />
          </View>
        )}

        {/* Additional spacing for bottom navigation */}
        <View style={{ height: 20 }} />

      </ScrollView>

      {/* Homework Modal */}
      <HomeworkModal 
        visible={showHomeworkModal} 
        onClose={() => setShowHomeworkModal(false)}
        activeChildId={activeChildId}
        children={children}
      />
      
      {/* Language Modal */}
      <LanguageModal 
        visible={showLanguageModal} 
        onClose={() => setShowLanguageModal(false)}
        userId={user?.id}
      />
      
      {/* WhatsApp Modal */}
      <WhatsAppOptInModal visible={showWhatsAppModal} onClose={() => setShowWhatsAppModal(false)} />
      
      {/* VOICETODO: AI Assistant Floating Button now in root layout */}
    </View>
>>>>>>> a78648b0
  );
}

const { width } = require('react-native').Dimensions.get('window');
const cardWidth = (width - 48) / 2; // Account for padding and gap<|MERGE_RESOLUTION|>--- conflicted
+++ resolved
@@ -1,16 +1,8 @@
 import React, { useCallback, useEffect, useState } from 'react';
-<<<<<<< HEAD
-import { Platform, ScrollView, View, Text, RefreshControl, StyleSheet, TouchableOpacity, Modal, TextInput, Alert, ActivityIndicator, KeyboardAvoidingView, TouchableWithoutFeedback, Keyboard } from 'react-native';
-import { LinearGradient } from 'expo-linear-gradient';
-import { useTranslation } from 'react-i18next';
-import { router } from 'expo-router';
-import { Ionicons, MaterialIcons } from '@expo/vector-icons';
-=======
 import { Platform, ScrollView, View, Text, RefreshControl, StyleSheet, TouchableOpacity } from 'react-native';
 import { useTranslation } from 'react-i18next';
 import { router } from 'expo-router';
 import { Ionicons } from '@expo/vector-icons';
->>>>>>> a78648b0
 import { useTheme } from '@/contexts/ThemeContext';
 import AdBanner from '@/components/ui/AdBanner';
 import { NativeAdCard } from '@/components/ads/NativeAdCard';
@@ -22,22 +14,6 @@
 import { assertSupabase } from '@/lib/supabase';
 import { getCurrentLanguage } from '@/lib/i18n';
 import { track } from '@/lib/analytics';
-<<<<<<< HEAD
-// Colors import removed - now using theme colors
-import EnhancedHeader from './EnhancedHeader';
-// import SimpleEnhancedHeader from './SimpleEnhancedHeader';
-import { EnhancedStatsRow } from './EnhancedStats';
-import { EnhancedQuickActions } from './EnhancedQuickActions';
-import SkeletonLoader from '../ui/SkeletonLoader';
-import { RoleBasedHeader } from '../RoleBasedHeader';
-import AsyncStorage from '@react-native-async-storage/async-storage';
-import { useUnreadMessageCount } from '@/hooks/useParentMessaging';
-import { usePOPStats } from '@/hooks/usePOPUploads';
-// import { useWhatsAppConnection } from '@/hooks/useWhatsAppConnection';
-
-// WhatsApp integration
-// Prefer real hook when available; otherwise gracefully degrade
-=======
 import { EnhancedStatsRow } from './EnhancedStats';
 import { EnhancedQuickActions } from './EnhancedQuickActions';
 import SkeletonLoader from '../ui/SkeletonLoader';
@@ -46,7 +22,6 @@
 import { usePOPStats } from '@/hooks/usePOPUploads';
 import { PendingRegistrationRequests } from './PendingRegistrationRequests';
 import { HomeworkModal } from './HomeworkModal';
->>>>>>> a78648b0
 import { useWhatsAppConnection as useRealWhatsAppConnection } from '@/hooks/useWhatsAppConnection';
 import { useParentDashboardData } from '@/hooks/useParentDashboardData';
 
@@ -89,84 +64,6 @@
   return tier;
 }
 
-<<<<<<< HEAD
-// Child Switcher Component
-interface ChildSwitcherProps {
-  children: any[];
-  activeChildId: string | null;
-  onChildChange: (childId: string) => void;
-}
-
-const ChildSwitcher: React.FC<ChildSwitcherProps> = ({ children, activeChildId, onChildChange }) => {
-  const { theme } = useTheme();
-  const { t } = useTranslation();
-
-  if (children.length <= 1) return null;
-
-  return (
-    <View style={{
-      backgroundColor: theme.surface,
-      borderRadius: 12,
-      padding: 16,
-      shadowColor: theme.shadow,
-      shadowOffset: { width: 0, height: 2 },
-      shadowOpacity: 0.1,
-      shadowRadius: 4,
-      elevation: 2,
-    }}>
-      <Text style={{
-        fontSize: 14,
-        fontWeight: '600',
-        color: theme.text,
-        marginBottom: 12,
-      }}>{t('parent.selectChild')}</Text>
-      <ScrollView horizontal showsHorizontalScrollIndicator={false}>
-        <View style={{ flexDirection: 'row', gap: 8, alignItems: 'center' }}>
-          {children.map((child) => {
-            const isActive = child.id === activeChildId;
-            return (
-              <TouchableOpacity
-                key={child.id}
-                style={{
-                  paddingHorizontal: 16,
-                  paddingVertical: 8,
-                  borderRadius: 20,
-                  backgroundColor: isActive ? theme.primary : theme.elevated,
-                  borderWidth: isActive ? 0 : 1,
-                  borderColor: theme.border,
-                }}
-                onPress={() => onChildChange(child.id)}
-              >
-                <Text style={{
-                  fontSize: 14,
-                  fontWeight: isActive ? '600' : '500',
-                  color: isActive ? theme.onPrimary : theme.text,
-                }}>
-                  {child.firstName} {child.lastName}
-                </Text>
-              </TouchableOpacity>
-            );
-          })}
-          <TouchableOpacity
-            onPress={() => router.push('/screens/parent-children')}
-            style={{
-              paddingHorizontal: 16,
-              paddingVertical: 8,
-              borderRadius: 20,
-              backgroundColor: theme.elevated,
-              borderWidth: 1,
-              borderColor: theme.border,
-            }}
-          >
-            <Text style={{ fontSize: 14, fontWeight: '600', color: theme.text }}>{t('common.viewAll')}</Text>
-          </TouchableOpacity>
-        </View>
-      </ScrollView>
-    </View>
-  );
-};
-=======
->>>>>>> a78648b0
 
 export default function ParentDashboard() {
   const { t } = useTranslation();
@@ -207,236 +104,6 @@
   const isAndroid = Platform.OS === 'android';
   const adsEnabled = process.env.EXPO_PUBLIC_ENABLE_ADS !== '0';
   const showBanner = isAndroid && adsEnabled && tier === 'free';
-<<<<<<< HEAD
-
-  // Load dashboard data
-  const [childrenCards, setChildrenCards] = useState<any[]>([]);
-  const [activeChildId, setActiveChildId] = useState<string | null>(null);
-  
-  // POP stats hook - must be after activeChildId is declared
-  const { data: popStats } = usePOPStats(activeChildId || undefined);
-  const [urgentMetrics, setUrgentMetrics] = useState<{
-    feesDue: { amount: number; dueDate: string | null; overdue: boolean } | null;
-    unreadMessages: number;
-    pendingHomework: number;
-    todayAttendance: 'present' | 'absent' | 'late' | 'unknown';
-    upcomingEvents: number;
-  }>({ 
-    feesDue: null, 
-    unreadMessages: 0, 
-    pendingHomework: 0, 
-    todayAttendance: 'unknown',
-    upcomingEvents: 0 
-  });
-
-  const loadDashboardData = useCallback(async () => {
-    try {
-      setLoading(true);
-      setError(null);
-      
-      // Load children (if any) - handle various parent-child relationship patterns
-      if (user?.id) {
-        const client = assertSupabase();
-        
-        // Try multiple approaches to find linked children
-        let studentsData: any[] = [];
-        
-        try {
-          // Resolve internal user id from auth uid
-          const { data: me } = await client
-            .from('users')
-            .select('id, preschool_id')
-            .eq('auth_user_id', user.id)
-            .single();
-          const internalUserId = me?.id;
-          const mySchoolId = me?.preschool_id || (profile as any)?.organization_id || null;
-
-          // Approach 1: Direct parent_id/guardian_id lookup with class names using internal user id
-          const { data: directChildren } = internalUserId ? await client
-            .from('students')
-            .select(`
-              id, first_name, last_name, class_id, is_active, preschool_id, date_of_birth, parent_id, guardian_id,
-              classes!left(id, name, grade_level)
-            `)
-            .or(`parent_id.eq.${internalUserId},guardian_id.eq.${internalUserId}`)
-            .eq('is_active', true)
-            .maybeSingle() : { data: null } as any;
-
-          let directChildrenList: any[] = [];
-          if (directChildren) {
-            directChildrenList = Array.isArray(directChildren) ? directChildren : [directChildren];
-          }
-
-          if (directChildrenList.length > 0) {
-            studentsData = directChildrenList;
-            console.log(`Found ${directChildrenList.length} children via direct parent/guardian link`);
-          } else {
-            // Approach 2: If no direct links and user is parent role, try preschool-based lookup
-            if (profile?.role === 'parent' && mySchoolId) {
-              console.log('No direct parent links found, trying preschool-based lookup');
-              const { data: preschoolChildren } = await client
-                .from('students')
-                .select(`
-                  id, first_name, last_name, class_id, is_active, preschool_id, date_of_birth, parent_id, guardian_id,
-                  classes!left(id, name, grade_level)
-                `)
-                .eq('preschool_id', mySchoolId)
-                .eq('is_active', true)
-                .is('parent_id', null) // Only orphaned students
-                .limit(5);
-              
-              if (preschoolChildren && preschoolChildren.length > 0) {
-                studentsData = preschoolChildren;
-                console.log(`Found ${preschoolChildren.length} potential children in same preschool (orphaned)`);
-              }
-            }
-          }
-        } catch (error) {
-          console.error('Error loading children:', error);
-        }
-        
-        const realChildren = studentsData || [];
-        setChildren(realChildren);
-        if (realChildren.length > 0) {
-          setActiveChildId(realChildren[0].id);
-        }
-
-        // Derive child cards with real metrics (attendance-based progress, homework pending, upcoming events)
-        const nowIso = new Date().toISOString();
-        const thirtyDaysAgo = new Date(Date.now() - 30 * 24 * 60 * 60 * 1000).toISOString().split('T')[0];
-
-        async function buildCard(child: any) {
-          let lastActivity: Date = new Date();
-          let status: 'active' | 'absent' | 'late' = 'active';
-          let progressScore = 75;
-          let homeworkPending = 0;
-          let upcomingEvents = 0;
-
-          try {
-            // Attendance: latest record and 30-day rate
-            const { data: latestAtt } = await client
-              .from('attendance_records')
-              .select('status, date, created_at')
-              .eq('student_id', child.id)
-              .order('date', { ascending: false })
-              .limit(1);
-            if (latestAtt && latestAtt[0]) {
-              lastActivity = new Date(latestAtt[0].created_at || latestAtt[0].date);
-              const st = String(latestAtt[0].status || '').toLowerCase();
-              status = st === 'late' ? 'late' : st === 'absent' ? 'absent' : 'active';
-            }
-            const { data: windowAtt } = await client
-              .from('attendance_records')
-              .select('status')
-              .eq('student_id', child.id)
-              .gte('date', thirtyDaysAgo)
-              .limit(1000);
-            if (windowAtt && windowAtt.length > 0) {
-              const present = windowAtt.filter((a: any) => String(a.status).toLowerCase() === 'present').length;
-              const ratio = present / windowAtt.length; // 0..1
-              progressScore = Math.max(60, Math.min(100, Math.round(60 + ratio * 40)));
-            }
-          } catch {}
-
-          try {
-            // Homework pending: assignments for class not yet submitted by this child
-            if (child.class_id) {
-              const { data: assignments } = await client
-                .from('homework_assignments')
-                .select('id, due_date')
-                .eq('class_id', child.class_id)
-                .gte('due_date', new Date(Date.now() - 7*24*60*60*1000).toISOString())
-                .lte('due_date', new Date(Date.now() + 14*24*60*60*1000).toISOString());
-              const assignmentIds = (assignments || []).map((a: any) => a.id);
-              if (assignmentIds.length > 0) {
-                const { data: subs } = await client
-                  .from('homework_submissions')
-                  .select('assignment_id')
-                  .eq('student_id', child.id)
-                  .in('assignment_id', assignmentIds);
-                const submittedSet = new Set((subs || []).map((s: any) => s.assignment_id));
-                homeworkPending = assignmentIds.filter((id: string) => !submittedSet.has(id)).length;
-              } else {
-                homeworkPending = 0;
-              }
-            }
-          } catch {
-            homeworkPending = 0;
-          }
-
-          try {
-            // Upcoming events: attempt class_events, fallback to 0
-            if (child.class_id) {
-              const { data: events } = await client
-                .from('class_events')
-                .select('id, start_time')
-                .eq('class_id', child.class_id)
-                .gte('start_time', nowIso)
-                .limit(3);
-              upcomingEvents = (events || []).length;
-            }
-          } catch {
-            upcomingEvents = 0;
-          }
-
-          return {
-            id: child.id,
-            firstName: child.first_name,
-            lastName: child.last_name,
-            dateOfBirth: child.date_of_birth,
-            grade: child.classes?.grade_level || t('students.preschool'),
-            className: child.classes?.name || (child.class_id ? `Class ${String(child.class_id).slice(-4)}` : null),
-            lastActivity,
-            homeworkPending,
-            upcomingEvents,
-            progressScore,
-            status,
-          };
-        }
-
-        const cards = await Promise.all(realChildren.map(buildCard));
-        setChildrenCards(cards);
-        
-        // Set active child if not already set
-        if (cards.length > 0 && !activeChildId) {
-          const savedChildId = await AsyncStorage.getItem('@edudash_active_child_id');
-          const validChildId = savedChildId && cards.find(c => c.id === savedChildId) ? savedChildId : cards[0].id;
-          setActiveChildId(validChildId);
-        }
-        
-        // Load urgent metrics for active child
-        if (cards.length > 0) {
-          const targetChild = cards.find(c => c.id === (activeChildId || cards[0].id));
-          if (targetChild) {
-            await loadUrgentMetrics(targetChild.id);
-          }
-        }
-
-        // Load AI usage for this month
-        const startOfMonth = new Date();
-        startOfMonth.setDate(1);
-        startOfMonth.setHours(0, 0, 0, 0);
-
-        const { data: usageData } = await client
-          .from('ai_usage_logs')
-          .select('service_type')
-          .eq('user_id', user.id)
-          .gte('created_at', startOfMonth.toISOString());
-
-        if (usageData) {
-          const homeworkCount = usageData.filter(u => u.service_type === 'homework_help').length;
-          const lessonCount = usageData.filter(u => u.service_type === 'lesson_generation').length;
-          setUsage({ ai_help: homeworkCount, ai_lessons: lessonCount, tutoring_sessions: 0 });
-        }
-      }
-    } catch (err) {
-      console.error('Failed to load dashboard data:', err);
-      setError(err instanceof Error ? err.message : 'Unknown error occurred');
-    } finally {
-      setLoading(false);
-    }
-    }, [user?.id, t, activeChildId]);
-=======
   
   // POP stats hook
   const { data: popStats } = usePOPStats(activeChildId || undefined);
@@ -473,7 +140,6 @@
     
     loadInsights();
   }, [activeChildId, profile?.preschool_id]);
->>>>>>> a78648b0
 
 
   const onRefresh = useCallback(async () => {
@@ -518,171 +184,6 @@
     }
   }, [tier]);
 
-<<<<<<< HEAD
-  // Helper for greeting based on time
-  const getGreeting = (): string => {
-    const hour = new Date().getHours();
-    if (hour < 12) return t('dashboard.good_morning');
-    if (hour < 18) return t('dashboard.good_afternoon');
-    return t('dashboard.good_evening');
-  };
-
-  // Handle active child change and persist
-  useEffect(() => {
-    if (activeChildId) {
-      AsyncStorage.setItem('@edudash_active_child_id', activeChildId).catch(() => {});
-      // Reload metrics for the newly selected child
-      if (activeChildId && childrenCards.find(c => c.id === activeChildId)) {
-        loadUrgentMetrics(activeChildId);
-      }
-    }
-  }, [activeChildId]);
-
-  // Load urgent metrics for a specific child
-  const loadUrgentMetrics = async (studentId: string) => {
-    try {
-      const client = assertSupabase();
-      const today = new Date().toISOString().split('T')[0];
-      const thirtyDaysFromNow = new Date(Date.now() + 30 * 24 * 60 * 60 * 1000).toISOString().split('T')[0];
-      
-      // Get the student's preschool_id for scoped queries
-      const { data: studentData } = await client
-        .from('students')
-        .select('preschool_id, class_id')
-        .eq('id', studentId)
-        .single();
-      
-      if (!studentData) return;
-      
-      // 1. Check for fees due (mock for now - will be real when payments table exists)
-      // TODO: Replace with real payment_records query
-      const feesDue = {
-        amount: Math.random() > 0.7 ? Math.floor(Math.random() * 5000) + 500 : 0,
-        dueDate: Math.random() > 0.5 ? thirtyDaysFromNow : null,
-        overdue: Math.random() > 0.8
-      };
-      
-      // 2. Get real unread messages count
-      const unreadMessages = unreadMessageCount;
-      
-      // 3. Get pending homework count
-      let pendingHomework = 0;
-      if (studentData.class_id) {
-        const { data: assignments } = await client
-          .from('homework_assignments')
-          .select('id')
-          .eq('class_id', studentData.class_id)
-          .gte('due_date', today)
-          .limit(10);
-        
-        if (assignments) {
-          const assignmentIds = assignments.map(a => a.id);
-          const { data: submissions } = await client
-            .from('homework_submissions')
-            .select('assignment_id')
-            .eq('student_id', studentId)
-            .in('assignment_id', assignmentIds);
-          
-          const submittedIds = new Set(submissions?.map(s => s.assignment_id) || []);
-          pendingHomework = assignmentIds.filter(id => !submittedIds.has(id)).length;
-        }
-      }
-      
-      // 4. Get today's attendance
-      let todayAttendance: 'present' | 'absent' | 'late' | 'unknown' = 'unknown';
-      try {
-        const { data: attendanceData } = await client
-          .from('attendance_records')
-          .select('status')
-          .eq('student_id', studentId)
-          .eq('date', today)
-          .maybeSingle();
-        
-        if (attendanceData) {
-          const status = String(attendanceData.status).toLowerCase();
-          todayAttendance = ['present', 'absent', 'late'].includes(status) 
-            ? status as 'present' | 'absent' | 'late' 
-            : 'unknown';
-        }
-      } catch {}
-      
-      // 5. Get upcoming events count
-      let upcomingEvents = 0;
-      if (studentData.class_id) {
-        try {
-          const { count } = await client
-            .from('class_events')
-            .select('id', { count: 'exact', head: true })
-            .eq('class_id', studentData.class_id)
-            .gte('start_time', new Date().toISOString())
-            .lte('start_time', new Date(Date.now() + 7 * 24 * 60 * 60 * 1000).toISOString());
-          
-          upcomingEvents = count || 0;
-        } catch {}
-      }
-      
-      setUrgentMetrics({
-        feesDue: feesDue.amount > 0 ? feesDue : null,
-        unreadMessages,
-        pendingHomework,
-        todayAttendance,
-        upcomingEvents
-      });
-      
-    } catch (error) {
-      console.error('Failed to load urgent metrics:', error);
-    }
-  };
-
-  // Helper function to calculate and display child age
-  const getChildAgeText = (child: any): string => {
-    if (!child.dateOfBirth && !child.date_of_birth) {
-      return t('common.ageUnknown');
-    }
-    
-    try {
-      const birthDate = new Date(child.dateOfBirth || child.date_of_birth);
-      const today = new Date();
-      const ageInMs = today.getTime() - birthDate.getTime();
-      const ageInYears = Math.floor(ageInMs / (365.25 * 24 * 60 * 60 * 1000));
-      
-      if (ageInYears < 0 || ageInYears > 10) {
-        return t('common.ageUnknown');
-      }
-      
-      return t('common.ageYears', { age: ageInYears });
-    } catch {
-      return t('common.ageUnknown');
-    }
-  };
-  
-  // Helper to format currency (South African Rand)
-  const formatCurrency = (amount: number): string => {
-    return `R ${amount.toLocaleString()}`;
-  };
-
-  // Helper functions for attendance status
-  const getAttendanceColor = (): string => {
-    switch (urgentMetrics.todayAttendance) {
-      case 'present': return theme.success;
-      case 'absent': return theme.error;
-      case 'late': return theme.warning;
-      default: return theme.textSecondary;
-    }
-  };
-
-  const getAttendanceIcon = (): keyof typeof Ionicons.glyphMap => {
-    switch (urgentMetrics.todayAttendance) {
-      case 'present': return 'checkmark-circle';
-      case 'absent': return 'close-circle';
-      case 'late': return 'time';
-      default: return 'help-circle';
-    }
-  };
-
-  // Removed unused Stat component - now using EnhancedStatsRow
-=======
->>>>>>> a78648b0
 
 
 
@@ -978,97 +479,6 @@
       backgroundColor: theme.border,
       marginVertical: 4,
     },
-<<<<<<< HEAD
-    // Enhanced Child Card Styles
-    childCard: {
-      backgroundColor: theme.surface,
-      borderRadius: 16,
-      padding: 16,
-      marginBottom: 16,
-      shadowColor: theme.shadow || '#000',
-      shadowOffset: { width: 0, height: 2 },
-      shadowOpacity: 0.1,
-      shadowRadius: 8,
-      elevation: 4,
-    },
-    childHeader: {
-      flexDirection: 'row',
-      justifyContent: 'space-between',
-      alignItems: 'flex-start',
-      marginBottom: 16,
-    },
-    childInfo: {
-      flex: 1,
-    },
-    childName: {
-      fontSize: 18,
-      fontWeight: 'bold',
-      color: theme.text,
-      marginBottom: 4,
-    },
-    childDetails: {
-      fontSize: 14,
-      color: theme.textSecondary,
-    },
-    statusBadge: {
-      paddingHorizontal: 8,
-      paddingVertical: 4,
-      borderRadius: 12,
-    },
-    statusText: {
-      fontSize: 12,
-      fontWeight: '600',
-      textTransform: 'capitalize',
-    },
-    childStats: {
-      flexDirection: 'row',
-      justifyContent: 'space-between',
-      marginBottom: 16,
-    },
-    statItem: {
-      alignItems: 'center',
-    },
-    statLabel: {
-      fontSize: 12,
-      color: theme.textSecondary,
-      marginBottom: 4,
-    },
-    childStatValue: {
-      fontSize: 16,
-      fontWeight: 'bold',
-    },
-    childActions: {
-      flexDirection: 'row',
-      justifyContent: 'space-between',
-      marginBottom: 12,
-    },
-    actionButton: {
-      flexDirection: 'row',
-      alignItems: 'center',
-      paddingHorizontal: 12,
-      paddingVertical: 8,
-      borderRadius: 8,
-      flex: 1,
-      marginHorizontal: 2,
-      justifyContent: 'center',
-    },
-    actionText: {
-      fontSize: 12,
-      fontWeight: '600',
-      marginLeft: 4,
-    },
-    lastActivityContainer: {
-      paddingTop: 12,
-      borderTopWidth: 1,
-      borderTopColor: theme.border,
-    },
-    lastActivityText: {
-      fontSize: 12,
-      color: theme.textSecondary,
-      textAlign: 'center',
-    },
-=======
->>>>>>> a78648b0
     // Empty State Styles
     emptyState: {
       alignItems: 'center',
@@ -1092,31 +502,19 @@
       lineHeight: 20,
     },
     emptyStateButton: {
-<<<<<<< HEAD
-=======
       flexDirection: 'row',
       alignItems: 'center',
       justifyContent: 'center',
->>>>>>> a78648b0
       backgroundColor: theme.primary,
       paddingHorizontal: 24,
       paddingVertical: 12,
       borderRadius: 8,
-<<<<<<< HEAD
-      marginTop: 20,
-    },
-    emptyStateButtonText: {
-      color: theme.onPrimary,
-      fontSize: 14,
-      fontWeight: '600',
-=======
       marginTop: 16,
     },
     emptyStateButtonText: {
       color: '#fff',
       fontSize: 14,
       fontWeight: '700',
->>>>>>> a78648b0
     },
     // Principal Dashboard Style Section Headers
     sectionHeader: {
@@ -1171,42 +569,6 @@
       fontSize: 14,
       color: theme.textSecondary,
     },
-<<<<<<< HEAD
-    // Principal Dashboard Style Welcome Section
-    welcomeSection: {
-      backgroundColor: theme.primary,
-      paddingHorizontal: 20,
-      paddingVertical: 16,
-      marginBottom: 8,
-    },
-    greeting: {
-      fontSize: 18,
-      fontWeight: '600',
-      color: theme.onPrimary,
-    },
-    welcomeSubtitle: {
-      fontSize: 14,
-      color: theme.onPrimary,
-      opacity: 0.9,
-      marginTop: 4,
-    },
-    welcomeHeader: {
-      flexDirection: 'row',
-      alignItems: 'flex-start',
-      justifyContent: 'space-between',
-    },
-    themeToggleButton: {
-      width: 36,
-      height: 36,
-      borderRadius: 18,
-      backgroundColor: 'rgba(255, 255, 255, 0.2)',
-      alignItems: 'center',
-      justifyContent: 'center',
-      borderWidth: 1,
-      borderColor: 'rgba(255, 255, 255, 0.3)',
-    },
-=======
->>>>>>> a78648b0
     // Urgent Cards Styling
     urgentCardsGrid: {
       gap: 12,
@@ -1444,7 +806,6 @@
   }
 
   return (
-<<<<<<< HEAD
     <KeyboardAvoidingView 
       style={{ flex: 1 }}
       behavior={Platform.OS === 'ios' ? 'padding' : undefined}
@@ -1453,25 +814,6 @@
       <View style={styles.container}>
         {/* Offline Banner */}
         <OfflineBanner />
-
-        {/* Fixed Header - Hidden for cleaner UI */}
-        
-        <TouchableWithoutFeedback onPress={Keyboard.dismiss}>
-          <ScrollView
-            showsVerticalScrollIndicator={false}
-            keyboardShouldPersistTaps="handled"
-            refreshControl={
-              <RefreshControl
-                refreshing={refreshing}
-                onRefresh={onRefresh}
-                tintColor="#00f5ff"
-              />
-            }
-          >
-=======
-    <View style={styles.container}>
-      {/* Offline Banner */}
-      <OfflineBanner />
 
       {/* Fixed Header - Hidden for cleaner UI */}
       
@@ -1485,7 +827,6 @@
           />
         }
       >
->>>>>>> a78648b0
         {/* Error Banner */}
         {error && (
           <ErrorBanner
@@ -1496,346 +837,6 @@
         )}
 
         {/* Professional Welcome Section */}
-<<<<<<< HEAD
-        <View style={styles.welcomeSection}>
-          <View style={styles.welcomeHeader}>
-            <View style={{ flex: 1 }}>
-              <Text style={styles.greeting}>
-                {getGreeting()}, {`${profile?.first_name || ''} ${profile?.last_name || ''}`.trim() || t('roles.parent')}! 👋
-              </Text>
-              <Text style={styles.welcomeSubtitle}>
-                {(() => {
-                  const active = (childrenCards || []).find(c => c.id === activeChildId) || (childrenCards.length === 1 ? childrenCards[0] : null);
-                  if (active) return `Managing ${active.firstName} ${active.lastName}`;
-                  if (children.length > 0) return t('dashboard.managingChildrenPlural', { count: children.length });
-                  return 'Welcome to EduDash Pro';
-                })()}
-              </Text>
-            </View>
-            
-            <TouchableOpacity
-              style={styles.themeToggleButton}
-              onPress={async () => {
-                await toggleTheme();
-                try { 
-                  if (Platform.OS !== 'web') {
-                    // Use platform-appropriate haptics
-                    if (Platform.OS === 'ios') {
-                      await require('expo-haptics').impactAsync(require('expo-haptics').ImpactFeedbackStyle.Light);
-                    } else {
-                      require('react-native').Vibration.vibrate(15);
-                    }
-                  }
-                } catch {}
-              }}
-            >
-              <Ionicons 
-                name={isDark ? 'sunny' : 'moon'} 
-                size={18} 
-                color={theme.primary} 
-              />
-            </TouchableOpacity>
-          </View>
-        </View>
-
-        {/* Enhanced Children Section (moved under welcome) */}
-        {children.length > 0 ? (
-          <View style={styles.section}>
-            <View style={styles.sectionHeader}>
-              <Text style={styles.sectionTitle}>{t('parent.myChildren')} ({children.length})</Text>
-              <TouchableOpacity
-                style={styles.viewAllButton}
-                onPress={() => router.push('/screens/parent-children')}
-              >
-                <Text style={styles.viewAllText}>{t('common.viewAll')}</Text>
-                <Ionicons name="chevron-forward" size={16} color={theme.primary} />
-              </TouchableOpacity>
-            </View>
-            {children.length > 1 && (
-              <View style={{ marginBottom: 12 }}>
-                <ChildSwitcher 
-                  children={childrenCards}
-                  activeChildId={activeChildId}
-                  onChildChange={setActiveChildId}
-                />
-              </View>
-            )}
-            {(children.length > 1 && activeChildId ? 
-              childrenCards.filter(child => child.id === activeChildId) : 
-              childrenCards
-            ).map((child, index) => (
-              <View key={child.id} style={styles.childCard}>
-                <View style={styles.childHeader}>
-                  <View style={styles.childInfo}>
-                    <Text style={styles.childName}>{child.firstName} {child.lastName}</Text>
-                    <Text style={styles.childDetails}>{getChildAgeText(child)} • {child.grade} • {child.className || t('common.noClass')}</Text>
-                  </View>
-                  <View style={[styles.statusBadge, 
-                    child.status === 'active' ? { backgroundColor: theme.success + '20' } :
-                    child.status === 'late' ? { backgroundColor: theme.warning + '20' } : 
-                    { backgroundColor: theme.error + '20' }
-                  ]}>
-                    <Text style={[styles.statusText, 
-                      child.status === 'active' ? { color: theme.success } :
-                      child.status === 'late' ? { color: theme.warning } : 
-                      { color: theme.error }
-                    ]}>{child.status}</Text>
-                  </View>
-                </View>
-                
-                <View style={styles.childStats}>
-                  <View style={styles.statItem}>
-                    <Text style={styles.statLabel}>Attendance</Text>
-                    <Text style={[styles.childStatValue, { color: theme.success }]}>{child.progressScore}%</Text>
-                  </View>
-                  <View style={styles.statItem}>
-                    <Text style={styles.statLabel}>Pending Homework</Text>
-                    <Text style={[styles.childStatValue, child.homeworkPending > 0 ? { color: theme.warning } : { color: theme.success }]}>
-                      {child.homeworkPending}
-                    </Text>
-                  </View>
-                  <View style={styles.statItem}>
-                    <Text style={styles.statLabel}>Upcoming Events</Text>
-                    <Text style={[styles.childStatValue, { color: theme.primary }]}>{child.upcomingEvents}</Text>
-                  </View>
-                </View>
-                
-                <View style={styles.childActions}>
-                  <TouchableOpacity 
-                    style={[styles.actionButton, { backgroundColor: theme.primary + '10' }]}
-                    onPress={() => console.log('View attendance for', child.id)}
-                  >
-                    <Ionicons name="calendar" size={16} color={theme.primary} />
-                    <Text style={[styles.actionText, { color: theme.primary }]}>Attendance</Text>
-                  </TouchableOpacity>
-                  
-                  <TouchableOpacity 
-                    style={[styles.actionButton, { backgroundColor: theme.success + '10' }]}
-                    onPress={() => console.log('View homework for', child.id)}
-                  >
-                    <Ionicons name="book" size={16} color={theme.success} />
-                    <Text style={[styles.actionText, { color: theme.success }]}>Homework</Text>
-                  </TouchableOpacity>
-                  
-                  <TouchableOpacity 
-                    style={[styles.actionButton, { backgroundColor: theme.accent + '10' }]}
-                    onPress={() => handleQuickMessage(child)}
-                  >
-                    <Ionicons name="chatbubble" size={16} color={theme.accent} />
-                    <Text style={[styles.actionText, { color: theme.accent }]}>Message</Text>
-                  </TouchableOpacity>
-                </View>
-                
-                <View style={styles.lastActivityContainer}>
-                  <Text style={styles.lastActivityText}>
-                    Last activity: {child.lastActivity.toLocaleDateString()}
-                  </Text>
-                </View>
-              </View>
-            ))}
-          </View>
-        ) : (
-          <View style={styles.section}>
-            <View style={styles.sectionHeader}>
-              <Text style={styles.sectionTitle}>{t('parent.noChildrenFound')}</Text>
-            </View>
-            <View style={styles.emptyState}>
-              <Ionicons name="person-add" size={48} color={theme.textSecondary} />
-              <Text style={styles.emptyStateTitle}>{t('parent.noChildrenLinked')}</Text>
-              <Text style={styles.emptyStateSubtitle}>
-                {t('parent.registerOrLinkChild')}
-              </Text>
-              <TouchableOpacity 
-                style={styles.emptyStateButton}
-                onPress={() => router.push('/screens/parent-child-registration')}
-              >
-                <Text style={styles.emptyStateButtonText}>{t('parent.registerChild')}</Text>
-              </TouchableOpacity>
-            </View>
-          </View>
-        )}
-
-        {/* Professional Metric Cards - Principal Dashboard Style */}
-        <View style={styles.section}>
-          <View style={styles.metricsGrid}>
-            {/* Row 1: Core metrics */}
-            <View style={styles.metricsRow}>
-              <TouchableOpacity 
-                style={[styles.metricCard, { borderColor: theme.primary + '30' }]}
-                onPress={() => router.push('/messages')}
-              >
-                <View style={[styles.metricIcon, { backgroundColor: theme.primary }]}>
-                  <Ionicons name="mail" size={20} color="white" />
-                </View>
-                <Text style={styles.metricValue}>{unreadMessageCount}</Text>
-                <Text style={styles.metricLabel}>New Messages</Text>
-                <Text style={[styles.metricStatus, { color: unreadMessageCount > 0 ? theme.warning : theme.textSecondary }]}>
-                  {unreadMessageCount > 0 ? 'needs attention' : 'all read'}
-                </Text>
-              </TouchableOpacity>
-
-              <TouchableOpacity 
-                style={[styles.metricCard, { borderColor: theme.success + '30' }]}
-                onPress={() => router.push('/pop-history')}
-              >
-                <View style={[styles.metricIcon, { backgroundColor: theme.success }]}>
-                  <Ionicons name="checkmark-circle" size={20} color="white" />
-                </View>
-                <Text style={styles.metricValue}>{popStats?.proof_of_payment?.approved || 0}</Text>
-                <Text style={styles.metricLabel}>Approved Payments</Text>
-                <Text style={[styles.metricStatus, { color: theme.success }]}>verified</Text>
-              </TouchableOpacity>
-            </View>
-
-            {/* Row 2: POP metrics */}
-            <View style={styles.metricsRow}>
-              <TouchableOpacity 
-                style={[styles.metricCard, { borderColor: theme.warning + '30' }]}
-                onPress={() => router.push('/pop-history?type=proof_of_payment&status=pending')}
-              >
-                <View style={[styles.metricIcon, { backgroundColor: theme.warning }]}>
-                  <Ionicons name="time" size={20} color="white" />
-                </View>
-                <Text style={styles.metricValue}>{popStats?.proof_of_payment?.pending || 0}</Text>
-                <Text style={styles.metricLabel}>Pending Payments</Text>
-                <Text style={[styles.metricStatus, { color: theme.warning }]}>review needed</Text>
-              </TouchableOpacity>
-
-              <TouchableOpacity 
-                style={[styles.metricCard, { borderColor: theme.accent + '30' }]}
-                onPress={() => router.push('/pop-history?type=picture_of_progress')}
-              >
-                <View style={[styles.metricIcon, { backgroundColor: theme.accent }]}>
-                  <Ionicons name="images" size={20} color="white" />
-                </View>
-                <Text style={styles.metricValue}>{(popStats?.picture_of_progress?.pending || 0) + (popStats?.picture_of_progress?.approved || 0)}</Text>
-                <Text style={styles.metricLabel}>Progress Photos</Text>
-                <Text style={[styles.metricStatus, { color: theme.accent }]}>shared</Text>
-              </TouchableOpacity>
-            </View>
-
-            {/* Row 3: Activity metrics */}
-            <View style={styles.metricsRow}>
-              <TouchableOpacity 
-                style={[styles.metricCard, { borderColor: theme.error + '30' }]}
-                onPress={() => router.push('/homework')}
-              >
-                <View style={[styles.metricIcon, { backgroundColor: theme.error }]}>
-                  <Ionicons name="book" size={20} color="white" />
-                </View>
-                <Text style={styles.metricValue}>{urgentMetrics.pendingHomework}</Text>
-                <Text style={styles.metricLabel}>Pending Homework</Text>
-                <Text style={[styles.metricStatus, { color: urgentMetrics.pendingHomework > 0 ? theme.error : theme.textSecondary }]}>
-                  {urgentMetrics.pendingHomework > 0 ? 'overdue' : 'up to date'}
-                </Text>
-              </TouchableOpacity>
-
-              <TouchableOpacity 
-                style={[styles.metricCard, { borderColor: theme.primary + '30' }]}
-                onPress={() => router.push('/attendance')}
-              >
-                <View style={[styles.metricIcon, { backgroundColor: getAttendanceColor() }]}>
-                  <Ionicons name={getAttendanceIcon()} size={20} color="white" />
-                </View>
-                <Text style={styles.metricValue}>Today</Text>
-                <Text style={styles.metricLabel}>Attendance</Text>
-                <Text style={[styles.metricStatus, { color: getAttendanceColor() }]}>
-                  {urgentMetrics.todayAttendance === 'unknown' ? 'not recorded' : urgentMetrics.todayAttendance}
-                </Text>
-              </TouchableOpacity>
-            </View>
-          </View>
-        </View>
-
-        {/* POP Upload Actions - Prominent section */}
-        <View style={styles.section}>
-          <Text style={styles.sectionTitle}>📸 Upload & Share</Text>
-          <View style={styles.popActionsGrid}>
-            <TouchableOpacity 
-              style={[styles.popActionCard, { backgroundColor: theme.warning + '10', borderColor: theme.warning }]}
-              onPress={() => {
-                if (activeChildId) {
-                  const child = childrenCards.find(c => c.id === activeChildId);
-                  router.push(`/screens/parent-proof-of-payment?studentId=${activeChildId}&studentName=${encodeURIComponent(`${child?.firstName || ''} ${child?.lastName || ''}`.trim())}`);
-                } else {
-                  router.push('/screens/parent-proof-of-payment');
-                }
-              }}
-            >
-              <View style={[styles.popActionIcon, { backgroundColor: theme.warning }]}>
-                <Ionicons name="receipt" size={28} color="white" />
-              </View>
-              <View style={styles.popActionContent}>
-                <Text style={styles.popActionTitle}>Upload Proof of Payment</Text>
-                <Text style={styles.popActionSubtitle}>Share receipts & payment confirmations</Text>
-                {popStats?.proof_of_payment?.pending && popStats.proof_of_payment.pending > 0 && (
-                  <View style={[styles.popActionBadge, { backgroundColor: theme.warning }]}>
-                    <Text style={styles.popActionBadgeText}>{popStats.proof_of_payment.pending} pending</Text>
-                  </View>
-                )}
-              </View>
-              <Ionicons name="chevron-forward" size={20} color={theme.textSecondary} />
-            </TouchableOpacity>
-
-            <TouchableOpacity 
-              style={[styles.popActionCard, { backgroundColor: theme.accent + '10', borderColor: theme.accent }]}
-              onPress={() => {
-                if (activeChildId) {
-                  const child = childrenCards.find(c => c.id === activeChildId);
-                  router.push(`/picture-of-progress?studentId=${activeChildId}&studentName=${encodeURIComponent(`${child?.firstName || ''} ${child?.lastName || ''}`.trim())}`);
-                } else {
-                  router.push('/picture-of-progress');
-                }
-              }}
-            >
-              <View style={[styles.popActionIcon, { backgroundColor: theme.accent }]}>
-                <Ionicons name="camera" size={28} color="white" />
-              </View>
-              <View style={styles.popActionContent}>
-                <Text style={styles.popActionTitle}>Share Progress Pictures</Text>
-                <Text style={styles.popActionSubtitle}>Document your child's learning journey</Text>
-                {popStats?.picture_of_progress?.recent && popStats.picture_of_progress.recent > 0 && (
-                  <View style={[styles.popActionBadge, { backgroundColor: theme.accent }]}>
-                    <Text style={styles.popActionBadgeText}>{popStats.picture_of_progress.recent} this week</Text>
-                  </View>
-                )}
-              </View>
-              <Ionicons name="chevron-forward" size={20} color={theme.textSecondary} />
-            </TouchableOpacity>
-
-            <TouchableOpacity 
-              style={[styles.popActionCard, { backgroundColor: theme.primary + '10', borderColor: theme.primary }]}
-              onPress={() => router.push('/pop-history')}
-            >
-              <View style={[styles.popActionIcon, { backgroundColor: theme.primary }]}>
-                <Ionicons name="folder-open" size={28} color="white" />
-              </View>
-              <View style={styles.popActionContent}>
-                <Text style={styles.popActionTitle}>View Upload History</Text>
-                <Text style={styles.popActionSubtitle}>Manage all your uploads & approvals</Text>
-                {popStats?.total_pending && popStats.total_pending > 0 && (
-                  <View style={[styles.popActionBadge, { backgroundColor: theme.primary }]}>
-                    <Text style={styles.popActionBadgeText}>{popStats.total_pending} to review</Text>
-                  </View>
-                )}
-              </View>
-              <Ionicons name="chevron-forward" size={20} color={theme.textSecondary} />
-            </TouchableOpacity>
-          </View>
-        </View>
-
-        {/* Native Ad - Inline in content stream */}
-        {showBanner && (
-          <View style={styles.section}>
-            <NativeAdCard 
-              placement={PLACEMENT_KEYS.NATIVE_PARENT_FEED}
-              style={{ alignSelf: 'center' }}
-              itemIndex={1}
-              showFallback={true}
-            />
-          </View>
-        )}
-=======
         <WelcomeSection
           userName={`${profile?.first_name || ''} ${profile?.last_name || ''}`.trim() || t('roles.parent')}
           subtitle={(() => {
@@ -1854,7 +855,6 @@
           tierBadgePlacement="subtitle-inline"
           tierBadgeSize="sm"
         />
->>>>>>> a78648b0
 
         {/* Enhanced Children Section (moved under welcome) */}
         {children.length > 0 ? (
@@ -2277,12 +1277,9 @@
           </View>
         )}
         
-<<<<<<< HEAD
-=======
         {/* Child Registration Requests - Shows pending/approved/rejected requests */}
         <PendingRegistrationRequests />
         
->>>>>>> a78648b0
         {/* Recent Activity Timeline */}
         <View style={styles.section}>
           <Text style={styles.sectionTitle}>{t('dashboard.recentActivity')}</Text>
@@ -2297,7 +1294,6 @@
                   event: t('dashboard.aiHelpUsed', { count: usage.ai_help }),
                   type: 'success'
                 });
-<<<<<<< HEAD
               }
               
               // Add children activities if any
@@ -2309,19 +1305,6 @@
                 });
               }
               
-=======
-              }
-              
-              // Add children activities if any
-              if (children.length > 0) {
-                recentActivities.push({
-                  time: '1 day ago',
-                  event: `Monitoring ${children.length} ${children.length === 1 ? 'child' : 'children'}`,
-                  type: 'info'
-                });
-              }
-              
->>>>>>> a78648b0
               // Add usage limit warning if needed
               if (usage.ai_help >= (limits.ai_help as number)) {
                 recentActivities.push({
@@ -2374,36 +1357,6 @@
             )}
           </View>
         </View>
-<<<<<<< HEAD
-
-        {/* Ad Banner for Free Tier - Main Dashboard bottom placement */}
-        {showBanner && (
-          <View style={styles.section}>
-            <AdBanner 
-              placement={PLACEMENT_KEYS.BANNER_PARENT_DASHBOARD}
-              style={{ marginBottom: 16 }}
-              showFallback={true}
-            />
-          </View>
-        )}
-
-        {/* Additional spacing for bottom navigation */}
-        <View style={{ height: 20 }} />
-
-          </ScrollView>
-        </TouchableWithoutFeedback>
-
-        {/* Homework Modal */}
-        <HomeworkModal visible={showHomeworkModal} onClose={() => setShowHomeworkModal(false)} />
-        
-        {/* Language Modal */}
-        <LanguageModal />
-        
-        {/* WhatsApp Modal */}
-        <WhatsAppOptInModal visible={showWhatsAppModal} onClose={() => setShowWhatsAppModal(false)} />
-      </View>
-    </KeyboardAvoidingView>
-=======
 
         {/* Ad Banner for Free Tier - Main Dashboard bottom placement */}
         {showBanner && (
@@ -2441,7 +1394,6 @@
       
       {/* VOICETODO: AI Assistant Floating Button now in root layout */}
     </View>
->>>>>>> a78648b0
   );
 }
 
