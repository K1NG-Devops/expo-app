--- conflicted
+++ resolved
@@ -80,17 +80,10 @@
       
       // Also stop via Dash AI Assistant
       try {
-<<<<<<< HEAD
-        const dash = DashAIAssistant.getInstance();
-        stopPromises.push(
-          dash.stopSpeaking().catch(e => console.warn('[DashSpeakingOverlay] Dash stop warning:', e))
-        );
-=======
         const module = await import('@/services/DashAIAssistant');
         const DashClass = (module as any).DashAIAssistant || (module as any).default;
         const dash = DashClass?.getInstance?.();
         if (dash?.stopSpeaking) { await dash.stopSpeaking(); }
->>>>>>> 8c411022
       } catch { /* Intentional: non-fatal */ }
       
       // Wait for all stop operations with timeout
