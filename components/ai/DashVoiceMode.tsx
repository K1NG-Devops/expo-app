--- conflicted
+++ resolved
@@ -101,16 +101,8 @@
       try {
         if (__DEV__) console.log('[DashVoiceMode] 🎤 Initializing Claude + Deepgram session...');
         
-<<<<<<< HEAD
-        // CRITICAL: Set abort flag FIRST to stop ongoing speech
-        abortSpeechRef.current = true;
-        
-        // Immediately set speaking to false to prevent race conditions
-        setSpeaking(false);
-=======
         const provider = await getDefaultVoiceProvider(activeLang);
         if (cancelled) return;
->>>>>>> 8c411022
         
         const session = provider.createSession();
         sessionRef.current = session;
@@ -143,36 +135,6 @@
           onFinal: async (text) => {
             if (cancelled || processedRef.current) return;
             
-<<<<<<< HEAD
-            // Reset state for next input
-            processedRef.current = false;
-            setAiResponse('');
-            
-            // Provide haptic feedback for interruption
-            try { Haptics.impactAsync(Haptics.ImpactFeedbackStyle.Light); } catch { /* Intentional: non-fatal */ }
-          } catch (e) {
-            console.warn('[DashVoiceMode] Failed to stop speech:', e);
-          }
-        })();
-      }
-    },
-    onFinalTranscript: async (t) => {
-      const transcript = String(t || '').trim();
-      console.log('[DashVoiceMode] ✅ Final transcript received:', transcript);
-      console.log('[DashVoiceMode] 🔍 Processing state:', {
-        alreadyProcessed: processedRef.current,
-        isEmpty: !transcript,
-        willProcess: transcript && !processedRef.current
-      });
-      setUserTranscript(transcript);
-      if (!transcript) {
-        console.warn('[DashVoiceMode] ⚠️ Empty transcript, skipping');
-        return;
-      }
-      if (processedRef.current) {
-        console.warn('[DashVoiceMode] ⚠️ Already processed, skipping duplicate');
-        return;
-=======
             const transcript = String(text || '').trim();
             console.log('[DashVoiceMode] ✅ Final transcript received:', transcript);
             setUserTranscript(transcript);
@@ -201,7 +163,6 @@
           console.error('[DashVoiceMode] ❌ Initialization error:', e);
           setErrorMessage('Voice initialization failed');
         }
->>>>>>> 8c411022
       }
     })();
     
