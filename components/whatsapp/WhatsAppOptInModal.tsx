import React, { useState, useEffect, useRef } from 'react'
import {
  Modal,
  View,
  Text,
  TextInput,
  TouchableOpacity,
  Alert,
  KeyboardAvoidingView,
  Platform,
  ScrollView,
  StyleSheet,
  Linking,
  ActivityIndicator,
} from 'react-native'
import { Ionicons } from '@expo/vector-icons'
import { useWhatsAppConnection, WhatsAppConnectionStatus } from '../../hooks/useWhatsAppConnection'
import { useTheme } from '../../contexts/ThemeContext'
import { useTranslation } from 'react-i18next'
import { track } from '../../lib/analytics'
import { useAuth } from '../../contexts/AuthContext'
import { queryClient } from '../../lib/query/queryClient'
import { convertToE164, formatAsUserTypes, validatePhoneNumber, EXAMPLE_PHONE_NUMBERS } from '../../lib/utils/phoneUtils'
import { Vibration } from 'react-native'
import Feedback from '../../lib/feedback'

interface WhatsAppOptInModalProps {
  visible: boolean
  onClose: () => void
  onSuccess?: () => void
}

export const WhatsAppOptInModal: React.FC<WhatsAppOptInModalProps> = ({
  visible,
  onClose,
  onSuccess
}) => {
  const { theme, isDark } = useTheme()
  const { t } = useTranslation()
  const { user, profile } = useAuth()
  const {
    connectionStatus,
    isLoading,
    isOptingIn,
    isOptingOut,
    optIn,
    optOut,
    hardDisconnect,
    getWhatsAppDeepLink,
    formatPhoneNumber,
    optInError,
    sendTestMessage,
    isSendingTest,
    forceRefresh,
    autoConnectToSchool,
  } = useWhatsAppConnection()

  const [phoneNumber, setPhoneNumber] = useState('')
  const [consentGiven, setConsentGiven] = useState(false)
  const [step, setStep] = useState<'phone' | 'consent' | 'success' | 'connected'>('phone')
  const [isDisconnecting, setIsDisconnecting] = useState(false)
  const modalOpenedAtRef = useRef<Date | null>(null)
  const prevVisibleRef = useRef<boolean>(false)

  useEffect(() => {
    if (visible && !prevVisibleRef.current) {
      // Modal opened - force refresh to get latest data
      forceRefresh()
      
      modalOpenedAtRef.current = new Date()
      track('edudash.whatsapp.modal_opened', {
        current_status: connectionStatus?.isConnected ? 'connected' : 'disconnected',
        timestamp: new Date().toISOString()
      })

      // Reset form when modal opens
      if (connectionStatus?.isConnected) {
        setStep('connected')
        if (connectionStatus?.contact) {
          setPhoneNumber(connectionStatus.contact.phone_e164)
        }
      } else {
        setStep('phone')
        // Auto-fill with school WhatsApp number if available
        if (connectionStatus?.schoolWhatsAppNumber) {
          setPhoneNumber(connectionStatus.schoolWhatsAppNumber)
        } else {
          setPhoneNumber('')
        }
        setConsentGiven(false)
      }
    } else if (!visible && prevVisibleRef.current) {
      // Modal closed
      const openedAt = modalOpenedAtRef.current
      if (openedAt) {
        const sessionDuration = Date.now() - openedAt.getTime()
        track('edudash.whatsapp.modal_closed', {
          final_status: connectionStatus?.isConnected ? 'connected' : 'disconnected',
          session_duration_ms: sessionDuration
        })
      }
      modalOpenedAtRef.current = null
    }

    prevVisibleRef.current = visible
  }, [visible, connectionStatus?.isConnected, connectionStatus?.contact])

  // Use the new phone validation utility
  const validatePhone = (phone: string) => {
    return validatePhoneNumber(phone).isValid;
  }

  // Handle phone number input with auto-formatting
  const handlePhoneChange = (text: string) => {
    const formatted = formatAsUserTypes(text);
    setPhoneNumber(formatted);
  }

  const handlePhoneSubmit = () => {
    const validation = validatePhoneNumber(phoneNumber);
    
    if (!validation.isValid) {
      // Track validation failure
      const digitsOnly = phoneNumber.replace(/\D/g, '')
      let errorType: 'format' | 'length' | 'country' = 'format'
      
      if (digitsOnly.length < 9) {
        errorType = 'length'
      } else if (!digitsOnly.startsWith('0') && !digitsOnly.startsWith('27')) {
        errorType = 'country'
      }
      
      track('edudash.whatsapp.phone_validation_failed', {
        phone_input: phoneNumber.substring(0, 3) + '***', // Partial for privacy
        error_type: errorType
      })
      
      Alert.alert(
        t('dashboard.invalid_phone_number'),
        validation.message || t('dashboard.enter_valid_phone'),
        [{ text: t('common.ok') }]
      )
      return
    }
    
    // Convert to E.164 format for storage
    const e164Result = convertToE164(phoneNumber);
    if (e164Result.isValid && e164Result.e164) {
      setPhoneNumber(e164Result.e164); // Update to E.164 format
    }
    
    setStep('consent')
  }

  const handleOptIn = async () => {
    if (!consentGiven) {
      // Track consent declined
      track('edudash.whatsapp.consent_declined', {
        user_id: user?.id || '',
        step: 'consent',
        timestamp: new Date().toISOString()
      })
      
      Alert.alert(
        t('whatsapp:consentRequired'),
        t('whatsapp:consentRequiredMessage'),
        [{ text: t('common.ok') }]
      )
      return
    }

    // Track consent given
    track('edudash.whatsapp.consent_given', {
      user_id: user?.id || '',
      timestamp: new Date().toISOString()
    })

    try {
      await optIn(phoneNumber, true)
<<<<<<< HEAD
      try { await Feedback.vibrate(30); } catch {}
      try { await Feedback.playSuccess(); } catch {}
=======
      try { await Feedback.vibrate(30); } catch { /* Intentional: non-fatal */ }
      try { await Feedback.playSuccess(); } catch { /* Intentional: non-fatal */ }
>>>>>>> a78648b0
      setStep('success')
      onSuccess?.()
    } catch (error) {
      console.error('WhatsApp opt-in failed:', error)
      Alert.alert(
        t('whatsapp:optInFailed'),
        t('whatsapp:optInFailedMessage'),
        [{ text: t('common.ok') }]
      )
    }
  }

  const handleOptOut = async () => {
    if (isDisconnecting) return // Prevent multiple clicks
    
    Alert.alert(
      'Disconnect WhatsApp',
      'How would you like to disconnect your WhatsApp integration?',
      [
        { text: 'Cancel', style: 'cancel' },
        {
          text: 'Soft Disconnect',
          onPress: async () => {
            setIsDisconnecting(true)
            console.log('Starting soft disconnect...')
            try {
              console.log('Calling optOut function...')
              await optOut()
              console.log('optOut completed successfully')
              setStep('phone')
              setPhoneNumber('')
              setConsentGiven(false)
              // Force refresh to ensure UI updates
              setTimeout(() => {
                forceRefresh()
                // Additional cache clearing to ensure UI updates
                queryClient.invalidateQueries({ queryKey: ['whatsapp'] })
                queryClient.removeQueries({ queryKey: ['whatsapp'] })
                queryClient.invalidateQueries({ queryKey: ['whatsappContacts'] })
                queryClient.removeQueries({ queryKey: ['whatsappContacts'] })
              }, 100)
              Alert.alert(
                'Disconnected Successfully',
                'WhatsApp has been disconnected. You can reconnect anytime. Your preferences have been saved.'
              )
            } catch (error) {
              console.error('WhatsApp opt-out failed:', error)
              const errorMsg = error instanceof Error ? error.message : 'Unknown error occurred'
              Alert.alert(
                'Disconnect Failed', 
                `Could not disconnect: ${errorMsg}\n\nTry the "Hard Disconnect" option if this persists.`
              )
            } finally {
              setIsDisconnecting(false)
            }
          }
        },
        {
          text: 'Hard Disconnect',
          style: 'destructive',
          onPress: async () => {
            setIsDisconnecting(true)
            console.log('Starting hard disconnect...')
            try {
              console.log('Calling hardDisconnect function...')
              await hardDisconnect()
              console.log('hardDisconnect completed successfully')
              setStep('phone')
              setPhoneNumber('')
              setConsentGiven(false)
              // Force refresh to ensure UI updates
              setTimeout(() => {
                forceRefresh()
                // Additional cache clearing to ensure UI updates
                queryClient.invalidateQueries({ queryKey: ['whatsapp'] })
                queryClient.removeQueries({ queryKey: ['whatsapp'] })
                queryClient.invalidateQueries({ queryKey: ['whatsappContacts'] })
                queryClient.removeQueries({ queryKey: ['whatsappContacts'] })
              }, 100)
              Alert.alert(
                'Completely Disconnected',
                'WhatsApp has been completely removed from your account. All connection data has been deleted.'
              )
            } catch (error) {
              console.error('WhatsApp hard disconnect failed:', error)
              const errorMsg = error instanceof Error ? error.message : 'Unknown error occurred'
              Alert.alert(
                'Hard Disconnect Failed', 
                `Could not remove WhatsApp connection: ${errorMsg}\n\nPlease contact support if this issue persists.`,
                [
                  { text: 'Contact Support', onPress: () => {
                    // Could open support chat or email
                    console.log('User needs support for WhatsApp disconnect')
                  }},
                  { text: 'OK' }
                ]
              )
            } finally {
              setIsDisconnecting(false)
            }
          }
        }
      ]
    )
  }

  const handleOpenWhatsApp = () => {
    const deepLink = getWhatsAppDeepLink()
    if (deepLink) {
      Linking.openURL(deepLink).catch(err => {
        console.error('Failed to open WhatsApp:', err)
        Alert.alert(
          t('whatsapp:openFailed'),
          t('whatsapp:openFailedMessage'),
          [{ text: t('common.ok') }]
        )
      })
    }
  }

  const handleSendTestMessage = async () => {
    if (!connectionStatus?.isConnected || !connectionStatus?.contact) {
      Alert.alert(
        'WhatsApp Not Connected',
        'Please connect WhatsApp first before sending test messages.',
        [{ text: t('common.ok') }]
      )
      return
    }

    try {
      await sendTestMessage()
<<<<<<< HEAD
      try { await Feedback.vibrate(30); } catch {}
      try { await Feedback.playSuccess(); } catch {}
=======
      try { await Feedback.vibrate(30); } catch { /* Intentional: non-fatal */ }
      try { await Feedback.playSuccess(); } catch { /* Intentional: non-fatal */ }
>>>>>>> a78648b0
      Alert.alert(
        t('whatsapp:testMessageSent'),
        t('whatsapp:testMessageSentMessage'),
        [{ text: t('common.ok') }]
      )
    } catch (error) {
      console.error('Test message failed:', error)
      const errorMessage = error instanceof Error ? error.message : 'Unknown error occurred'
      Alert.alert(
        t('whatsapp:testMessageFailed'),
        `${t('whatsapp:testMessageFailedMessage')}\n\nError: ${errorMessage}`,
        [{ text: t('common.ok') }]
      )
    }
  }

  const styles = StyleSheet.create({
    overlay: {
      flex: 1,
      backgroundColor: 'rgba(0, 0, 0, 0.75)',
      justifyContent: 'center',
      alignItems: 'center',
    },
    modal: {
      backgroundColor: theme.background,
      borderRadius: 0,
      margin: 0,
      width: '100%',
      height: '100%',
      maxWidth: '100%',
      maxHeight: '100%',
    },
    header: {
      flexDirection: 'row',
      alignItems: 'center',
      justifyContent: 'space-between',
      padding: 20,
      borderBottomWidth: 1,
      borderBottomColor: theme.border,
    },
    headerTitle: {
      fontSize: 20,
      fontWeight: 'bold',
      color: theme.text,
      flex: 1,
      marginLeft: 12,
    },
    closeButton: {
      padding: 4,
    },
    content: {
      padding: 20,
    },
    stepIndicator: {
      flexDirection: 'row',
      alignItems: 'center',
      marginBottom: 24,
    },
    stepDot: {
      width: 8,
      height: 8,
      borderRadius: 4,
      backgroundColor: theme.border,
      marginHorizontal: 4,
    },
    stepDotActive: {
      backgroundColor: '#25D366',
    },
    stepDotCompleted: {
      backgroundColor: theme.primary,
    },
    sectionTitle: {
      fontSize: 18,
      fontWeight: '600',
      color: theme.text,
      marginBottom: 12,
    },
    description: {
      fontSize: 14,
      color: theme.textSecondary,
      lineHeight: 20,
      marginBottom: 20,
    },
    inputLabel: {
      fontSize: 14,
      fontWeight: '500',
      color: theme.text,
      marginBottom: 8,
    },
    phoneInput: {
      borderWidth: 1,
      borderColor: theme.border,
      borderRadius: 8,
      paddingHorizontal: 16,
      paddingVertical: 12,
      fontSize: 16,
      color: theme.text,
      backgroundColor: isDark ? '#2A2A2A' : '#FFFFFF',
      marginBottom: 20,
    },
    disabledInput: {
      backgroundColor: theme.surfaceVariant || '#F5F5F5',
      opacity: 0.7,
      borderColor: theme.border,
    },
    phoneInputFocused: {
      borderColor: theme.primary,
      borderWidth: 2,
    },
    phoneHint: {
      fontSize: 12,
      color: theme.textSecondary,
      marginTop: -16,
      marginBottom: 20,
    },
    consentContainer: {
      flexDirection: 'row',
      alignItems: 'flex-start',
      marginBottom: 20,
    },
    checkbox: {
      width: 20,
      height: 20,
      borderWidth: 2,
      borderColor: theme.border,
      borderRadius: 4,
      marginRight: 12,
      alignItems: 'center',
      justifyContent: 'center',
      marginTop: 2,
    },
    checkboxChecked: {
      backgroundColor: theme.primary,
      borderColor: theme.primary,
    },
    consentText: {
      flex: 1,
      fontSize: 14,
      color: theme.text,
      lineHeight: 20,
    },
    consentLink: {
      color: theme.primary,
      textDecorationLine: 'underline',
    },
    buttonContainer: {
      flexDirection: 'row',
      justifyContent: 'space-between',
      marginTop: 20,
    },
    button: {
      flex: 1,
      backgroundColor: theme.primary,
      borderRadius: 8,
      paddingVertical: 14,
      alignItems: 'center',
      justifyContent: 'center',
      marginHorizontal: 4,
    },
    buttonSecondary: {
      backgroundColor: 'transparent',
      borderWidth: 1,
      borderColor: theme.border,
    },
    buttonDestructive: {
      backgroundColor: '#FF4757',
    },
    buttonDisabled: {
      backgroundColor: theme.border,
      opacity: 0.6,
    },
    buttonText: {
      fontSize: 16,
      fontWeight: '600',
      color: '#FFFFFF',
    },
    buttonTextSecondary: {
      color: theme.text,
    },
    successContainer: {
      alignItems: 'center',
      paddingVertical: 20,
    },
    successIcon: {
      width: 64,
      height: 64,
      borderRadius: 32,
      backgroundColor: '#25D366',
      alignItems: 'center',
      justifyContent: 'center',
      marginBottom: 20,
    },
    successTitle: {
      fontSize: 20,
      fontWeight: 'bold',
      color: theme.text,
      textAlign: 'center',
      marginBottom: 12,
    },
    successDescription: {
      fontSize: 14,
      color: theme.textSecondary,
      textAlign: 'center',
      lineHeight: 20,
      marginBottom: 24,
    },
    connectedInfo: {
      backgroundColor: '#25D366',
      borderRadius: 8,
      padding: 16,
      flexDirection: 'row',
      alignItems: 'center',
      marginBottom: 20,
    },
    connectedText: {
      color: '#FFFFFF',
      fontSize: 16,
      fontWeight: '600',
      marginLeft: 12,
      flex: 1,
    },
    phoneDisplay: {
      fontSize: 14,
      color: theme.textSecondary,
      marginBottom: 20,
    },
    actionButton: {
      backgroundColor: 'transparent',
      borderWidth: 1,
      borderColor: theme.primary,
      borderRadius: 8,
      paddingVertical: 12,
      alignItems: 'center',
      marginBottom: 12,
    },
    actionButtonText: {
      color: theme.primary,
      fontSize: 14,
      fontWeight: '600',
    },
    loadingContainer: {
      flexDirection: 'row',
      alignItems: 'center',
      justifyContent: 'center',
      paddingVertical: 8,
    },
    loadingText: {
      marginLeft: 8,
      color: theme.textSecondary,
    },
  })

  const renderPhoneStep = () => (
    <View>
      {/* Header with refresh button */}
      <View style={{ flexDirection: 'row', alignItems: 'center', justifyContent: 'space-between', marginBottom: 16 }}>
        <Text style={styles.sectionTitle}>WhatsApp Setup</Text>
        <TouchableOpacity 
          onPress={() => {
            forceRefresh()
            Alert.alert('Refreshed', 'WhatsApp data refreshed from database')
          }}
          style={{ padding: 8, borderRadius: 6, backgroundColor: theme.surface }}
        >
          <Ionicons name="refresh" size={16} color={theme.primary} />
        </TouchableOpacity>
      </View>

      {/* School WhatsApp Info */}
      {connectionStatus?.schoolWhatsAppNumber ? (
        <View style={{
          backgroundColor: theme.success + '20',
          borderColor: theme.success,
          borderWidth: 1,
          borderRadius: 8,
          padding: 12,
          marginBottom: 16
        }}>
          <View style={{ flexDirection: 'row', alignItems: 'center', marginBottom: 8 }}>
            <Ionicons name="business" size={16} color={theme.success} />
            <Text style={{ 
              color: theme.success, 
              fontWeight: '600', 
              marginLeft: 8,
              fontSize: 14 
            }}>
              School WhatsApp Business
            </Text>
          </View>
          <Text style={{ 
            color: theme.text, 
            fontSize: 16, 
            fontWeight: '700',
            marginBottom: 8
          }}>
            {formatPhoneNumber(connectionStatus?.schoolWhatsAppNumber || '')}
          </Text>
          <Text style={{ 
            color: theme.textSecondary, 
            fontSize: 12,
            marginBottom: 12
          }}>
            This is your school's official WhatsApp Business number. Connect to receive school updates and communicate with parents.
          </Text>
          
          <TouchableOpacity
            style={{
              backgroundColor: theme.success,
              borderRadius: 6,
              paddingVertical: 10,
              paddingHorizontal: 16,
              alignItems: 'center'
            }}
            onPress={async () => {
              try {
                console.log('Starting auto-connect to school WhatsApp...')
                await autoConnectToSchool()
                console.log('Auto-connect successful')
                setStep('success')
                onSuccess?.()
              } catch (error) {
                console.error('Auto-connect failed:', error)
                const errorMessage = error instanceof Error ? error.message : 'Unknown error'
                Alert.alert(
                  'Connection Failed', 
                  `Could not connect to school WhatsApp: ${errorMessage}\n\nPlease try manual setup below.`
                )
              }
            }}
            disabled={isOptingIn}
          >
            {isOptingIn ? (
              <ActivityIndicator color={theme.onPrimary} size="small" />
            ) : (
              <View style={{ flexDirection: 'row', alignItems: 'center' }}>
                <Ionicons name="checkmark-circle" size={16} color={theme.onPrimary} />
                <Text style={{ 
                  color: theme.onPrimary, 
                  fontWeight: '600',
                  marginLeft: 8
                }}>
                  Connect to School WhatsApp
                </Text>
              </View>
            )}
          </TouchableOpacity>
        </View>
      ) : (
        <View style={{
          backgroundColor: theme.warning + '20',
          borderColor: theme.warning,
          borderWidth: 1,
          borderRadius: 8,
          padding: 12,
          marginBottom: 16
        }}>
          <View style={{ flexDirection: 'row', alignItems: 'center', marginBottom: 8 }}>
            <Ionicons name="warning" size={16} color={theme.warning} />
            <Text style={{ 
              color: theme.warning, 
              fontWeight: '600', 
              marginLeft: 8,
              fontSize: 14 
            }}>
              School WhatsApp Not Configured
            </Text>
          </View>
          <Text style={{ 
            color: theme.textSecondary, 
            fontSize: 12
          }}>
            Your school hasn't set up WhatsApp Business yet. You can still connect your personal number, but school communications won't work until an admin configures the school's WhatsApp Business account.
          </Text>
        </View>
      )}

      <Text style={styles.sectionTitle}>Manual Setup</Text>
      <Text style={styles.description}>
        {profile?.role === 'teacher'
          ? 'Connect your school\'s WhatsApp Business number for student communications'
          : 'Enter a WhatsApp number to connect for school communications'
        }
      </Text>
      
      <Text style={styles.inputLabel}>WhatsApp Number</Text>
      <TextInput
        style={[
          styles.phoneInput,
          profile?.role === 'teacher' && styles.disabledInput
        ]}
        value={phoneNumber}
        onChangeText={profile?.role === 'teacher' ? undefined : handlePhoneChange}
        placeholder={connectionStatus?.schoolWhatsAppNumber || EXAMPLE_PHONE_NUMBERS.local}
        placeholderTextColor={theme.textSecondary}
        keyboardType="phone-pad"
        autoComplete="tel"
        textContentType="telephoneNumber"
        maxLength={13} // Allow for formatted input
        editable={profile?.role !== 'teacher'}
        pointerEvents={profile?.role === 'teacher' ? 'none' : 'auto'}
      />
      <Text style={styles.phoneHint}>
        {profile?.role === 'teacher'
          ? 'School WhatsApp number pre-filled and locked for teachers'
          : connectionStatus?.schoolWhatsAppNumber
            ? 'School number pre-filled. You can change it if needed.'
            : 'Include country code (e.g., +27 for South Africa)'
        }
      </Text>

      <View style={styles.buttonContainer}>
        <TouchableOpacity
          style={[styles.button, styles.buttonSecondary]}
          onPress={onClose}
        >
          <Text style={[styles.buttonText, styles.buttonTextSecondary]}>
            Cancel
          </Text>
        </TouchableOpacity>
        
        <TouchableOpacity
          style={[
            styles.button,
            !validatePhone(phoneNumber) && profile?.role !== 'teacher' && styles.buttonDisabled
          ]}
          onPress={handlePhoneSubmit}
          disabled={!validatePhone(phoneNumber) && profile?.role !== 'teacher'}
        >
          <Text style={styles.buttonText}>
            Continue
          </Text>
        </TouchableOpacity>
      </View>
    </View>
  )

  const renderConsentStep = () => (
    <View>
      <Text style={styles.sectionTitle}>{t('whatsapp:consentTitle')}</Text>
      <Text style={styles.description}>
        {t('whatsapp:consentDescription')}
      </Text>

      <TouchableOpacity
        style={styles.consentContainer}
        onPress={() => setConsentGiven(!consentGiven)}
      >
        <View style={[styles.checkbox, consentGiven && styles.checkboxChecked]}>
          {consentGiven && (
            <Ionicons name="checkmark" size={14} color="#FFFFFF" />
          )}
        </View>
        <Text style={styles.consentText}>
          {t('whatsapp:consentText')}{' '}
          <Text style={styles.consentLink}>
            {t('whatsapp:privacyPolicy')}
          </Text>
        </Text>
      </TouchableOpacity>

      <View style={styles.buttonContainer}>
        <TouchableOpacity
          style={[styles.button, styles.buttonSecondary]}
          onPress={() => setStep('phone')}
        >
          <Text style={[styles.buttonText, styles.buttonTextSecondary]}>
            {t('common.back')}
          </Text>
        </TouchableOpacity>
        
        <TouchableOpacity
          style={[
            styles.button,
            (!consentGiven || isOptingIn) && styles.buttonDisabled
          ]}
          onPress={handleOptIn}
          disabled={!consentGiven || isOptingIn}
        >
          {isOptingIn ? (
            <View style={styles.loadingContainer}>
              <ActivityIndicator size="small" color="#FFFFFF" />
              <Text style={[styles.buttonText, styles.loadingText]}>
                {t('whatsapp:connecting')}
              </Text>
            </View>
          ) : (
            <Text style={styles.buttonText}>
              {t('whatsapp:connect')}
            </Text>
          )}
        </TouchableOpacity>
      </View>
    </View>
  )

  const renderSuccessStep = () => (
    <View>
      <View style={styles.successContainer}>
        <View style={styles.successIcon}>
          <Ionicons name="checkmark" size={32} color="#FFFFFF" />
        </View>
        <Text style={styles.successTitle}>
          {t('whatsapp:connectionSuccessTitle')}
        </Text>
        <Text style={styles.successDescription}>
          {t('whatsapp:connectionSuccessDescription')}
        </Text>
      </View>

      <TouchableOpacity
        style={styles.actionButton}
        onPress={handleOpenWhatsApp}
      >
        <Text style={styles.actionButtonText}>
          {t('whatsapp:openWhatsApp')}
        </Text>
      </TouchableOpacity>

      <TouchableOpacity
        style={styles.actionButton}
        onPress={handleSendTestMessage}
        disabled={isSendingTest}
      >
        {isSendingTest ? (
          <View style={styles.loadingContainer}>
            <ActivityIndicator size="small" color={theme.primary} />
            <Text style={styles.loadingText}>
              {t('whatsapp:sendingTest')}
            </Text>
          </View>
        ) : (
          <Text style={styles.actionButtonText}>
            {t('whatsapp:sendTestMessage')}
          </Text>
        )}
      </TouchableOpacity>

      <TouchableOpacity
        style={styles.button}
        onPress={onClose}
      >
        <Text style={styles.buttonText}>
          {t('common.done')}
        </Text>
      </TouchableOpacity>
    </View>
  )

  const renderConnectedStep = () => (
    <View>
      {/* Header with refresh button */}
      <View style={{ flexDirection: 'row', alignItems: 'center', justifyContent: 'space-between', marginBottom: 16 }}>
        <View style={{ flexDirection: 'row', alignItems: 'center' }}>
          <View style={styles.connectedInfo}>
            <Ionicons name="logo-whatsapp" size={20} color="#FFFFFF" />
          </View>
          <Text style={[styles.connectedText, { marginLeft: 8 }]}>
            WhatsApp Connected
          </Text>
        </View>
        <TouchableOpacity 
          onPress={() => {
            forceRefresh()
            Alert.alert('Refreshed', 'Connection status refreshed from database')
          }}
          style={{ padding: 8, borderRadius: 6, backgroundColor: theme.surface }}
        >
          <Ionicons name="refresh" size={16} color={theme.primary} />
        </TouchableOpacity>
      </View>

      {connectionStatus?.contact && (
        <View style={{
          backgroundColor: theme.surface,
          borderRadius: 8,
          padding: 12,
          marginBottom: 16
        }}>
          <Text style={{
            color: theme.textSecondary,
            fontSize: 12,
            marginBottom: 4
          }}>
            {profile?.role === 'teacher' ? 'School WhatsApp Number:' : 'Connected WhatsApp Number:'}
          </Text>
          <Text style={{
            color: theme.text,
            fontSize: 16,
            fontWeight: '600'
          }}>
            {formatPhoneNumber(connectionStatus?.contact?.phone_e164 || '')}
          </Text>
          <Text style={{ 
            color: theme.textSecondary, 
            fontSize: 11, 
            marginTop: 4 
          }}>
            Status: {connectionStatus?.contact?.consent_status} • Connected: {connectionStatus?.contact?.created_at ? new Date(connectionStatus.contact.created_at).toLocaleDateString() : 'Unknown'}
          </Text>
        </View>
      )}

      <TouchableOpacity
        style={styles.actionButton}
        onPress={handleOpenWhatsApp}
      >
        <Text style={styles.actionButtonText}>
          {t('whatsapp:openWhatsApp')}
        </Text>
      </TouchableOpacity>

      <TouchableOpacity
        style={styles.actionButton}
        onPress={handleSendTestMessage}
        disabled={isSendingTest}
      >
        {isSendingTest ? (
          <View style={styles.loadingContainer}>
            <ActivityIndicator size="small" color={theme.primary} />
            <Text style={styles.loadingText}>
              {t('whatsapp:sendingTest')}
            </Text>
          </View>
        ) : (
          <Text style={styles.actionButtonText}>
            {t('whatsapp:sendTestMessage')}
          </Text>
        )}
      </TouchableOpacity>

      <View style={styles.buttonContainer}>
        <TouchableOpacity
          style={[
            styles.button, 
            styles.buttonDestructive,
            (isDisconnecting || isOptingOut) && styles.buttonDisabled
          ]}
          onPress={handleOptOut}
          disabled={isDisconnecting || isOptingOut}
        >
          {isDisconnecting || isOptingOut ? (
            <View style={styles.loadingContainer}>
              <ActivityIndicator size="small" color="#FFFFFF" />
              <Text style={[styles.buttonText, styles.loadingText]}>
                Disconnecting...
              </Text>
            </View>
          ) : (
            <Text style={styles.buttonText}>
              {t('whatsapp:disconnect')}
            </Text>
          )}
        </TouchableOpacity>
        
        <TouchableOpacity
          style={styles.button}
          onPress={onClose}
        >
          <Text style={styles.buttonText}>
            {t('common.done')}
          </Text>
        </TouchableOpacity>
      </View>
    </View>
  )

  return (
    <Modal
      visible={visible}
      animationType="slide"
      transparent={true}
      onRequestClose={onClose}
    >
      <KeyboardAvoidingView
        style={styles.overlay}
        behavior={Platform.OS === 'ios' ? 'padding' : 'height'}
      >
        <View style={styles.modal}>
          <View style={styles.header}>
            <Ionicons name="logo-whatsapp" size={24} color="#25D366" />
            <Text style={styles.headerTitle}>
              {t('whatsapp:title')}
            </Text>
            <TouchableOpacity style={styles.closeButton} onPress={onClose}>
              <Ionicons name="close" size={24} color={theme.text} />
            </TouchableOpacity>
          </View>

          <ScrollView style={styles.content} showsVerticalScrollIndicator={false}>
            {isLoading && (
              <View style={{
                flexDirection: 'row',
                alignItems: 'center',
                justifyContent: 'center',
                padding: 16,
                backgroundColor: theme.surfaceVariant,
                marginBottom: 16,
                borderRadius: 8
              }}>
                <ActivityIndicator size="small" color={theme.primary} />
                <Text style={{
                  marginLeft: 8,
                  color: theme.textSecondary,
                  fontSize: 14
                }}>
                  Loading WhatsApp connection status...
                </Text>
              </View>
            )}
            
            {step === 'phone' && renderPhoneStep()}
            {step === 'consent' && renderConsentStep()}
            {step === 'success' && renderSuccessStep()}
            {step === 'connected' && renderConnectedStep()}
          </ScrollView>
        </View>
      </KeyboardAvoidingView>
    </Modal>
  )
}

export default WhatsAppOptInModal<|MERGE_RESOLUTION|>--- conflicted
+++ resolved
@@ -177,13 +177,8 @@
 
     try {
       await optIn(phoneNumber, true)
-<<<<<<< HEAD
-      try { await Feedback.vibrate(30); } catch {}
-      try { await Feedback.playSuccess(); } catch {}
-=======
       try { await Feedback.vibrate(30); } catch { /* Intentional: non-fatal */ }
       try { await Feedback.playSuccess(); } catch { /* Intentional: non-fatal */ }
->>>>>>> a78648b0
       setStep('success')
       onSuccess?.()
     } catch (error) {
@@ -316,13 +311,8 @@
 
     try {
       await sendTestMessage()
-<<<<<<< HEAD
-      try { await Feedback.vibrate(30); } catch {}
-      try { await Feedback.playSuccess(); } catch {}
-=======
       try { await Feedback.vibrate(30); } catch { /* Intentional: non-fatal */ }
       try { await Feedback.playSuccess(); } catch { /* Intentional: non-fatal */ }
->>>>>>> a78648b0
       Alert.alert(
         t('whatsapp:testMessageSent'),
         t('whatsapp:testMessageSentMessage'),
