--- conflicted
+++ resolved
@@ -231,26 +231,12 @@
   // Notification colors
   notificationBackground: '#ECEFF1',
   notificationText: '#111827',
-<<<<<<< HEAD
-  notificationBorder: '#E5E7EB',
-=======
   notificationBorder: '#D1D5DB',
->>>>>>> a78648b0
 
   // Alias map for components expecting Material-like theme.colors
   colors: {
     primary: '#4F46E5',
     onPrimary: '#FFFFFF',
-<<<<<<< HEAD
-    primaryContainer: '#F3F4F6',
-    onPrimaryContainer: '#111827',
-    surface: '#F9FAFB',
-    surfaceVariant: '#F3F4F6',
-    onSurface: '#111827',
-    onSurfaceVariant: '#6B7280',
-    outline: '#E5E7EB',
-    background: '#FFFFFF',
-=======
     primaryContainer: '#ECEFF1',
     onPrimaryContainer: '#111827',
     surface: '#FFFFFF',
@@ -259,7 +245,6 @@
     onSurfaceVariant: '#6B7280',
     outline: '#D1D5DB',
     background: '#F5F6F7',
->>>>>>> a78648b0
     error: '#EF4444',
     errorContainer: '#F87171',
     onErrorContainer: '#FFFFFF',
