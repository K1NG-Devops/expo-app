--- conflicted
+++ resolved
@@ -116,11 +116,7 @@
                 .maybeSingle();
               if (org?.plan_tier) {
                 const tierStr = String(org.plan_tier).toLowerCase();
-<<<<<<< HEAD
-                const knownTiers: Tier[] = ['free','starter','basic','premium','pro','enterprise'];
-=======
                 const knownTiers: Tier[] = ['free','starter','premium','enterprise'];
->>>>>>> a78648b0
                 if (knownTiers.includes(tierStr as Tier)) {
                   t = tierStr as Tier;
                   source = 'organization';
@@ -165,11 +161,7 @@
                     .maybeSingle();
                   if (school?.subscription_tier) {
                     const tierStr = String(school.subscription_tier).toLowerCase();
-<<<<<<< HEAD
-                    const knownTiers: Tier[] = ['free','starter','basic','premium','pro','enterprise'];
-=======
                     const knownTiers: Tier[] = ['free','starter','premium','enterprise'];
->>>>>>> a78648b0
                     if (knownTiers.includes(tierStr as Tier)) {
                       t = tierStr as Tier;
                       source = 'school_default';
