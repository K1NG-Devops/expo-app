--- conflicted
+++ resolved
@@ -118,73 +118,6 @@
     }
   }, [user?.id]);
 
-<<<<<<< HEAD
-  // Enhanced refresh for visibility handler with debouncing
-  const handleVisibilityRefresh = useCallback(async () => {
-    const now = Date.now();
-    // Increase debounce time to prevent excessive refreshes
-    if (now - lastRefreshAttempt < 5000) {
-      return;
-    }
-    
-    // Skip refresh during dashboard switches to prevent freezing
-    if (typeof window !== 'undefined' && (window as any).dashboardSwitching) {
-      console.log('Skipping visibility refresh during dashboard switch');
-      return;
-    }
-    
-    setLastRefreshAttempt(now);
-    
-    try {
-      // Check if session is still valid
-      const { data: { session: currentSession }, error } = await assertSupabase().auth.getSession();
-      
-      if (error || !currentSession) {
-        console.log('Session invalid on visibility change, clearing auth state');
-        setUser(null);
-        setSession(null);
-        setProfile(null);
-        setPermissions(createPermissionChecker(null));
-        return;
-      }
-      
-      // Update session if it's different
-      if (currentSession && (!session || session.access_token !== currentSession.access_token)) {
-        setSession(currentSession);
-        setUser(currentSession.user);
-      }
-      
-      // Only refresh profile if really necessary and not during navigation
-      if (currentSession.user && !profileLoading && !profile) {
-        console.log('Refreshing profile on visibility change (no existing profile)');
-        
-        // Set a shorter timeout to prevent hanging
-        const timeoutId = setTimeout(() => {
-          setProfileLoading(false);
-          console.warn('Profile loading timeout, clearing loading state');
-        }, 5000); // 5 second timeout
-        
-        try {
-          const enhancedProfile = await fetchEnhancedUserProfile(currentSession.user.id);
-          clearTimeout(timeoutId);
-          
-          if (enhancedProfile) {
-            setProfile(enhancedProfile);
-            setPermissions(createPermissionChecker(enhancedProfile));
-          }
-        } catch (profileError) {
-          clearTimeout(timeoutId);
-          console.error('Profile refresh failed:', profileError);
-          // Don't clear existing profile on refresh failure
-        }
-      }
-    } catch (error) {
-      console.error('Visibility refresh failed:', error);
-      // Ensure loading state is cleared on error
-      setProfileLoading(false);
-    }
-  }, [session, lastRefreshAttempt, profileLoading, profile]);
-=======
   // NO-OP refresh handler for web - prevents infinite loading loops
   const handleVisibilityRefresh = useCallback(async () => {
     // For web, we completely disable session refresh on visibility changes
@@ -202,7 +135,6 @@
     
     // Don't check session, don't refresh profile - just continue where user left off
   }, []);
->>>>>>> a78648b0
 
   // Enhanced sign out
   const handleSignOut = useCallback(async () => {
@@ -416,41 +348,6 @@
         }
       }
 
-<<<<<<< HEAD
-      // Initialize visibility handler for browser tab focus/blur handling
-      try {
-        const allowWebFocusRefresh = process.env.EXPO_PUBLIC_WEB_FOCUS_REFRESH === 'true';
-        const isWeb = Platform.OS === 'web';
-        if (!isWeb || allowWebFocusRefresh) {
-          initializeVisibilityHandler({
-            onSessionRefresh: handleVisibilityRefresh,
-            onVisibilityChange: (isVisible) => {
-              if (isVisible && mounted) {
-                // Get current state at the time of visibility change
-                assertSupabase().auth.getSession().then(({ data: currentSessionData }) => {
-                  track('auth.tab_focused', {
-                    has_session: !!currentSessionData.session,
-                    has_profile: !!profile,
-                    timestamp: new Date().toISOString(),
-                  });
-                }).catch(() => {
-                  // Fallback tracking if session check fails
-                  track('auth.tab_focused', {
-                    has_session: false,
-                    has_profile: !!profile,
-                    timestamp: new Date().toISOString(),
-                  });
-                });
-              }
-            },
-            refreshDelay: 1000, // 1 second delay for superadmin dashboard
-          });
-        } else {
-          console.log('[Visibility] Web focus refresh disabled by EXPO_PUBLIC_WEB_FOCUS_REFRESH');
-        }
-      } catch (e) {
-        console.debug('Visibility handler initialization failed (mobile platform?)', e);
-=======
       // COMPLETELY DISABLE visibility handler for web to prevent loading loops
       // The issue is that ANY session check triggers Supabase's internal refresh mechanism
       try {
@@ -509,7 +406,6 @@
         }
       } catch (e) {
         logger.debug('[Visibility] Handler initialization failed', e);
->>>>>>> a78648b0
       }
 
       // Subscribe to auth changes
@@ -538,17 +434,6 @@
               
               // Log result for debugging (no sensitive data)
               if (result.status === 'error') {
-<<<<<<< HEAD
-                console.debug('Push registration failed:', result.reason);
-              } else if (result.status === 'denied') {
-                console.debug('Push permissions denied');
-                // Could surface a non-blocking UI hint here in the future
-              } else if (result.status === 'registered') {
-                console.debug('Push registration successful');
-              }
-            } catch (e) {
-              console.debug('Push registration exception:', e);
-=======
                 logger.debug('Push registration failed:', result.reason);
               } else if (result.status === 'denied') {
                 logger.debug('Push permissions denied');
@@ -558,7 +443,6 @@
               }
             } catch (e) {
               logger.debug('Push registration exception:', e);
->>>>>>> a78648b0
             }
             
             // Identify in monitoring tools
@@ -611,19 +495,11 @@
               const { deregisterPushDevice } = await import('@/lib/notifications');
               await deregisterPushDevice(assertSupabase(), { id: s?.user?.id || user?.id });
             } catch (e) {
-<<<<<<< HEAD
-              console.debug('Push deregistration failed', e);
-            }
-            
-            try { await getPostHog()?.reset(); } catch (e) { console.debug('PostHog reset failed', e); }
-            try { Sentry.Native.setUser(null as any); } catch (e) { console.debug('Sentry clear user failed', e); }
-=======
               logger.debug('Push deregistration failed', e);
             }
             
             try { await getPostHog()?.reset(); } catch (e) { logger.debug('PostHog reset failed', e); }
             try { Sentry.Native.setUser(null as any); } catch (e) { logger.debug('Sentry clear user failed', e); }
->>>>>>> a78648b0
             
             track('edudash.auth.signed_out', {});
 
@@ -648,13 +524,8 @@
 
     return () => {
       mounted = false;
-<<<<<<< HEAD
-      try { unsub?.subscription?.unsubscribe(); } catch (e) { console.debug('Auth listener unsubscribe failed', e); }
-      try { destroyVisibilityHandler(); } catch (e) { console.debug('Visibility handler cleanup failed', e); }
-=======
       try { unsub?.subscription?.unsubscribe(); } catch (e) { logger.debug('Auth listener unsubscribe failed', e); }
       try { destroyVisibilityHandler(); } catch (e) { logger.debug('Visibility handler cleanup failed', e); }
->>>>>>> a78648b0
     };
   }, []);
 
