--- conflicted
+++ resolved
@@ -17,132 +17,8 @@
 /** @type {import('expo/metro-config').MetroConfig} */
 const config = getDefaultConfig(__dirname);
 
-<<<<<<< HEAD
-// Add support for .ppn files (Porcupine wake word models)
-config.resolver.assetExts.push('ppn');
-config.resolver.sourceExts = config.resolver.sourceExts.filter(ext => ext !== 'ppn');
-
-// Platform-specific resolver to exclude native-only modules from web
-config.resolver.platforms = ['ios', 'android', 'web'];
-
-config.resolver.resolverMainFields = ['react-native', 'browser', 'main'];
-
-// Exclude debug/test/mock files from production bundle
-const exclusionList = require('metro-config/src/defaults/exclusionList');
-config.resolver.blockList = exclusionList([
-  /\/(scripts\/.*test.*|scripts\/.*debug.*|utils\/.*test.*|utils\/.*debug.*|.*mock.*)\//,
-  /\/components\/debug\//,
-  /\/app\/.*debug.*\.tsx?$/,
-  /\/app\/biometric-test\.tsx$/,
-  /\/app\/debug-user\.tsx$/,
-]);
-
-
-// Comprehensive web-specific module resolution
-const originalResolver = config.resolver.resolveRequest;
-config.resolver.resolveRequest = (context, moduleName, platform) => {
-  // Only intercept for web platform
-  if (platform !== 'web') {
-    if (originalResolver) {
-      return originalResolver(context, moduleName, platform);
-    }
-    return context.resolveRequest(context, moduleName, platform);
-  }
-
-  // WEB PLATFORM RESOLUTIONS
-  try {
-    // 1. Block Google Mobile Ads on web
-    if (moduleName === 'react-native-google-mobile-ads' || 
-        moduleName.startsWith('react-native-google-mobile-ads/')) {
-      return {
-        filePath: require.resolve('./lib/stubs/ads-stub.js'),
-        type: 'sourceFile',
-      };
-    }
-
-    // 1.5. Block RevenueCat on web
-    if (moduleName === 'react-native-purchases') {
-      return {
-        filePath: require.resolve('./lib/stubs/revenuecat-stub.js'),
-        type: 'sourceFile',
-      };
-    }
-
-    // 1.6. Block Voice recognition on web
-    if (moduleName === '@react-native-voice/voice') {
-      return {
-        filePath: require.resolve('./lib/stubs/voice-stub.js'),
-        type: 'sourceFile',
-      };
-    }
-
-    // 2. Block native-only modules
-    const nativeOnlyModules = [
-      '@picovoice/porcupine-react-native',
-      'expo-local-authentication',
-      'react-native-biometrics',
-    ];
-    if (nativeOnlyModules.includes(moduleName)) {
-      return {
-        filePath: require.resolve('./lib/stubs/native-module-stub.js'),
-        type: 'sourceFile',
-      };
-    }
-
-    // 3. Handle React Native internal modules (the main issue)
-    // These are modules inside react-native/Libraries that have no web equivalent
-    const isReactNativeInternal = 
-      moduleName.includes('react-native/Libraries/') ||
-      moduleName.includes('/Utilities/') ||
-      moduleName.includes('/Network/') ||
-      moduleName.includes('/Core/') ||
-      moduleName.includes('/RCT') ||
-      moduleName.startsWith('./') && context.originModulePath?.includes('react-native/Libraries');
-
-    if (isReactNativeInternal) {
-      // Use universal stub for all React Native internals
-      return {
-        filePath: require.resolve('./lib/stubs/universal-rn-stub.js'),
-        type: 'sourceFile',
-      };
-    }
-
-    // 4. Specific stubs for known problematic modules
-    const stubMappings = {
-      'ReactDevToolsSettingsManager': './lib/stubs/devtools-stub.js',
-      '/src/private/debugging': './lib/stubs/devtools-stub.js',
-      '/Core/Devtools/': './lib/stubs/devtools-stub.js',
-      'DeviceEventEmitter': './lib/stubs/DeviceEventEmitter-stub.js',
-      'NativeEventEmitter': './lib/stubs/NativeEventEmitter-stub.js',
-      '/EventEmitter/': './lib/stubs/NativeEventEmitter-stub.js',
-      'HMRClient': './lib/stubs/HMRClient-stub.js',
-      '/HMRClient': './lib/stubs/HMRClient-stub.js',
-    };
-
-    for (const [pattern, stubPath] of Object.entries(stubMappings)) {
-      if (moduleName.includes(pattern)) {
-        return {
-          filePath: require.resolve(stubPath),
-          type: 'sourceFile',
-        };
-      }
-    }
-
-  } catch (error) {
-    // If our stub resolution fails, fall through to default resolver
-    console.warn('[Metro Web] Stub resolution error:', error.message);
-  }
-  
-  // Use default resolver for everything else
-  if (originalResolver) {
-    return originalResolver(context, moduleName, platform);
-  }
-  return context.resolveRequest(context, moduleName, platform);
-};
-=======
 // Treat JSON files as source files (required for i18n locale imports)
 config.resolver.assetExts = config.resolver.assetExts.filter(ext => ext !== 'json');
 config.resolver.sourceExts = [...config.resolver.sourceExts, 'json'];
->>>>>>> a78648b0
 
 module.exports = config;