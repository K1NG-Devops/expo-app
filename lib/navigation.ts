/**
 * Navigation utilities for consistent back button behavior across the app
 */

import { safeRouter } from '@/lib/navigation/safeRouter';

/**
 * Smart back navigation that handles different scenarios:
 * - Uses back if can go back
 * - Falls back to appropriate main screen based on user context
 */
export function navigateBack(fallbackRoute?: string) {
  try {
<<<<<<< HEAD
    // Check if we can go back in the navigation stack
    // Note: router.canGoBack is a function, not a property
    const canGoBack = typeof router.canGoBack === 'function' ? router.canGoBack() : false;
    
    if (canGoBack) {
      router.back();
=======
    const canGoBack = safeRouter.canGoBack();
    
    if (canGoBack) {
      safeRouter.back();
>>>>>>> a78648b0
      return;
    }
    
    if (fallbackRoute) {
      safeRouter.replace(fallbackRoute as any);
      return;
    }
    
    safeRouter.replace('/');
  } catch (error) {
    console.error('Navigation back failed:', error);
    safeRouter.replace('/');
  }
}

/**
 * Navigate to main dashboard based on user role
 */
export function navigateToMainDashboard() {
  try {
    // For now, navigate to root - this will be enhanced with role-based routing
<<<<<<< HEAD
    router.replace('/');
=======
    safeRouter.replace('/');
>>>>>>> a78648b0
  } catch (error) {
    console.error('Navigation to main dashboard failed:', error);
    // Try alternative approach
    if (typeof window !== 'undefined') {
      window.location.href = '/';
    }
  }
}

/**
 * Type-safe navigation helpers for common routes
 */
export const navigateTo = {
  back: (fallbackRoute?: string) => navigateBack(fallbackRoute),
  dashboard: () => navigateToMainDashboard(),
  teacherManagement: () => safeRouter.push('/screens/teacher-management' as any),
  studentManagement: () => safeRouter.push('/screens/student-management' as any),
  account: () => safeRouter.push('/screens/account' as any),
  settings: () => safeRouter.push('/screens/settings' as any),
  
  // Detail screens
  studentDetail: (id: string) => safeRouter.push(`/screens/student-detail?id=${id}` as any),
  teacherDetail: (id: string) => safeRouter.push(`/screens/teachers-detail?id=${id}` as any),
  activityDetail: (id: string) => safeRouter.push(`/screens/activity-detail?id=${id}` as any),
  
  // Financial screens
  financialDashboard: () => safeRouter.push('/screens/financial-dashboard' as any),
  financialReports: () => safeRouter.push('/screens/financial-reports' as any),
  pettyCash: () => safeRouter.push('/screens/petty-cash' as any),
  
  // Admin screens
  schoolSettings: () => safeRouter.push('/screens/admin/school-settings' as any),
  
  // PDF Generator
  pdfGenerator: (params?: { tab?: 'prompt' | 'template' | 'structured'; templateId?: string; documentType?: string }) => {
    let url = '/screens/pdf-generator';
    if (params) {
      const searchParams = new URLSearchParams();
      if (params.tab) searchParams.set('initialTab', params.tab);
      if (params.templateId) searchParams.set('templateId', params.templateId);
      if (params.documentType) searchParams.set('documentType', params.documentType);
      if (searchParams.toString()) {
        url += `?${searchParams.toString()}`;
      }
    }
    safeRouter.push(url as any);
  },
};

/**
 * Helper function to identify main dashboard and root routes where back buttons should be hidden
 */
function isMainDashboardRoute(routeName: string): boolean {
  const n = (routeName || '').toLowerCase();
  
  // Root/landing routes
  if (n === 'index' || n === 'landing' || n === '(tabs)' || n === '' || n === 'home') {
    return true;
  }
  
  // Dashboard routes - covers parent-dashboard, teacher-dashboard, principal-dashboard, super-admin-dashboard, etc.
  if (n.includes('dashboard')) {
    return true;
  }
  
  // Screens-based dashboard routes
  if (n.startsWith('screens/') && (n.endsWith('-dashboard') || n.endsWith('/dashboard'))) {
    return true;
  }
  
  return false;
}

/**
 * Helper function to identify routes that should always show a back button
 */
function shouldAlwaysShowBackButton(routeName: string): boolean {
  const n = (routeName || '').toLowerCase();
  
  // Modal screens and detail screens should always have back buttons
  if (n.includes('modal') || n.includes('-modal') || n.includes('premium-feature')) {
    return true;
  }
  
  // Detail screens
  if (n.includes('detail') || n.includes('-detail') || n.endsWith('detail')) {
    return true;
  }
  
  // Settings and configuration screens
  if (n.includes('settings') || n.includes('config') || n.includes('preferences')) {
    return true;
  }
  
  // Account and profile screens
  if (n.includes('account') || n.includes('profile') || n.includes('subscription')) {
    return true;
  }
  
  // Invite and request management screens
  if (n.includes('invite') || n.includes('request') || n.includes('parent-invite') || n.includes('parent-request')) {
    return true;
  }
  
  // Principal management screens
  if (n.includes('principal-parent') || n.includes('school-wide')) {
    return true;
  }
  
  return false;
}

/**
 * Determine if a back button should be shown based on current route
 * Updated to treat all dashboards as main screens (no back button)
 */
export function shouldShowBackButton(routeName: string, isUserSignedIn: boolean): boolean {
  // Some routes should always show a back button regardless of navigation stack
  if (shouldAlwaysShowBackButton(routeName)) {
    return true;
  }
  
  // Never show back button on main dashboard routes
  if (isMainDashboardRoute(routeName)) {
    return false;
  }
  
  // Always check if we can go back first
<<<<<<< HEAD
  // Ensure router.canGoBack is called correctly as a function
  let canGoBack = false;
  try {
    canGoBack = typeof router.canGoBack === 'function' ? router.canGoBack() : false;
=======
  let canGoBack = false;
  try {
    canGoBack = safeRouter.canGoBack();
>>>>>>> a78648b0
  } catch (error) {
    // If there's an error checking canGoBack, assume we can't
    console.debug('Error checking canGoBack:', error);
    canGoBack = false;
  }
  
  // If we can't go back in the stack, don't show the button
  if (!canGoBack) {
    return false;
  }
  
  // For all other screens, show back button if we can go back
  return true;
}<|MERGE_RESOLUTION|>--- conflicted
+++ resolved
@@ -11,19 +11,10 @@
  */
 export function navigateBack(fallbackRoute?: string) {
   try {
-<<<<<<< HEAD
-    // Check if we can go back in the navigation stack
-    // Note: router.canGoBack is a function, not a property
-    const canGoBack = typeof router.canGoBack === 'function' ? router.canGoBack() : false;
-    
-    if (canGoBack) {
-      router.back();
-=======
     const canGoBack = safeRouter.canGoBack();
     
     if (canGoBack) {
       safeRouter.back();
->>>>>>> a78648b0
       return;
     }
     
@@ -45,11 +36,7 @@
 export function navigateToMainDashboard() {
   try {
     // For now, navigate to root - this will be enhanced with role-based routing
-<<<<<<< HEAD
-    router.replace('/');
-=======
     safeRouter.replace('/');
->>>>>>> a78648b0
   } catch (error) {
     console.error('Navigation to main dashboard failed:', error);
     // Try alternative approach
@@ -178,16 +165,9 @@
   }
   
   // Always check if we can go back first
-<<<<<<< HEAD
-  // Ensure router.canGoBack is called correctly as a function
-  let canGoBack = false;
-  try {
-    canGoBack = typeof router.canGoBack === 'function' ? router.canGoBack() : false;
-=======
   let canGoBack = false;
   try {
     canGoBack = safeRouter.canGoBack();
->>>>>>> a78648b0
   } catch (error) {
     // If there's an error checking canGoBack, assume we can't
     console.debug('Error checking canGoBack:', error);
