--- conflicted
+++ resolved
@@ -346,11 +346,7 @@
   
   try {
     const local = await getUsage()
-<<<<<<< HEAD
-    const localTotal = local.lesson_generation + local.grading_assistance + local.homework_help
-=======
     const localTotal = local.lesson_generation + local.grading_assistance + local.homework_help + local.transcription
->>>>>>> a78648b0
     
     // Only sync if there's local usage to sync
     if (localTotal > 0) {
