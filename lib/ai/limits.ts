--- conflicted
+++ resolved
@@ -229,10 +229,7 @@
       'lesson_generation': 'lesson_generation', // Lesson generation has its own quota pool
       'grading_assistance': 'grading_assistance', // Grading assistance has its own quota pool  
       'homework_help': 'homework_help', // Homework help has its own quota pool
-<<<<<<< HEAD
-=======
       'transcription': 'transcription', // Voice transcription quota (chunks per month)
->>>>>>> a78648b0
     }
     
     const quotaType = quotaMapping[feature]
