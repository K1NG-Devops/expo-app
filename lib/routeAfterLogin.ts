import { assertSupabase } from '@/lib/supabase';
import { router } from 'expo-router';
import { track } from '@/lib/analytics';
import { reportError } from '@/lib/monitoring';
import { fetchEnhancedUserProfile, type EnhancedUserProfile, type Role } from '@/lib/rbac';
import type { User } from '@supabase/supabase-js';
import { logger } from '@/lib/logger';

// Optional AsyncStorage for bridging plan selection across auth (no-op on web)
let AsyncStorage: any = null;
try { AsyncStorage = require('@react-native-async-storage/async-storage').default; } catch (e) { /* noop */ }

// Optional AsyncStorage for bridging plan selection across auth (no-op on web)
let AsyncStorage: any = null;
try { AsyncStorage = require('@react-native-async-storage/async-storage').default; } catch (e) { /* noop */ }

function normalizeRole(r?: string | null): string | null {
  if (!r) return null;
  const s = String(r).trim().toLowerCase();
  
  // Map potential variants to canonical Role types
  if (s.includes('super') || s === 'superadmin') return 'super_admin';
  if (s === 'principal' || s.includes('principal') || s === 'admin' || s.includes('school admin')) return 'principal_admin';
  if (s.includes('teacher')) return 'teacher';
  if (s.includes('parent')) return 'parent';
  if (s.includes('student') || s.includes('learner')) return 'student';
  
  // Handle exact matches for the canonical types
  if (['super_admin', 'principal_admin', 'teacher', 'parent', 'student'].includes(s)) {
    return s;
  }
  
  console.warn('Unrecognized role:', r, '-> normalized to null');
  return null; // Default to null so we can route to sign-in/profile setup
}

/**
 * Legacy function for backward compatibility
 * @deprecated Use fetchEnhancedUserProfile from RBAC instead
 */
export async function detectRoleAndSchool(user?: User | null): Promise<{ role: string | null; school: string | null }> {
  // Use provided user or fetch from auth
  let authUser = user;
  if (!authUser) {
    const { data: { user: fetchedUser } } = await assertSupabase().auth.getUser();
    authUser = fetchedUser;
  }
  
  const id = authUser?.id;
  let role: string | null = normalizeRole((authUser?.user_metadata as any)?.role ?? null);
  let school: string | null = (authUser?.user_metadata as any)?.preschool_id ?? null;

  // First fallback: check profiles table by id (auth.users.id)
  if (id && (!role || school === null)) {
    try {
      const { data: udata, error: uerror } = await assertSupabase()
        .from('profiles')
        .select('role,preschool_id')
        .eq('id', id)
        .maybeSingle();
      if (!uerror && udata) {
        role = normalizeRole((udata as any).role ?? role);
        school = (udata as any).preschool_id ?? school;
      }
    } catch (e) {
      console.debug('Fallback #1 (profiles table) lookup failed', e);
    }
  }
  
  // Second fallback removed:
  // Some deployments used a legacy 'user_id' column in profiles. Referencing it causes 400 errors
  // on databases that never had that column. To avoid noisy logs and failed requests, we rely solely
  // on the primary key lookup above (id = auth.users.id). If you need legacy support, consider a
  // dedicated RPC that handles both shapes server-side.
  // if (id && (!role || school === null)) { ... }
  return { role, school };
}

/**
 * Enhanced post-login routing with comprehensive RBAC integration
 * Routes users to appropriate dashboard based on their role, capabilities, and organization membership
 */
export async function routeAfterLogin(user?: User | null, profile?: EnhancedUserProfile | null) {
  try {
    const userId = user?.id;
    if (!userId) {
      console.error('No user ID provided for post-login routing');
      router.replace('/(auth)/sign-in');
      return;
    }

<<<<<<< HEAD
    // Fetch enhanced profile if not provided
    let enhancedProfile = profile;
    if (!enhancedProfile) {
      if (process.env.EXPO_PUBLIC_ENABLE_CONSOLE === 'true') {
        console.log('[ROUTE DEBUG] Fetching enhanced profile for user:', userId);
      }
      enhancedProfile = await fetchEnhancedUserProfile(userId);
      if (process.env.EXPO_PUBLIC_ENABLE_CONSOLE === 'true') {
=======
    // Fetch enhanced profile if not provided or if the provided profile is not enhanced
    let enhancedProfile = profile as any;
    const needsEnhanced = !enhancedProfile || typeof enhancedProfile.hasCapability !== 'function';
    if (needsEnhanced) {
      console.log('[ROUTE DEBUG] Fetching enhanced profile for user:', userId);
      
      // Add timeout protection to prevent infinite hanging
      const fetchPromise = fetchEnhancedUserProfile(userId);
      const timeoutPromise = new Promise((_, reject) => 
        setTimeout(() => reject(new Error('Profile fetch timeout')), 10000)
      );
      
      try {
        enhancedProfile = await Promise.race([fetchPromise, timeoutPromise]) as any;
>>>>>>> a78648b0
        console.log('[ROUTE DEBUG] fetchEnhancedUserProfile result:', enhancedProfile ? 'SUCCESS' : 'NULL');
        if (enhancedProfile) {
          console.log('[ROUTE DEBUG] Profile role:', enhancedProfile.role);
          console.log('[ROUTE DEBUG] Profile org_id:', enhancedProfile.organization_id);
        }
<<<<<<< HEAD
=======
      } catch (fetchError) {
        console.error('[ROUTE DEBUG] Profile fetch failed:', fetchError);
        enhancedProfile = null;
>>>>>>> a78648b0
      }
    }

    if (!enhancedProfile) {
      console.error('Failed to fetch user profile for routing - routing to profiles-gate for setup');
      track('edudash.auth.route_failed', {
        user_id: userId,
        reason: 'no_profile',
      });
      // Route to profiles-gate instead of sign-in to avoid redirect loop
      // User is authenticated but needs profile setup
      router.replace('/profiles-gate');
      return;
    }

    // If there is a pending plan selection (from unauthenticated plan click),
    // prioritize routing to subscription setup and auto-start checkout.
    try {
      const raw = await AsyncStorage?.getItem('pending_plan_selection');
      if (raw) {
        await AsyncStorage?.removeItem('pending_plan_selection');
        try {
          const pending = JSON.parse(raw);
          const planTier = pending?.planTier;
          const billing = pending?.billing === 'annual' ? 'annual' : 'monthly';
          if (planTier) {
            track('edudash.auth.bridge_to_checkout', {
              user_id: userId,
              plan_tier: planTier,
              billing,
            });
            router.replace({
              pathname: '/screens/subscription-setup' as any,
              params: { planId: String(planTier), billing, auto: '1' },
            } as any);
            return;
          }
        } catch {
          // ignore JSON parse errors
        }
      }
    } catch {
      // best-effort only
    }

    // Determine route based on enhanced profile
    const route = determineUserRoute(enhancedProfile);
    
    // Track routing decision
    track('edudash.auth.route_after_login', {
      user_id: userId,
      role: enhancedProfile.role,
      organization_id: enhancedProfile.organization_id,
      seat_status: enhancedProfile.seat_status,
      plan_tier: enhancedProfile.organization_membership?.plan_tier,
      route: route.path,
      has_params: !!route.params,
    });

    // Prevent concurrent navigation attempts
    const navLock = 'route_after_login_' + userId;
    if (typeof window !== 'undefined' && (window as any)[navLock]) {
      console.log('🚦 [ROUTE] Navigation already in progress, skipping');
      return;
    }
    
    // Set navigation lock and dashboard switching flag
    if (typeof window !== 'undefined') {
      (window as any)[navLock] = true;
      (window as any).dashboardSwitching = true;
    }
    
    // Navigate to determined route (with params if needed)
    if (process.env.EXPO_PUBLIC_ENABLE_CONSOLE === 'true') {
      console.log('🚦 [ROUTE] Navigating to route:', route);
    }
    
    try {
      // Use setTimeout to prevent blocking the UI thread
      setTimeout(() => {
        try {
          if (route.params) {
            if (process.env.EXPO_PUBLIC_ENABLE_CONSOLE === 'true') {
              console.log('🚦 [ROUTE] Using router.replace with params:', { pathname: route.path, params: route.params });
            }
            router.replace({ pathname: route.path as any, params: route.params } as any);
          } else {
            if (process.env.EXPO_PUBLIC_ENABLE_CONSOLE === 'true') {
              console.log('🚦 [ROUTE] Using router.replace without params:', route.path);
            }
            router.replace(route.path as any);
          }
          
          if (process.env.EXPO_PUBLIC_ENABLE_CONSOLE === 'true') {
            console.log('🚦 [ROUTE] router.replace call completed successfully');
          }
        } catch (navigationError) {
          console.error('🚦 [ROUTE] Navigation failed, falling back to profiles-gate:', navigationError);
          // Fallback to profile gate to ensure user can access the app
          router.replace('/profiles-gate');
        } finally {
          // Clear locks after navigation
          setTimeout(() => {
            if (typeof window !== 'undefined') {
              delete (window as any)[navLock];
              delete (window as any).dashboardSwitching;
            }
          }, 1000);
        }
      }, 50);
    } catch (error) {
      console.error('🚦 [ROUTE] Unexpected error during navigation setup:', error);
      // Clear locks on error
      if (typeof window !== 'undefined') {
        delete (window as any)[navLock];
        delete (window as any).dashboardSwitching;
      }
      throw error;
    }
  } catch (error) {
    reportError(new Error('Post-login routing failed'), {
      userId: user?.id,
      error,
    });
    
    // Fallback to safe route
    router.replace('/(auth)/sign-in');
  }
}

/**
 * Determine the appropriate route for a user based on their enhanced profile
 */
function determineUserRoute(profile: EnhancedUserProfile): { path: string; params?: Record<string, string> } {
  let role = normalizeRole(profile.role);
  
  console.log('[ROUTE DEBUG] ==> Determining route for user');
  console.log('[ROUTE DEBUG] Original role:', profile.role, '-> normalized:', role);
  console.log('[ROUTE DEBUG] Profile organization_id:', profile.organization_id);
  console.log('[ROUTE DEBUG] Profile seat_status:', profile.seat_status);
  console.log('[ROUTE DEBUG] Profile capabilities:', profile.capabilities);
  console.log('[ROUTE DEBUG] Profile hasCapability(access_mobile_app):', profile.hasCapability('access_mobile_app'));
  
  // Tenant kind detection (best-effort)
  const orgKind = (profile as any)?.organization_membership?.organization_kind
    || (profile as any)?.organization_kind
    || (profile as any)?.tenant_kind
    || 'school'; // default
  const isSkillsLike = ['skills', 'tertiary', 'org'].includes(String(orgKind).toLowerCase());
  
  if (process.env.EXPO_PUBLIC_ENABLE_CONSOLE === 'true') {
    console.log('[ROUTE DEBUG] ==> Determining route for user');
    console.log('[ROUTE DEBUG] Original role:', profile.role, '-> normalized:', role);
    console.log('[ROUTE DEBUG] Profile organization_id:', profile.organization_id);
    console.log('[ROUTE DEBUG] Profile seat_status:', profile.seat_status);
    console.log('[ROUTE DEBUG] Profile capabilities:', profile.capabilities);
    console.log('[ROUTE DEBUG] Profile hasCapability(access_mobile_app):', profile.hasCapability('access_mobile_app'));
  }
  
  // Safeguard: If role is null/undefined, route to sign-in/profile setup
  if (!role || role === null) {
    console.warn('User role is null, routing to sign-in');
    return { path: '/(auth)/sign-in' };
  }
  
  // Check if user has active access
  if (!profile.hasCapability('access_mobile_app')) {
    console.log('[ROUTE DEBUG] User lacks access_mobile_app capability');
    
    // For teachers, be more permissive - allow them to access their dashboard
    // even if they don't have the general mobile app capability
    if (role !== 'teacher') {
      return { path: '/screens/account' }; // Route to account settings to resolve access issues
    } else {
      console.log('[ROUTE DEBUG] Teacher without mobile app capability - allowing dashboard access');
    }
  }

  // Route based on role and tenant kind
  switch (role) {
    case 'super_admin':
      return { path: '/screens/super-admin-dashboard' };
    
    case 'principal_admin':
<<<<<<< HEAD
      if (process.env.EXPO_PUBLIC_ENABLE_CONSOLE === 'true') {
        console.log('[ROUTE DEBUG] Principal admin routing - organization_id:', profile.organization_id);
        console.log('[ROUTE DEBUG] Principal seat_status:', profile.seat_status);
      }
      
      // Principals with inactive seats can still access their dashboard (unlike teachers)
      // They may need to manage billing or school setup
      if (profile.organization_id) {
        console.log('[ROUTE DEBUG] Routing principal to dashboard with school:', profile.organization_id);
        return { 
          path: '/screens/principal-dashboard',
          params: { school: profile.organization_id }
        };
      } else {
        console.log('[ROUTE DEBUG] No organization_id, routing to principal onboarding');
        // No school associated, route to principal onboarding
        return { path: '/screens/principal-onboarding' };
=======
      console.log('[ROUTE DEBUG] Principal admin routing - organization_id:', profile.organization_id);
      console.log('[ROUTE DEBUG] Principal seat_status:', profile.seat_status);
      if (isSkillsLike) {
        return { path: '/screens/org-admin-dashboard' };
>>>>>>> a78648b0
      }
      return { path: '/screens/principal-dashboard' };

    case 'teacher':
<<<<<<< HEAD
      if (process.env.EXPO_PUBLIC_ENABLE_CONSOLE === 'true') {
        console.log('[ROUTE DEBUG] Teacher seat_status:', profile.seat_status);
      }
      
      // Teachers should generally have access to their dashboard
      // Allow teacher dashboard access for all known statuses per current type definition
      // Previously blocked revoked/suspended statuses are not part of current union type
      
      // Allow all other cases (active, pending, inactive, null, etc.) to access dashboard
      // This is more permissive and ensures teachers can access their dashboard
      if (process.env.EXPO_PUBLIC_ENABLE_CONSOLE === 'true') {
        console.log('[ROUTE DEBUG] Teacher allowed dashboard access with seat_status:', profile.seat_status);
      }
      return { path: '/screens/teacher-dashboard' };
    
=======
      return { path: '/screens/teacher-dashboard' };

>>>>>>> a78648b0
    case 'parent':
      return { path: '/screens/parent-dashboard' };

    case 'student':
      if (isSkillsLike) {
        return { path: '/screens/learner-dashboard' };
      }
      return { path: '/screens/student-dashboard' };
  }

  // Default fallback
  return { path: '/' };
}

/**
 * Check if user has valid access to the mobile app
 */
export function validateUserAccess(profile: EnhancedUserProfile | null): {
  hasAccess: boolean;
  reason?: string;
  suggestedAction?: string;
} {
  if (!profile) {
    return {
      hasAccess: false,
      reason: 'No user profile found',
      suggestedAction: 'Complete your profile setup',
    };
  }

  if (!profile.hasCapability('access_mobile_app')) {
    return {
      hasAccess: false,
      reason: 'Mobile app access not enabled',
      suggestedAction: 'Contact your administrator',
    };
  }

  // Check seat-based access for non-admin roles
  const role = normalizeRole(profile.role) as Role;
  if (role === 'teacher') {
    // Allow access for all current statuses per type definition
  }

  return { hasAccess: true };
}

/**
 * Get the appropriate route path for a given role (without navigation)
 */
export function getRouteForRole(role: Role | string | null): string {
  const normalizedRole = normalizeRole(role as string);
  
  switch (normalizedRole) {
    case 'super_admin':
      return '/screens/super-admin-dashboard';
    case 'principal_admin':
      return '/screens/principal-dashboard';
    case 'teacher':
      return '/screens/teacher-dashboard';
    case 'parent':
      return '/screens/parent-dashboard';
    default:
      return '/landing';
  }
}
<|MERGE_RESOLUTION|>--- conflicted
+++ resolved
@@ -89,16 +89,6 @@
       return;
     }
 
-<<<<<<< HEAD
-    // Fetch enhanced profile if not provided
-    let enhancedProfile = profile;
-    if (!enhancedProfile) {
-      if (process.env.EXPO_PUBLIC_ENABLE_CONSOLE === 'true') {
-        console.log('[ROUTE DEBUG] Fetching enhanced profile for user:', userId);
-      }
-      enhancedProfile = await fetchEnhancedUserProfile(userId);
-      if (process.env.EXPO_PUBLIC_ENABLE_CONSOLE === 'true') {
-=======
     // Fetch enhanced profile if not provided or if the provided profile is not enhanced
     let enhancedProfile = profile as any;
     const needsEnhanced = !enhancedProfile || typeof enhancedProfile.hasCapability !== 'function';
@@ -113,18 +103,14 @@
       
       try {
         enhancedProfile = await Promise.race([fetchPromise, timeoutPromise]) as any;
->>>>>>> a78648b0
         console.log('[ROUTE DEBUG] fetchEnhancedUserProfile result:', enhancedProfile ? 'SUCCESS' : 'NULL');
         if (enhancedProfile) {
           console.log('[ROUTE DEBUG] Profile role:', enhancedProfile.role);
           console.log('[ROUTE DEBUG] Profile org_id:', enhancedProfile.organization_id);
         }
-<<<<<<< HEAD
-=======
       } catch (fetchError) {
         console.error('[ROUTE DEBUG] Profile fetch failed:', fetchError);
         enhancedProfile = null;
->>>>>>> a78648b0
       }
     }
 
@@ -309,54 +295,16 @@
       return { path: '/screens/super-admin-dashboard' };
     
     case 'principal_admin':
-<<<<<<< HEAD
-      if (process.env.EXPO_PUBLIC_ENABLE_CONSOLE === 'true') {
-        console.log('[ROUTE DEBUG] Principal admin routing - organization_id:', profile.organization_id);
-        console.log('[ROUTE DEBUG] Principal seat_status:', profile.seat_status);
-      }
-      
-      // Principals with inactive seats can still access their dashboard (unlike teachers)
-      // They may need to manage billing or school setup
-      if (profile.organization_id) {
-        console.log('[ROUTE DEBUG] Routing principal to dashboard with school:', profile.organization_id);
-        return { 
-          path: '/screens/principal-dashboard',
-          params: { school: profile.organization_id }
-        };
-      } else {
-        console.log('[ROUTE DEBUG] No organization_id, routing to principal onboarding');
-        // No school associated, route to principal onboarding
-        return { path: '/screens/principal-onboarding' };
-=======
       console.log('[ROUTE DEBUG] Principal admin routing - organization_id:', profile.organization_id);
       console.log('[ROUTE DEBUG] Principal seat_status:', profile.seat_status);
       if (isSkillsLike) {
         return { path: '/screens/org-admin-dashboard' };
->>>>>>> a78648b0
       }
       return { path: '/screens/principal-dashboard' };
 
     case 'teacher':
-<<<<<<< HEAD
-      if (process.env.EXPO_PUBLIC_ENABLE_CONSOLE === 'true') {
-        console.log('[ROUTE DEBUG] Teacher seat_status:', profile.seat_status);
-      }
-      
-      // Teachers should generally have access to their dashboard
-      // Allow teacher dashboard access for all known statuses per current type definition
-      // Previously blocked revoked/suspended statuses are not part of current union type
-      
-      // Allow all other cases (active, pending, inactive, null, etc.) to access dashboard
-      // This is more permissive and ensures teachers can access their dashboard
-      if (process.env.EXPO_PUBLIC_ENABLE_CONSOLE === 'true') {
-        console.log('[ROUTE DEBUG] Teacher allowed dashboard access with seat_status:', profile.seat_status);
-      }
       return { path: '/screens/teacher-dashboard' };
-    
-=======
-      return { path: '/screens/teacher-dashboard' };
-
->>>>>>> a78648b0
+
     case 'parent':
       return { path: '/screens/parent-dashboard' };
 
