--- conflicted
+++ resolved
@@ -50,29 +50,6 @@
 const url = process.env.EXPO_PUBLIC_SUPABASE_URL || '';
 const anon = process.env.EXPO_PUBLIC_SUPABASE_ANON_KEY || '';
 
-<<<<<<< HEAD
-// Enhanced debugging for environment variable loading (development only)
-const isDevelopment = typeof __DEV__ !== 'undefined' && __DEV__;
-if (isDevelopment) {
-  try {
-    logger.debug('Supabase env check', { 
-      hasUrl: !!url, 
-      hasAnon: !!anon,
-      urlLength: url ? url.length : 0,
-      anonLength: anon ? anon.length : 0,
-      urlStart: url ? url.substring(0, 25) + '...' : 'MISSING',
-      anonStart: anon ? anon.substring(0, 20) + '...' : 'MISSING'
-    });
-    if (!url || !anon) {
-      logger.error('Missing Supabase environment variables!');
-      logger.error('EXPO_PUBLIC_SUPABASE_URL:', url ? 'present' : 'MISSING');
-      logger.error('EXPO_PUBLIC_SUPABASE_ANON_KEY:', anon ? 'present' : 'MISSING');
-    }
-  } catch (e) {
-    logger.error('Supabase debug error:', e);
-  }
-}
-=======
 // Enhanced debugging for environment variable loading
 const isDevelopment = typeof __DEV__ !== 'undefined' && __DEV__;
 const envName = process.env.EXPO_PUBLIC_ENVIRONMENT || process.env.NODE_ENV || 'unknown';
@@ -95,7 +72,6 @@
   } catch (e) {
     try { logger.error('Supabase debug error:', e); } catch { /* Logger unavailable */ }
   }
->>>>>>> a78648b0
 
 // SecureStore adapter (preferred for iOS). Note: SecureStore has a ~2KB limit per item on Android.
 const SecureStoreAdapter = SecureStore ? {
@@ -183,12 +159,6 @@
       autoRefreshToken: autoRefresh,
       persistSession: true,
       detectSessionInUrl: false,
-<<<<<<< HEAD
-      // Add debugging for token refresh issues
-      debug: process.env.EXPO_PUBLIC_DEBUG_SUPABASE === 'true',
-    },
-  });
-=======
       // Prevent storage sync events from triggering refreshes on web
       storageKey: isWeb ? 'edudash-web-session' : 'sb-auth-token',
       flowType: isWeb ? 'implicit' : 'pkce',
@@ -216,29 +186,18 @@
       originalConsoleLog.apply(console, args);
     };
   }
->>>>>>> a78648b0
 
   if (client && isDevelopment) {
     logger.info('Supabase client initialized successfully');
   }
 
   // Add global error handler for auth errors
-<<<<<<< HEAD
-  client.auth.onAuthStateChange((event, session) => {
-=======
   client.auth.onAuthStateChange((event) => {
->>>>>>> a78648b0
     if (event === 'TOKEN_REFRESHED') {
       logger.info('Token refreshed successfully');
     } else if (event === 'SIGNED_OUT') {
       logger.info('User signed out');
       // Clear any stale session data
-<<<<<<< HEAD
-      storage.removeItem('edudash_user_session').catch(() => {});
-      storage.removeItem('edudash_user_profile').catch(() => {});
-    }
-  });
-=======
       storage.removeItem('edudash_user_session').catch(() => { /* Intentional: error handled */ });
       storage.removeItem('edudash_user_profile').catch(() => { /* Intentional: error handled */ });
     }
@@ -257,7 +216,6 @@
       return originalAddEventListener.call(this, type, listener, options);
     };
   }
->>>>>>> a78648b0
 }
 
 // Helper function to assert supabase client exists
