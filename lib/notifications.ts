--- conflicted
+++ resolved
@@ -51,11 +51,6 @@
   }
   if (status !== 'granted') return null
 
-<<<<<<< HEAD
-  // Bind token to this Expo project to ensure it works in internal/dev builds
-  const token = await Notifications.getExpoPushTokenAsync({ projectId: EXPO_PROJECT_ID })
-  return token.data ?? null
-=======
   try {
     // Bind token to this Expo project to ensure it works in internal/dev builds
     const token = await Notifications.getExpoPushTokenAsync({ projectId: EXPO_PROJECT_ID })
@@ -167,7 +162,6 @@
   } catch (error) {
     console.debug('Push device deregistration failed:', error)
   }
->>>>>>> a78648b0
 }
 
 export async function registerPushDevice(supabase: any, user: any): Promise<PushRegistrationResult> {
