/**
 * Internationalization (i18n) Configuration
 * 
 * Comprehensive multilanguage support for the EduDash platform
 * Supporting educational content in multiple languages
 */

import i18n from 'i18next';
import { initReactI18next } from 'react-i18next';
// Import expo-localization with fallback
let getLocales: () => Array<{ languageCode: string; [key: string]: any }> = () => [{ languageCode: 'en' }];
try {
  const expoLocalization = require('expo-localization');
  getLocales = expoLocalization.getLocales;
} catch {
  console.warn('expo-localization not available, using fallback');
}
// Feature flags integration (fallback if not available)
let getFeatureFlagsSync: () => any = () => ({ enableMultilanguageSupport: true });
try {
  const featureFlags = require('@/lib/featureFlags');
  if (featureFlags.getFeatureFlagsSync) {
    getFeatureFlagsSync = featureFlags.getFeatureFlagsSync;
  }
} catch {
  console.debug('[i18n] Feature flags not available, using defaults');
}
<<<<<<< HEAD

// Import language resources with error handling
let en, es, fr, pt, de, af, zu, st, enWhatsApp;
try {
  en = require('../locales/en/common.json');
  es = require('../locales/es/common.json');
  fr = require('../locales/fr/common.json');
  pt = require('../locales/pt/common.json') || {};
  de = require('../locales/de/common.json');
  af = require('../locales/af/common.json');
  zu = require('../locales/zu/common.json') || {};
  st = require('../locales/st/common.json') || {};
  enWhatsApp = require('../locales/en/whatsapp.json');
} catch (error) {
  console.warn('[i18n] Some translation files are missing:', error);
  // Fallback to empty objects for missing translations
  en = en || {};
  es = es || {};
  fr = fr || {};
  pt = pt || {};
  de = de || {};
  af = af || {};
  zu = zu || {};
  st = st || {};
  enWhatsApp = enWhatsApp || {};
}
=======

// Only load English eagerly to reduce bundle size
// Other languages are lazy-loaded on demand
const en = require('../locales/en/common.json');
const enWhatsApp = (() => {
  try { return require('../locales/en/whatsapp.json'); } catch { return {}; }
})();

// Mark when i18n has been optimized
const OPTIMIZED_I18N = true;
>>>>>>> a78648b0

// Supported languages for educational content
export const SUPPORTED_LANGUAGES = {
  en: { name: 'English', nativeName: 'English', rtl: false },
  es: { name: 'Spanish', nativeName: 'Español', rtl: false },
  fr: { name: 'French', nativeName: 'Français', rtl: false },
  pt: { name: 'Portuguese', nativeName: 'Português', rtl: false },
  de: { name: 'German', nativeName: 'Deutsch', rtl: false },
  // South African languages (Active)
  af: { name: 'Afrikaans', nativeName: 'Afrikaans', rtl: false },
  zu: { name: 'Zulu', nativeName: 'IsiZulu', rtl: false },
  st: { name: 'Sepedi', nativeName: 'Sepedi', rtl: false },
} as const;

// South African languages coming soon
export const COMING_SOON_LANGUAGES = {
  xh: { name: 'Xhosa', nativeName: 'IsiXhosa', rtl: false },
  tn: { name: 'Tswana', nativeName: 'Setswana', rtl: false },
  ss: { name: 'Swati', nativeName: 'SiSwati', rtl: false },
  nr: { name: 'Ndebele', nativeName: 'IsiNdebele', rtl: false },
  ve: { name: 'Venda', nativeName: 'Tshivenda', rtl: false },
  ts: { name: 'Tsonga', nativeName: 'Xitsonga', rtl: false },
} as const;

export type SupportedLanguage = keyof typeof SUPPORTED_LANGUAGES;

// Eager resources (English only)
const baseResources: Record<string, any> = {
  en: { common: en, whatsapp: enWhatsApp },
};

// Dynamic loaders for other languages - ensures Metro bundles these files
const LANGUAGE_LOADERS: Record<SupportedLanguage, () => Promise<any>> = {
  en: async () => ({ common: (await import('../locales/en/common.json')).default || en }),
  es: async () => ({ common: (await import('../locales/es/common.json')).default }),
  fr: async () => ({ common: (await import('../locales/fr/common.json')).default }),
  pt: async () => ({ common: (await import('../locales/pt/common.json')).default }),
  de: async () => ({ common: (await import('../locales/de/common.json')).default }),
  af: async () => ({ common: (await import('../locales/af/common.json')).default }),
  zu: async () => ({ common: (await import('../locales/zu/common.json')).default }),
  st: async () => ({ common: (await import('../locales/st/common.json')).default }),
};

// Detect user's preferred language
function detectLanguage(): string {
  try {
    const flags = getFeatureFlagsSync();
    
    // Check if multilanguage feature is enabled (default to true if flag doesn't exist)
    const multilangEnabled = flags.enableMultilanguageSupport !== false;
    if (!multilangEnabled) {
      return 'en'; // Default to English if feature is disabled
    }

    // First check persisted language
    try {
      // Use a synchronous-ish access pattern; in RN this is async, so we use a fallback
      const persisted = (global as any).__EDUDASH_LANG__ as string | undefined;
      if (persisted && persisted in SUPPORTED_LANGUAGES) {
        return persisted;
      }
    } catch { /* Intentional: non-fatal */ }

    // Get device locale
    const locales = getLocales();
    const deviceLanguage = locales[0]?.languageCode || 'en';
    
    // Check if we support this language
    if (deviceLanguage in SUPPORTED_LANGUAGES) {
      return deviceLanguage;
    }
    
    // Fallback to English
    return 'en';
  } catch {
    // Fallback to English on any error
    return 'en';
  }
}

<<<<<<< HEAD
// Initialize i18n
i18n
  .use(initReactI18next)
  .init({
    resources,
    lng: detectLanguage(),
    fallbackLng: 'en',
    
    // Namespace configuration
    defaultNS: 'common',
    ns: ['common', 'whatsapp'],
    
    interpolation: {
      escapeValue: false, // React already does escaping
    },
    
    // React-specific options
    react: {
      useSuspense: false, // Avoid suspense in React Native
    },
    
    // Debug logging controlled by env
    debug: process.env.EXPO_PUBLIC_ENABLE_CONSOLE === 'true',
    
    // Return objects for complex translations
    returnObjects: true,
    
    // Key separator for nested translations
    keySeparator: '.',
    
    // Plural handling
    pluralSeparator: '_',
    
    // Cache translations
    saveMissing: process.env.EXPO_PUBLIC_ENABLE_CONSOLE === 'true',
    
    // Load path for additional resources (future enhancement)
    // backend: {
    //   loadPath: '/locales/{{lng}}/{{ns}}.json',
    // },
  });
=======
// Initialize i18n with English only
if (!i18n.isInitialized) {
  i18n
    .use(initReactI18next)
    .init({
      resources: baseResources,
      lng: detectLanguage(),
      fallbackLng: 'en',
      defaultNS: 'common',
      ns: ['common', 'whatsapp'],
      interpolation: { escapeValue: false },
      react: { useSuspense: false },
      debug: process.env.NODE_ENV === 'development',
      returnObjects: true,
      keySeparator: '.',
      pluralSeparator: '_',
      saveMissing: process.env.NODE_ENV === 'development',
    });
}

/**
 * Lazy load language resources if not loaded yet
 */
export const lazyLoadLanguage = async (language: SupportedLanguage) => {
  if (!SUPPORTED_LANGUAGES[language]) return;
  if ((i18n.options?.resources as any)?.[language]) return; // already added
  try {
    const bundle = await LANGUAGE_LOADERS[language]();
    // Add as resource bundle
    Object.keys(bundle).forEach((ns) => {
      i18n.addResourceBundle(language, ns, (bundle as any)[ns], true, true);
    });
  } catch (e) {
    console.warn(`[i18n] Failed to lazy-load language: ${language}`, e);
  }
};
>>>>>>> a78648b0

/**
 * Get the current language
 */
export const getCurrentLanguage = (): SupportedLanguage => {
  return (i18n.language as SupportedLanguage) || 'en';
};

/**
 * Get language information
 */
export const getLanguageInfo = (lang: SupportedLanguage) => {
  return SUPPORTED_LANGUAGES[lang];
};

/**
 * Check if language is RTL (Right-to-Left)
 */
export const isRTL = (lang?: SupportedLanguage): boolean => {
  const language = lang || getCurrentLanguage();
  return SUPPORTED_LANGUAGES[language]?.rtl || false;
};

/**
 * Change language dynamically (lazy loads resources first)
 */
export const changeLanguage = async (language: SupportedLanguage): Promise<void> => {
  try {
    await lazyLoadLanguage(language);
    await i18n.changeLanguage(language);

    // Persist language selection
    try {
      const AsyncStorage = (await import('@react-native-async-storage/async-storage')).default;
      await AsyncStorage.setItem('@edudash_language', language);
      if (__DEV__) console.log('[i18n] Persisted language:', language);
    } catch (e) {
      console.warn('[i18n] Failed to persist language', e);
    }
    
    // Track language change (if analytics available)
    try {
      const { track } = await import('@/lib/analytics');
      track('edudash.language.changed', {
        from: i18n.language,
        to: language,
        timestamp: new Date().toISOString(),
      });
    } catch {
      console.debug('[i18n] Analytics not available for language tracking');
    }
<<<<<<< HEAD
=======

    // Best-effort: sync Dash user context
    try {
      const { syncDashContext } = await import('@/lib/agent/dashContextSync');
      await syncDashContext({ language });
    } catch (e) {
      console.debug('[i18n] dash-context-sync skipped:', e);
    }
>>>>>>> a78648b0
  } catch (error) {
    console.error('Failed to change language:', error);
  }
};

/**
 * Get available languages
 */
export const getAvailableLanguages = (): Array<{
  code: SupportedLanguage;
  name: string;
  nativeName: string;
  rtl: boolean;
}> => {
  return Object.entries(SUPPORTED_LANGUAGES)
    .map(([code, info]) => ({
      code: code as SupportedLanguage,
      ...info,
    }))
    .sort((a, b) => a.name.localeCompare(b.name)); // Sort alphabetically by English name
};

/**
 * Get coming soon languages
 */
export const getComingSoonLanguages = (): Array<{
  code: string;
  name: string;
  nativeName: string;
  rtl: boolean;
  comingSoon: true;
}> => {
  return Object.entries(COMING_SOON_LANGUAGES)
    .map(([code, info]) => ({
      code,
      ...info,
      comingSoon: true as const,
    }))
    .sort((a, b) => a.name.localeCompare(b.name)); // Sort alphabetically by English name
};

/**
 * Translation key validation (development only)
 */
export const validateTranslationKey = (key: string, namespace = 'common'): boolean => {
  if (!__DEV__) return true;
  return i18n.exists(key, { ns: namespace });
};

export default i18n;<|MERGE_RESOLUTION|>--- conflicted
+++ resolved
@@ -25,34 +25,6 @@
 } catch {
   console.debug('[i18n] Feature flags not available, using defaults');
 }
-<<<<<<< HEAD
-
-// Import language resources with error handling
-let en, es, fr, pt, de, af, zu, st, enWhatsApp;
-try {
-  en = require('../locales/en/common.json');
-  es = require('../locales/es/common.json');
-  fr = require('../locales/fr/common.json');
-  pt = require('../locales/pt/common.json') || {};
-  de = require('../locales/de/common.json');
-  af = require('../locales/af/common.json');
-  zu = require('../locales/zu/common.json') || {};
-  st = require('../locales/st/common.json') || {};
-  enWhatsApp = require('../locales/en/whatsapp.json');
-} catch (error) {
-  console.warn('[i18n] Some translation files are missing:', error);
-  // Fallback to empty objects for missing translations
-  en = en || {};
-  es = es || {};
-  fr = fr || {};
-  pt = pt || {};
-  de = de || {};
-  af = af || {};
-  zu = zu || {};
-  st = st || {};
-  enWhatsApp = enWhatsApp || {};
-}
-=======
 
 // Only load English eagerly to reduce bundle size
 // Other languages are lazy-loaded on demand
@@ -63,7 +35,6 @@
 
 // Mark when i18n has been optimized
 const OPTIMIZED_I18N = true;
->>>>>>> a78648b0
 
 // Supported languages for educational content
 export const SUPPORTED_LANGUAGES = {
@@ -144,49 +115,6 @@
   }
 }
 
-<<<<<<< HEAD
-// Initialize i18n
-i18n
-  .use(initReactI18next)
-  .init({
-    resources,
-    lng: detectLanguage(),
-    fallbackLng: 'en',
-    
-    // Namespace configuration
-    defaultNS: 'common',
-    ns: ['common', 'whatsapp'],
-    
-    interpolation: {
-      escapeValue: false, // React already does escaping
-    },
-    
-    // React-specific options
-    react: {
-      useSuspense: false, // Avoid suspense in React Native
-    },
-    
-    // Debug logging controlled by env
-    debug: process.env.EXPO_PUBLIC_ENABLE_CONSOLE === 'true',
-    
-    // Return objects for complex translations
-    returnObjects: true,
-    
-    // Key separator for nested translations
-    keySeparator: '.',
-    
-    // Plural handling
-    pluralSeparator: '_',
-    
-    // Cache translations
-    saveMissing: process.env.EXPO_PUBLIC_ENABLE_CONSOLE === 'true',
-    
-    // Load path for additional resources (future enhancement)
-    // backend: {
-    //   loadPath: '/locales/{{lng}}/{{ns}}.json',
-    // },
-  });
-=======
 // Initialize i18n with English only
 if (!i18n.isInitialized) {
   i18n
@@ -223,7 +151,6 @@
     console.warn(`[i18n] Failed to lazy-load language: ${language}`, e);
   }
 };
->>>>>>> a78648b0
 
 /**
  * Get the current language
@@ -275,8 +202,6 @@
     } catch {
       console.debug('[i18n] Analytics not available for language tracking');
     }
-<<<<<<< HEAD
-=======
 
     // Best-effort: sync Dash user context
     try {
@@ -285,7 +210,6 @@
     } catch (e) {
       console.debug('[i18n] dash-context-sync skipped:', e);
     }
->>>>>>> a78648b0
   } catch (error) {
     console.error('Failed to change language:', error);
   }
