--- conflicted
+++ resolved
@@ -348,22 +348,16 @@
     "viewLess": "Buka okuncane",
     "email": "Email",
     "status": "Status",
-<<<<<<< HEAD
-    "go_now": "Go now"
-=======
     "go_now": "Go now",
     "not_set": "Akumisiwe",
     "enabled": "Kuvuliwe",
     "disabled": "Kukhubazekile",
     "not_available": "Akutholakali",
     "coming_soon": "Kuyeza masinyane"
->>>>>>> a78648b0
   },
   "quick_actions": {
     "seat_management_subtitle": "Assign or revoke teacher seats"
   },
-<<<<<<< HEAD
-=======
   "account": {
     "info": {
       "title": "Imininingwane ye-akhawunti",
@@ -380,7 +374,6 @@
       "last_name": "Faka isibongo sakho"
     }
   },
->>>>>>> a78648b0
   "subscription": {
     "choose_your_plan": "Khetha uhlelo",
     "managePlan": "Phatha uhlelo",
@@ -400,8 +393,6 @@
       "user": "Uhlelo lomsebenzisi",
       "unknown": "Akwaziwa"
     }
-<<<<<<< HEAD
-=======
   },
   "trends": {
     "up": "enyukayo",
@@ -414,6 +405,5 @@
     "needs_attention": "kudinga ukunakwa",
     "low": "phansi",
     "high": "phezulu"
->>>>>>> a78648b0
   }
 }