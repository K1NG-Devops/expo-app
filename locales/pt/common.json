{
  "app": {
    "name": "EduDash",
    "tagline": "Potencializando a Educação através da IA",
    "version": "1.0.0"
  },
  "navigation": {
    "dashboard": "Painel",
    "profile": "Perfil",
    "settings": "Configurações",
    "account": "Conta",
    "logout": "Sair",
    "back": "Voltar",
    "next": "Próximo",
    "cancel": "Cancelar",
    "save": "Salvar",
    "edit": "Editar",
    "delete": "Excluir",
    "add": "Adicionar",
    "search": "Pesquisar",
    "retry": "Tentar Novamente",
    "close": "Fechar",
    "switch_account": "Trocar de conta"
  },
  "auth": {
    "signIn": "Entrar",
    "signUp": "Cadastrar",
    "signOut": "Sair",
    "forgotPassword": "Esqueci a Senha",
    "resetPassword": "Redefinir Senha",
    "email": "E-mail",
    "password": "Senha",
    "confirmPassword": "Confirmar Senha",
    "firstName": "Nome",
    "lastName": "Sobrenome",
    "loading": "Carregando...",
    "signingIn": "Entrando...",
    "signingUp": "Criando conta...",
    "invalidCredentials": "E-mail ou senha inválidos",
    "accountCreated": "Conta criada com sucesso",
    "passwordResetSent": "Link de redefinição enviado para seu e-mail",
    "remember_me": "Lembrar de mim",
    "dont_have_account": "Não tem uma conta?",
    "sign_in": {
      "enter_email_password": "Por favor, insira e-mail e senha",
      "failed": "Falha no Login",
      "signing_in": "Entrando...",
      "cta": "Entrar",
      "no_saved_credentials": "Nenhuma credencial salva encontrada. Por favor, entre com sua senha."
    },
    "biometric": {
      "prompt": "Entrar no EduDash Pro",
      "use_face_id": "Usar Face ID",
      "use_fingerprint": "Usar Impressão Digital",
      "use_biometric": "Usar Biometria",
      "enabled_for": "Login biométrico ativado"
    },
    "biometric_not_available": {
      "title": "Biometria Não Disponível",
      "desc": "Por favor, use sua senha para entrar."
    },
    "biometric_failed": {
      "title": "Autenticação Falhou",
      "desc": "A autenticação biométrica falhou",
      "unexpected": "Ocorreu um erro durante a autenticação biométrica"
    },
    "oauth": {
      "failed_start": "Falha ao iniciar login social",
      "config_error": "Erro de configuração OAuth. Entre em contato com o suporte.",
      "unavailable": "Login Indisponível",
      "error": "Erro de Login"
    },
    "sign_up_parent": "Cadastrar como Pai/Mãe",
    "sign_up_teacher": "Cadastrar como Professor(a)",
    "school_register_q": "Deseja registrar uma escola?"
  },
  "ai": {
    "homework": {
      "title": "Assistente IA para Lições de Casa",
      "description": "Obtenha ajuda passo a passo com suas lições de casa",
      "loading": "Pensando...",
      "error": "Desculpe, não consegui ajudar com essa pergunta. Tente novamente."
    },
    "lessons": {
      "title": "Gerador IA de Aulas",
      "description": "Crie aulas envolventes com assistência de IA",
      "loading": "Criando aula...",
      "error": "Falha ao gerar a aula. Tente novamente."
    }
  },
  "dashboard": {
    "loading_profile": "Loading profile...",
    "no_school_found_redirect": "No school found. Redirecting to onboarding…",
    "principal_hub_load_error": "Unable to Load Principal Hub",
    "your_school": "your school",
    "unlock_premium_subtitle": "Advanced analytics, AI insights & more • Transform your school today!",
    "capacity_students": "{{current}} / {{capacity}} students",
    "utilized_percentage": "{{percentage}}% utilized"
  },
  "settings": {
    "title": "Configurações",
    "profile": "Configurações do Perfil",
    "notifications": "Notificações",
    "privacy": "Privacidade",
    "biometric": {
      "title": "Autenticação biométrica",
      "not_available_desc": "A autenticação biométrica não está disponível neste dispositivo. Requer hardware de impressão digital ou reconhecimento facial."
    },
    "privacy_security": {
      "title": "Privacidade e Segurança",
      "info": "Informações de proteção de dados"
    },
    "manage_alerts": "Gerencie seus alertas",
    "notifications_coming_soon_desc": "As configurações de notificação estarão disponíveis na próxima atualização.",
    "language": {
      "title": "Idioma",
      "comingSoon": "Em Breve",
      "soon": "Em Breve"
    },
    "theme": {
      "title": "Tema",
      "light": "Claro",
      "dark": "Escuro",
      "system": "Sistema",
      "preview": "Prévia do Tema",
      "primary": "Primário",
      "secondary": "Secundário",
      "accent": "Destaque"
    },
    "preferences": {
      "title": "Preferências",
      "autoTheme": "Tema Automático",
      "autoThemeDesc": "Alterar tema baseado nas configurações do sistema"
    },
    "about": "Sobre",
    "support": "Suporte",
    "termsOfService": "Termos de Serviço",
    "privacyPolicy": "Política de Privacidade"
  },
  "teacher": {
    "performance": {
      "active": "Active teacher",
      "no_classes": "No classes assigned - requires attention",
      "high_ratio": "High student ratio ({{ratio}}:1) - may need support",
      "excellent": "Excellent performance - {{classes}} classes, {{ratio}}:1 ratio, {{attendance}}% attendance",
      "strong": "Strong performance - {{classes}} classes, good attendance rates",
      "good": "Good performance - managing {{students}} students effectively",
      "review_needed": "Performance review needed - {{attendance}}% attendance rate in classes"
    }
  },
  "common": {
    "loading": "Carregando...",
    "error": "Erro",
    "success": "Sucesso",
    "warning": "Aviso",
    "info": "Informação",
    "email": "Email",
    "status": "Status",
<<<<<<< HEAD
    "go_now": "Go now"
=======
    "go_now": "Go now",
    "not_set": "Não definido",
    "enabled": "Ativado",
    "disabled": "Desativado",
    "not_available": "Indisponível",
    "coming_soon": "Em breve"
>>>>>>> a78648b0
  },
  "quick_actions": {
    "seat_management_subtitle": "Assign or revoke teacher seats"
  },
<<<<<<< HEAD
=======
  "account": {
    "info": {
      "title": "Informações da Conta",
      "full_name": "Nome completo",
      "role": "Função",
      "school_id": "ID da Escola"
    },
    "edit": {
      "title": "Editar Perfil",
      "personal_information": "Informações Pessoais"
    },
    "placeholders": {
      "first_name": "Digite seu nome",
      "last_name": "Digite seu sobrenome"
    }
  },
>>>>>>> a78648b0
  "subscription": {
    "choose_your_plan": "Choose Your Plan"
  },
  "curriculum": {
    "standards": {
      "placeholder": "{{subject}} - Padrões da {{grade}}ª Série"
    }
  }
  ,
  "subscription": {
    "choose_your_plan": "Escolha seu plano",
    "managePlan": "Gerenciar plano",
    "tiers": {
      "free": "Grátis",
      "starter": "Inicial",
      "basic": "Básico",
      "premium": "Premium",
      "pro": "Pro",
      "enterprise": "Empresarial"
    },
    "tierSource": {
      "caption": "Origem: {{source}}",
      "organization": "Plano da organização",
      "school_plan": "Assinatura da escola",
      "school_default": "Padrão da escola",
      "user": "Configuração do usuário",
      "unknown": "Desconhecido"
    }
<<<<<<< HEAD
=======
  },
  "trends": {
    "up": "em alta",
    "down": "em baixa",
    "stable": "estável",
    "good": "bom",
    "excellent": "excelente",
    "warning": "alerta",
    "attention": "atenção",
    "needs_attention": "precisa de atenção",
    "low": "baixo",
    "high": "alto"
>>>>>>> a78648b0
  }
}<|MERGE_RESOLUTION|>--- conflicted
+++ resolved
@@ -156,22 +156,16 @@
     "info": "Informação",
     "email": "Email",
     "status": "Status",
-<<<<<<< HEAD
-    "go_now": "Go now"
-=======
     "go_now": "Go now",
     "not_set": "Não definido",
     "enabled": "Ativado",
     "disabled": "Desativado",
     "not_available": "Indisponível",
     "coming_soon": "Em breve"
->>>>>>> a78648b0
   },
   "quick_actions": {
     "seat_management_subtitle": "Assign or revoke teacher seats"
   },
-<<<<<<< HEAD
-=======
   "account": {
     "info": {
       "title": "Informações da Conta",
@@ -188,7 +182,6 @@
       "last_name": "Digite seu sobrenome"
     }
   },
->>>>>>> a78648b0
   "subscription": {
     "choose_your_plan": "Choose Your Plan"
   },
@@ -217,8 +210,6 @@
       "user": "Configuração do usuário",
       "unknown": "Desconhecido"
     }
-<<<<<<< HEAD
-=======
   },
   "trends": {
     "up": "em alta",
@@ -231,6 +222,5 @@
     "needs_attention": "precisa de atenção",
     "low": "baixo",
     "high": "alto"
->>>>>>> a78648b0
   }
 }