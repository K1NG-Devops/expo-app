--- conflicted
+++ resolved
@@ -156,22 +156,16 @@
     "info": "Information",
     "email": "Email",
     "status": "Status",
-<<<<<<< HEAD
-    "go_now": "Go now"
-=======
     "go_now": "Go now",
     "not_set": "Nicht festgelegt",
     "enabled": "Aktiviert",
     "disabled": "Deaktiviert",
     "not_available": "Nicht verfügbar",
     "coming_soon": "Demnächst verfügbar"
->>>>>>> a78648b0
   },
   "quick_actions": {
     "seat_management_subtitle": "Assign or revoke teacher seats"
   },
-<<<<<<< HEAD
-=======
   "account": {
     "info": {
       "title": "Kontoinformationen",
@@ -188,7 +182,6 @@
       "last_name": "Geben Sie Ihren Nachnamen ein"
     }
   },
->>>>>>> a78648b0
   "subscription": {
     "choose_your_plan": "Choose Your Plan"
   },
@@ -217,8 +210,6 @@
       "user": "Benutzereinstellung",
       "unknown": "Unbekannt"
     }
-<<<<<<< HEAD
-=======
   },
   "trends": {
     "up": "steigend",
@@ -231,6 +222,5 @@
     "needs_attention": "erfordert Aufmerksamkeit",
     "low": "niedrig",
     "high": "hoch"
->>>>>>> a78648b0
   }
 }