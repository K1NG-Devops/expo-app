--- conflicted
+++ resolved
@@ -305,22 +305,16 @@
     "viewLess": "Lebelela go nyane",
     "email": "Email",
     "status": "Status",
-<<<<<<< HEAD
-    "go_now": "Go now"
-=======
     "go_now": "Go now",
     "not_set": "Ha e so beoe",
     "enabled": "E buletsoe",
     "disabled": "E koetsoe",
     "not_available": "Ha e fumanehe",
     "coming_soon": "E tla tla haufinyane"
->>>>>>> a78648b0
   },
   "quick_actions": {
     "seat_management_subtitle": "Assign or revoke teacher seats"
   },
-<<<<<<< HEAD
-=======
   "account": {
     "info": {
       "title": "Tlhahisoleseling ea Ak'haonte",
@@ -337,7 +331,6 @@
       "last_name": "Kenya fane ea hao"
     }
   },
->>>>>>> a78648b0
   "subscription": {
     "choose_your_plan": "Kgetha lenaneo",
     "managePlan": "Laola leano",
@@ -357,8 +350,6 @@
       "user": "Peakanyo ya modiriši",
       "unknown": "Ga e tsebjwe"
     }
-<<<<<<< HEAD
-=======
   },
   "trends": {
     "up": "holimo",
@@ -371,6 +362,5 @@
     "needs_attention": "e hloka tlhokomelo",
     "low": "tlase",
     "high": "holimo"
->>>>>>> a78648b0
   }
 }