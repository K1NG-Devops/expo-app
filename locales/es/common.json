{
  "app": {
    "name": "EduDash",
    "tagline": "Potenciando la Educación a través de IA",
    "version": "1.0.0"
  },
  "navigation": {
    "dashboard": "Panel",
    "profile": "Perfil",
    "settings": "Configuración",
    "account": "Cuenta",
    "logout": "Cerrar Sesión",
    "back": "Atrás",
    "next": "Siguiente",
    "cancel": "Cancelar",
    "save": "Guardar",
    "edit": "Editar",
    "delete": "Eliminar",
    "add": "Agregar",
    "search": "Buscar",
    "retry": "Reintentar",
    "close": "Cerrar",
    "switch_account": "Cambiar de cuenta"
  },
  "auth": {
    "signIn": "Iniciar Sesión",
    "signUp": "Registrarse",
    "signOut": "Cerrar Sesión",
    "forgotPassword": "Olvidé mi Contraseña",
    "resetPassword": "Restablecer Contraseña",
    "email": "Correo Electrónico",
    "password": "Contraseña",
    "confirmPassword": "Confirmar Contraseña",
    "firstName": "Nombre",
    "lastName": "Apellido",
    "loading": "Cargando...",
    "signingIn": "Iniciando sesión...",
    "signingUp": "Creando cuenta...",
    "invalidCredentials": "Correo o contraseña inválidos",
    "accountCreated": "Cuenta creada exitosamente",
    "passwordResetSent": "Enlace de restablecimiento enviado a su correo",
    "remember_me": "Recordarme",
    "dont_have_account": "¿No tienes una cuenta?",
    "sign_in": {
      "enter_email_password": "Por favor ingresa correo y contraseña",
      "failed": "Inicio de Sesión Fallido",
      "signing_in": "Iniciando sesión...",
      "cta": "Iniciar Sesión",
      "no_saved_credentials": "No se encontraron credenciales guardadas. Por favor inicia sesión con tu contraseña."
    },
    "biometric": {
      "prompt": "Iniciar sesión en EduDash Pro",
      "use_face_id": "Usar Face ID",
      "use_fingerprint": "Usar Huella Digital",
      "use_biometric": "Usar Biometría",
      "enabled_for": "Inicio de sesión biométrico activado"
    },
    "biometric_not_available": {
      "title": "Biometría No Disponible",
      "desc": "Por favor usa tu contraseña para iniciar sesión."
    },
    "biometric_failed": {
      "title": "Autenticación Fallida",
      "desc": "La autenticación biométrica falló",
      "unexpected": "Ocurrió un error durante la autenticación biométrica"
    },
    "oauth": {
      "failed_start": "No se pudo iniciar el inicio de sesión social",
      "config_error": "Error de configuración OAuth. Por favor contacta soporte.",
      "unavailable": "Inicio de Sesión No Disponible",
      "error": "Error de Inicio de Sesión"
    },
    "sign_up_parent": "Registrarse como Padre/Madre",
    "sign_up_teacher": "Registrarse como Profesor/a",
    "school_register_q": "¿Buscas registrar una escuela?"
  },
  "roles": {
    "parent": "Padre/Madre",
    "teacher": "Profesor/a",
    "principal": "Director/a",
    "admin": "Administrador/a",
    "superAdmin": "Super Administrador/a"
  },
  "dashboard": {
    "welcome": "¡Bienvenido/a, {{name}}!",
    "quickActions": "Acciones Rápidas",
    "recentActivity": "Actividad Reciente",
    "statistics": "Estadísticas",
    "notifications": "Notificaciones",
    "noActivity": "Sin actividad reciente",
    "loading": "Cargando panel...",
    "loading_profile": "Loading profile...",
    "no_school_found_redirect": "No school found. Redirecting to onboarding…",
    "principal_hub_load_error": "Unable to Load Principal Hub",
    "your_school": "your school",
    "unlock_premium_subtitle": "Advanced analytics, AI insights & more • Transform your school today!",
    "capacity_students": "{{current}} / {{capacity}} students",
    "utilized_percentage": "{{percentage}}% utilized"
  },
  "ai": {
    "homework": {
      "title": "Asistente IA para Tareas",
      "description": "Obtén ayuda paso a paso con tus tareas",
      "askQuestion": "Haz una pregunta sobre tu tarea",
      "questionPlaceholder": "Escribe tu pregunta sobre la tarea aquí...",
      "subject": "Materia",
      "gradeLevel": "Nivel de Grado",
      "difficulty": "Nivel de Dificultad",
      "getHelp": "Obtener Ayuda",
      "explanation": "Explicación",
      "stepByStep": "Paso a Paso",
      "hints": "Pistas",
      "relatedConcepts": "Conceptos Relacionados",
      "practiceProblems": "Problemas de Práctica",
      "loading": "Pensando...",
      "error": "Lo siento, no pude ayudar con esa pregunta. Inténtalo de nuevo.",
      "noQuestion": "Por favor ingresa una pregunta para obtener ayuda."
    },
    "lessons": {
      "title": "Generador IA de Lecciones",
      "description": "Crea lecciones atractivas con asistencia de IA",
      "topic": "Tema de la Lección",
      "topicPlaceholder": "Ingresa el tema principal de tu lección",
      "subject": "Materia",
      "gradeLevel": "Nivel de Grado",
      "duration": "Duración (minutos)",
      "objectives": "Objetivos de Aprendizaje",
      "objectivePlaceholder": "¿Qué deben aprender los estudiantes?",
      "generate": "Generar Lección",
      "materials": "Materiales Necesarios",
      "activities": "Actividades",
      "assessment": "Evaluación",
      "extensions": "Extensiones",
      "loading": "Creando lección...",
      "error": "Error al generar la lección. Inténtalo de nuevo."
    },
    "usage": {
      "title": "Uso de IA",
      "monthly": "Este Mes",
      "daily": "Hoy",
      "tokens": "Tokens Usados",
      "requests": "Solicitudes Realizadas",
      "cost": "Costo",
      "remaining": "Cuota Restante",
      "unlimited": "Ilimitado",
      "upgradeRequired": "Actualización requerida para más uso",
      "rateLimited": "Límite de velocidad excedido. Inténtalo más tarde."
    }
  },
  "homework": {
    "title": "Tareas",
    "assignments": "Asignaciones",
    "dueDate": "Fecha de Vencimiento",
    "status": "Estado",
    "pending": "Pendiente",
    "completed": "Completado",
    "overdue": "Vencido",
    "submit": "Entregar",
    "viewDetails": "Ver Detalles",
    "noAssignments": "Sin tareas asignadas"
  },
  "lessons": {
    "title": "Lecciones",
    "create": "Crear Lección",
    "edit": "Editar Lección",
    "delete": "Eliminar Lección",
    "duplicate": "Duplicar",
    "share": "Compartir",
    "preview": "Vista Previa",
    "publish": "Publicar",
    "draft": "Borrador",
    "published": "Publicado"
  },
  "students": {
    "title": "Estudiantes",
    "addStudent": "Agregar Estudiante",
    "studentName": "Nombre del Estudiante",
    "class": "Clase",
    "grade": "Grado",
    "status": "Estado",
    "active": "Activo",
    "inactive": "Inactivo",
    "viewProfile": "Ver Perfil",
    "editProfile": "Editar Perfil"
  },
  "classes": {
    "title": "Clases",
    "addClass": "Agregar Clase",
    "className": "Nombre de la Clase",
    "teacher": "Profesor/a",
    "students": "Estudiantes",
    "schedule": "Horario",
    "assignments": "Asignaciones"
  },
  "reports": {
    "title": "Reportes",
    "generate": "Generar Reporte",
    "export": "Exportar",
    "performance": "Reporte de Rendimiento",
    "attendance": "Reporte de Asistencia",
    "progress": "Reporte de Progreso",
    "dateRange": "Rango de Fechas",
    "from": "Desde",
    "to": "Hasta"
  },
  "settings": {
    "title": "Configuración",
    "profile": "Configuraciones del Perfil",
    "notifications": "Notificaciones",
    "privacy": "Privacidad",
    "biometric": {
      "title": "Autenticación biométrica",
      "not_available_desc": "La autenticación biométrica no está disponible en este dispositivo. Requiere lector de huellas o reconocimiento facial."
    },
    "privacy_security": {
      "title": "Privacidad y Seguridad",
      "info": "Información sobre protección de datos"
    },
    "manage_alerts": "Gestiona tus alertas",
    "notifications_coming_soon_desc": "La configuración de notificaciones estará disponible en la próxima actualización.",
    "language": {
      "title": "Tema",
      "light": "Claro",
      "dark": "Oscuro",
      "system": "Sistema",
      "preview": "Vista Previa del Tema",
      "primary": "Primario",
      "secondary": "Secundario",
      "accent": "Acento"
    },
    "language": {
      "title": "Idioma",
      "comingSoon": "Próximamente",
      "soon": "Pronto"
    },
    "preferences": {
      "title": "Preferencias",
      "autoTheme": "Tema Automático",
      "autoThemeDesc": "Cambiar tema según configuración del sistema"
    },
    "about": "Acerca de",
    "support": "Soporte",
    "termsOfService": "Términos de Servicio",
    "privacyPolicy": "Política de Privacidad"
  },
  "notifications": {
    "title": "Notificaciones",
    "markAllRead": "Marcar Todo como Leído",
    "noNotifications": "Sin notificaciones",
    "newAssignment": "Nueva asignación: {{title}}",
    "gradePosted": "Calificación publicada para {{assignment}}",
    "reminderDue": "Recordatorio: {{assignment}} vence mañana"
  },
  "errors": {
    "generic": "Algo salió mal. Inténtalo de nuevo.",
    "network": "Error de red. Verifica tu conexión.",
    "unauthorized": "No tienes permisos para acceder a este recurso.",
    "notFound": "El recurso solicitado no fue encontrado.",
    "validation": "Verifica tu entrada e inténtalo de nuevo.",
    "serverError": "Error del servidor. Inténtalo más tarde."
  },
  "success": {
    "saved": "Cambios guardados exitosamente",
    "deleted": "Elemento eliminado exitosamente",
    "created": "Elemento creado exitosamente",
    "updated": "Elemento actualizado exitosamente"
  },
  "teacher": {
    "performance": {
      "active": "Active teacher",
      "no_classes": "No classes assigned - requires attention",
      "high_ratio": "High student ratio ({{ratio}}:1) - may need support",
      "excellent": "Excellent performance - {{classes}} classes, {{ratio}}:1 ratio, {{attendance}}% attendance",
      "strong": "Strong performance - {{classes}} classes, good attendance rates",
      "good": "Good performance - managing {{students}} students effectively",
      "review_needed": "Performance review needed - {{attendance}}% attendance rate in classes"
    }
  },
  "common": {
    "loading": "Cargando...",
    "error": "Error",
    "success": "Éxito",
    "warning": "Advertencia",
    "info": "Información",
    "confirm": "¿Estás seguro/a?",
    "yes": "Sí",
    "no": "No",
    "ok": "OK",
    "close": "Cerrar",
    "retry": "Reintentar",
    "refresh": "Actualizar",
    "email": "Email",
    "status": "Status",
<<<<<<< HEAD
    "go_now": "Go now"
=======
    "go_now": "Go now",
    "not_set": "No establecido",
    "enabled": "Habilitado",
    "disabled": "Deshabilitado",
    "not_available": "No disponible",
    "coming_soon": "Próximamente"
>>>>>>> a78648b0
  },
  "curriculum": {
    "standards": {
      "placeholder": "{{subject}} - Estándares de Grado {{grade}}"
    }
  },
  "quick_actions": {
    "seat_management_subtitle": "Assign or revoke teacher seats"
  },
<<<<<<< HEAD
=======
  "account": {
    "info": {
      "title": "Información de la cuenta",
      "full_name": "Nombre completo",
      "role": "Rol",
      "school_id": "ID de la escuela"
    },
    "edit": {
      "title": "Editar perfil",
      "personal_information": "Información personal"
    },
    "placeholders": {
      "first_name": "Ingresa tu nombre",
      "last_name": "Ingresa tu apellido"
    }
  },
>>>>>>> a78648b0
  "subscription": {
    "free": "Gratis",
    "starter": "Inicial",
    "premium": "Premium", 
    "enterprise": "Empresarial",
    "upgrade": "Actualizar Plan",
    "billing": "Facturación",
    "usage": "Uso",
    "limits": "Límites del Plan",
    "choose_your_plan": "Elige tu plan",
    "managePlan": "Administrar plan",
    "tiers": {
      "free": "Gratis",
      "starter": "Inicial",
      "basic": "Básico",
      "premium": "Premium",
      "pro": "Pro",
      "enterprise": "Empresarial"
    },
    "tierSource": {
      "caption": "Fuente: {{source}}",
      "organization": "Plan de la organización",
      "school_plan": "Suscripción del colegio",
      "school_default": "Predeterminado del colegio",
      "user": "Configuración del usuario",
      "unknown": "Desconocido"
    }
<<<<<<< HEAD
=======
  },
  "trends": {
    "up": "al alza",
    "down": "a la baja",
    "stable": "estable",
    "good": "bueno",
    "excellent": "excelente",
    "warning": "advertencia",
    "attention": "atención",
    "needs_attention": "necesita atención",
    "low": "bajo",
    "high": "alto"
>>>>>>> a78648b0
  }
}<|MERGE_RESOLUTION|>--- conflicted
+++ resolved
@@ -291,16 +291,12 @@
     "refresh": "Actualizar",
     "email": "Email",
     "status": "Status",
-<<<<<<< HEAD
-    "go_now": "Go now"
-=======
     "go_now": "Go now",
     "not_set": "No establecido",
     "enabled": "Habilitado",
     "disabled": "Deshabilitado",
     "not_available": "No disponible",
     "coming_soon": "Próximamente"
->>>>>>> a78648b0
   },
   "curriculum": {
     "standards": {
@@ -310,8 +306,6 @@
   "quick_actions": {
     "seat_management_subtitle": "Assign or revoke teacher seats"
   },
-<<<<<<< HEAD
-=======
   "account": {
     "info": {
       "title": "Información de la cuenta",
@@ -328,7 +322,6 @@
       "last_name": "Ingresa tu apellido"
     }
   },
->>>>>>> a78648b0
   "subscription": {
     "free": "Gratis",
     "starter": "Inicial",
@@ -356,8 +349,6 @@
       "user": "Configuración del usuario",
       "unknown": "Desconocido"
     }
-<<<<<<< HEAD
-=======
   },
   "trends": {
     "up": "al alza",
@@ -370,6 +361,5 @@
     "needs_attention": "necesita atención",
     "low": "bajo",
     "high": "alto"
->>>>>>> a78648b0
   }
 }