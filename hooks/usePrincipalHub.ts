/* eslint-disable @typescript-eslint/no-unused-vars */

import { logger } from '@/lib/logger';
import { useState, useEffect, useCallback, useMemo, useRef } from 'react';
import { useAuth } from '@/contexts/AuthContext';
import { assertSupabase } from '@/lib/supabase';
import { usePettyCashDashboard } from './usePettyCashDashboard';
import { useTranslation } from 'react-i18next';
<<<<<<< HEAD
=======

// Polyfill for Promise.allSettled (for older JavaScript engines)
if (!Promise.allSettled) {
  Promise.allSettled = function <T>(promises: Array<Promise<T>>): Promise<Array<PromiseSettledResult<T>>> {
    return Promise.all(
      promises.map((promise) =>
        Promise.resolve(promise)
          .then((value) => ({ status: 'fulfilled' as const, value }))
          .catch((reason) => ({ status: 'rejected' as const, reason }))
      )
    );
  };
}
>>>>>>> a78648b0

const SUPABASE_URL = process.env.EXPO_PUBLIC_SUPABASE_URL;
const PRINCIPAL_HUB_API = `${SUPABASE_URL}/functions/v1/principal-hub-api`;

// Global fetch guard to avoid duplicate initial fetches in dev (React StrictMode double-mount)
const __FETCH_GUARD: Record<string, number> = ((global as any).__EDUDASH_FETCH_GUARD__ ??= {});

export interface SchoolStats {
  students: { total: number; trend: string };
  staff: { total: number; trend: string };
  classes: { total: number; trend: string };
  pendingApplications: { total: number; trend: string };
  monthlyRevenue: { total: number; trend: string };
  attendanceRate: { percentage: number; trend: string };
  timestamp: string;
}

export interface TeacherSummary {
  id: string;
  email: string;
  first_name: string;
  last_name: string;
  full_name: string;
  phone?: string;
  subject_specialization?: string;
  hire_date?: string;
  classes_assigned: number;
  students_count: number;
  status: 'excellent' | 'good' | 'needs_attention';
  performance_indicator: string;
}

export interface FinancialSummary {
  monthlyRevenue: number;
  previousMonthRevenue: number;
  estimatedExpenses: number;
  netProfit: number;
  revenueGrowth: number;
  profitMargin: number;
  pettyCashBalance: number;
  pettyCashExpenses: number;
  pendingApprovals: number;
  timestamp: string;
}

export interface CapacityMetrics {
  capacity: number;
  current_enrollment: number;
  available_spots: number;
  utilization_percentage: number;
  enrollment_by_age: {
    toddlers: number;
    preschool: number;
    prekindergarten: number;
  };
  status: 'full' | 'high' | 'available';
  timestamp: string;
}

export interface EnrollmentPipeline {
  pending: number;
  approved: number;
  rejected: number;
  waitlisted: number;
  total: number;
}

export interface ActivitySummary {
  type: 'enrollment' | 'application';
  title: string;
  timestamp: string;
  status?: string;
  icon: string;
}

export interface PrincipalHubData {
  stats: SchoolStats | null;
  teachers: TeacherSummary[] | null;
  financialSummary: FinancialSummary | null;
  enrollmentPipeline: EnrollmentPipeline | null;
  capacityMetrics: CapacityMetrics | null;
  recentActivities: ActivitySummary[] | null;
  schoolId: string | null;
  schoolName: string;
}

// API helper function
const apiCall = async (endpoint: string, user?: any) => {
  // Try to get current session
  let accessToken = null;
  
  try {
    const { data: { session }, error } = await assertSupabase().auth.getSession();
    
    if (error) {
      logger.warn('Session error:', error);
    }
    
    if (session?.access_token) {
      accessToken = session.access_token;
    } else {
      // Fallback: Try to get user and refresh session
      const { data: { user: currentUser }, error: userError } = await assertSupabase().auth.getUser();
      
      if (userError || !currentUser) {
        throw new Error('User not authenticated - please log in again');
      }
      
      // Try refreshing the session
      const { data: { session: newSession }, error: refreshError } = await assertSupabase().auth.refreshSession();
      
      if (refreshError || !newSession?.access_token) {
        throw new Error('Unable to refresh authentication - please log in again');
      }
      
      accessToken = newSession.access_token;
    }
  } catch (err) {
    console.error('Auth error in apiCall:', err);
    throw new Error('Authentication failed - please log in again');
  }
  
  if (!accessToken) {
    throw new Error('No authentication token available');
  }

  const response = await fetch(`${PRINCIPAL_HUB_API}/${endpoint}`, {
    method: 'GET',
    headers: {
      'Authorization': `Bearer ${accessToken}`,
      'Content-Type': 'application/json',
    },
  });

  if (!response.ok) {
    const errorData = await response.json().catch(() => ({}));
    console.error(`API call failed for ${endpoint}:`, response.status, errorData);
    throw new Error(errorData.error || `API call failed: ${response.status}`);
  }

  return response.json();
};

export const usePrincipalHub = () => {
  const { user, profile } = useAuth();
  const { metrics: pettyCashMetrics } = usePettyCashDashboard();
  const { t } = useTranslation();
  const [data, setData] = useState<PrincipalHubData>({
    stats: null,
    teachers: null,
    financialSummary: null,
    enrollmentPipeline: null,
    capacityMetrics: null,
    recentActivities: null,
    schoolId: null,
    schoolName: t('dashboard.no_school_assigned_text')
  });
  const [loading, setLoading] = useState(true);
  const [error, setError] = useState<string | null>(null);
  const [lastRefresh, setLastRefresh] = useState<Date>(new Date());

  // Get preschool ID from profile
  // Helper function for currency formatting
  const formatCurrency = (amount: number): string => {
    if (amount >= 1000000) {
      return `R${(amount / 1000000).toFixed(1)}M`;
    } else if (amount >= 1000) {
      return `R${(amount / 1000).toFixed(0)}k`;
    } else {
      return `R${amount.toFixed(0)}`;
    }
  };

  const userId = user?.id ?? null;

  const preschoolId = useMemo((): string | null => {
    if (profile?.organization_id) {
      return profile.organization_id as string;
    }
    const userMetaPreschoolId = user?.user_metadata?.preschool_id;
    return userMetaPreschoolId ?? null;
  }, [profile?.organization_id, user?.user_metadata?.preschool_id]);

  const isMountedRef = useRef(true);
  const inFlightRef = useRef(false);
  // Additional guard: track if initial fetch completed
  const initialFetchComplete = useRef(false);

  useEffect(() => {
    return () => {
      isMountedRef.current = false;
    };
  }, []);

  const fetchData = useCallback(async (forceRefresh = false) => {
    const fetchId = `${preschoolId}-${Date.now()}`;
    logger.info('📊 [PrincipalHub] Fetch initiated:', {
      fetchId,
      preschoolId,
      userId,
      forceRefresh,
      inFlight: inFlightRef.current,
      initialFetchComplete: initialFetchComplete.current,
      profileOrgId: profile?.organization_id,
      userMetadata: user?.user_metadata
    });
    
    if (!preschoolId) {
      logger.warn('[PrincipalHub] No preschool ID available');
      setError('School not assigned');
      if (isMountedRef.current) setLoading(false);
      return;
    }

    if (!userId) {
      logger.warn('[PrincipalHub] User not authenticated');
      setError('User not authenticated');
      if (isMountedRef.current) setLoading(false);
      return;
    }

    // Prevent duplicate fetches unless forced or initial fetch incomplete
    if (inFlightRef.current && !forceRefresh) {
      logger.info('[PrincipalHub] Fetch already in flight, skipping', fetchId);
      return;
    }
    
    // Prevent multiple initial fetches (React StrictMode guard)
    if (initialFetchComplete.current && !forceRefresh) {
      logger.info('[PrincipalHub] Initial fetch already completed, skipping', fetchId);
      return;
    }
    
    inFlightRef.current = true;

    try {
      if (isMountedRef.current) setLoading(true);
      setError(null);
      setLastRefresh(new Date());

      logger.info('🏫 Loading REAL Principal Hub data from database for preschool:', preschoolId);

      // **FETCH REAL DATA FROM DATABASE INSTEAD OF API/MOCK**
      logger.info('📊 Fetching real data from Supabase tables...');
      
      const [
        studentsResult,
        teachersResult,
        classesResult,
        applicationsResult,
        approvedAppsResult,
        rejectedAppsResult,
        waitlistedAppsResult,
        attendanceResult,
        capacityResult,
        preschoolResult
      ] = await Promise.allSettled([
        // Get students count
        assertSupabase()
          .from('students')
          .select('id', { count: 'exact', head: true })
          .eq('preschool_id', preschoolId)
          .or('is_active.eq.true,is_active.is.null'),
          
        // Get teachers from teachers table (CORRECTED)
        assertSupabase()
          .from('teachers')
          .select(`
            id, 
            user_id,
            email,
            first_name,
            last_name,
            phone,
            subject_specialization,
            preschool_id,
            is_active,
            created_at
          `)
          .eq('preschool_id', preschoolId)
<<<<<<< HEAD
          .eq('is_active', true),
=======
          .or('is_active.eq.true,is_active.is.null'),
>>>>>>> a78648b0
          
        // Get classes count
        assertSupabase()
          .from('classes')
          .select('id', { count: 'exact', head: true })
          .eq('preschool_id', preschoolId)
          .or('is_active.eq.true,is_active.is.null'),
          
        // Get pending applications from enrollment_applications
        assertSupabase()
          .from('enrollment_applications')
          .select('id', { count: 'exact', head: true })
          .eq('preschool_id', preschoolId)
          .in('status', ['pending', 'under_review', 'interview_scheduled']),

        // Approved/Rejected/Waitlisted - real counts
        assertSupabase()
          .from('enrollment_applications')
          .select('id', { count: 'exact', head: true })
          .eq('preschool_id', preschoolId)
          .eq('status', 'approved'),
        assertSupabase()
          .from('enrollment_applications')
          .select('id', { count: 'exact', head: true })
          .eq('preschool_id', preschoolId)
          .eq('status', 'rejected'),
        assertSupabase()
          .from('enrollment_applications')
          .select('id', { count: 'exact', head: true })
          .eq('preschool_id', preschoolId)
          .eq('status', 'waitlisted'),
          
        // Get recent attendance records for attendance rate
        assertSupabase()
          .from('attendance_records')
          .select('status')
          .eq('preschool_id', preschoolId)
          .gte('date', new Date(Date.now() - 30 * 24 * 60 * 60 * 1000).toISOString().split('T')[0])
          .limit(1000),
          
        // Get preschool capacity info
        assertSupabase()
          .from('preschools')
          .select('capacity:max_students, name')
          .eq('id', preschoolId)
          .single(),
          
        // Get preschool info for school name
        assertSupabase()
          .from('preschools')
          .select('name')
          .eq('id', preschoolId)
          .single()
      ]);
      
      // Extract data with error handling
      const studentsCount = studentsResult.status === 'fulfilled' ? (studentsResult.value.count || 0) : 0;
      const teachersData = teachersResult.status === 'fulfilled' ? (teachersResult.value.data || []) : [];
      const classesCount = classesResult.status === 'fulfilled' ? (classesResult.value.count || 0) : 0;
      const applicationsCount = applicationsResult.status === 'fulfilled' ? (applicationsResult.value.count || 0) : 0;
      const approvedCount = approvedAppsResult.status === 'fulfilled' ? (approvedAppsResult.value.count || 0) : 0;
      const rejectedCount = rejectedAppsResult.status === 'fulfilled' ? (rejectedAppsResult.value.count || 0) : 0;
      const waitlistedCount = waitlistedAppsResult.status === 'fulfilled' ? (waitlistedAppsResult.value.count || 0) : 0;
      const attendanceData = attendanceResult.status === 'fulfilled' ? (attendanceResult.value.data || []) : [];
      const preschoolCapacity = capacityResult.status === 'fulfilled' ? (capacityResult.value.data || {}) : {} as any;
      const preschoolInfo = preschoolResult.status === 'fulfilled' ? (preschoolResult.value.data || {}) : {} as any;
      
      logger.info('📊 REAL DATA FETCHED:', {
        studentsCount,
        teachersCount: teachersData.length,
        classesCount,
        applicationsCount,
        attendanceRecords: attendanceData.length,
        preschoolName: preschoolInfo.name
      });
      
      // Calculate real attendance rate
      let attendanceRate = 0;
      if (attendanceData.length > 0) {
        const presentCount = attendanceData.filter((record: any) => record.status === 'present').length;
        attendanceRate = Math.round((presentCount / attendanceData.length) * 100);
      }
      
      // Preload secure per-teacher stats from view (tenant-isolated)
      let overviewByEmail: Map<string, { class_count: number; student_count: number }> = new Map();
      try {
        const { data: overviewRows } = await assertSupabase()
          .from('vw_teacher_overview')
          .select('email, class_count, student_count');
        (overviewRows || []).forEach((row: any) => {
          if (row?.email) overviewByEmail.set(String(row.email).toLowerCase(), {
            class_count: Number(row.class_count || 0),
            student_count: Number(row.student_count || 0)
          });
        });
      } catch (e) {
        logger.warn('[PrincipalHub] vw_teacher_overview fetch failed, falling back to per-teacher queries:', e);
      }

      // Process teachers data with database information (using view when available)
      const processedTeachers = await Promise.all(
        teachersData.map(async (teacher: any) => {
<<<<<<< HEAD
          // Get classes assigned to this teacher
          const { count: teacherClassesCount } = await assertSupabase()
            .from('classes')
            .select('id', { count: 'exact', head: true })
            .eq('teacher_id', teacher.user_id)
            .eq('is_active', true) || { count: 0 };
            
          // Get students count for teacher's classes
          const { data: teacherClasses } = await assertSupabase()
            .from('classes')
            .select('id')
            .eq('teacher_id', teacher.user_id)
            .eq('is_active', true) || { data: [] };
=======
          // Determine the effective user ID for this teacher.
          // classes.teacher_id references users.id. Some teacher rows may not yet have user_id linked.
          let effectiveUserId: string | null = teacher.user_id || null;
          if (!effectiveUserId && teacher.email) {
            // Fallback: try resolve users.id by teacher email within the same preschool
            try {
              const { data: fallbackUser } = await assertSupabase()
                .from('users')
                .select('id')
                .eq('email', teacher.email)
                .eq('preschool_id', preschoolId)
                .maybeSingle();
              if (fallbackUser?.id) effectiveUserId = fallbackUser.id;
            } catch { /* Intentional: non-fatal */ }
          }

          // Get classes assigned to this teacher (by effective user id)
          let teacherClassesCount = 0;
          let teacherClasses: any[] = [];

          // Prefer view-provided counts
          const viewStats = overviewByEmail.get(String(teacher.email || '').toLowerCase());
          if (viewStats) {
            teacherClassesCount = viewStats.class_count || 0;
            // We don't have per-class IDs in the view; only counts. We'll keep teacherClasses empty and use counts.
          } else if (effectiveUserId) {
            const classesCountRes = await assertSupabase()
              .from('classes')
              .select('id', { count: 'exact', head: true })
              .eq('teacher_id', effectiveUserId)
              .or('is_active.eq.true,is_active.is.null')
              .eq('preschool_id', preschoolId);
            teacherClassesCount = classesCountRes?.count || 0;

            const classesRes = await assertSupabase()
              .from('classes')
              .select('id')
              .eq('teacher_id', effectiveUserId)
              .or('is_active.eq.true,is_active.is.null')
              .eq('preschool_id', preschoolId);
            teacherClasses = classesRes?.data || [];
          }

          // Fallback: if there is only one active teacher in the school and
          // this teacher has zero classes assigned, attribute currently unassigned
          // active classes to this teacher for dashboard context. This matches
          // School Overview which counts all active classes regardless of assignment.
          if ((teacherClassesCount === 0) && (teachersData?.length === 1)) {
            const unassignedRes = await assertSupabase()
              .from('classes')
              .select('id')
              .is('teacher_id', null)
              .or('is_active.eq.true,is_active.is.null')
              .eq('preschool_id', preschoolId);
            const unassigned = unassignedRes?.data || [];
            if (unassigned.length > 0) {
              teacherClasses = unassigned;
              teacherClassesCount = unassigned.length;
            }
          }
>>>>>>> a78648b0
            
          const classIds = (teacherClasses || []).map((c: any) => c.id);
          let studentsInClasses = 0;
          
          // Prefer view-provided student count
          if (viewStats) {
            studentsInClasses = viewStats.student_count || 0;
          } else if (classIds.length > 0) {
            const { count: studentsCount } = await assertSupabase()
              .from('students')
              .select('id', { count: 'exact', head: true })
              .in('class_id', classIds) || { count: 0 };
            studentsInClasses = studentsCount || 0;
          }
          
          // Enhanced performance calculation based on multiple factors
          let status: 'excellent' | 'good' | 'needs_attention' = 'good';
          let performanceIndicator = t('teacher.performance.active', { defaultValue: 'Active teacher' });
          
          // Calculate optimal ratios and workload
          const studentTeacherRatio = studentsInClasses > 0 ? studentsInClasses / Math.max(teacherClassesCount || 1, 1) : 0;
          const workloadScore = teacherClassesCount || 0;
          
          // Get attendance rate for teacher's students (performance indicator)
          let teacherAttendanceRate = 0;
          if (classIds.length > 0) {
            const { data: teacherAttendanceData } = await assertSupabase()
              .from('attendance_records')
              .select('status, student_id')
.in('student_id', await assertSupabase()
                .from('students')
                .select('id')
                .in('class_id', classIds)
                .then(res => (res.data || []).map((s: any) => s.id))
              )
              .gte('date', new Date(Date.now() - 30 * 24 * 60 * 60 * 1000).toISOString().split('T')[0]) || { data: [] };
              
            if (teacherAttendanceData && teacherAttendanceData.length > 0) {
              const presentCount = teacherAttendanceData.filter((a: any) => a.status === 'present').length;
              teacherAttendanceRate = Math.round((presentCount / teacherAttendanceData.length) * 100);
            }
          }
          
          // Sophisticated performance evaluation
          if (teacherClassesCount === 0) {
            status = 'needs_attention';
            performanceIndicator = t('teacher.performance.no_classes', { defaultValue: 'No classes assigned - requires attention' });
          } else if (studentTeacherRatio > 25) {
            status = 'needs_attention';
            performanceIndicator = t('teacher.performance.high_ratio', { ratio: Math.round(studentTeacherRatio), defaultValue: 'High student ratio ({{ratio}}:1) - may need support' });
          } else if ((teacherClassesCount ?? 0) >= 3 && studentTeacherRatio <= 20 && teacherAttendanceRate >= 85) {
            status = 'excellent';
            performanceIndicator = t('teacher.performance.excellent', { classes: teacherClassesCount ?? 0, ratio: Math.round(studentTeacherRatio), attendance: teacherAttendanceRate, defaultValue: 'Excellent performance - {{classes}} classes, {{ratio}}:1 ratio, {{attendance}}% attendance' });
          } else if ((teacherClassesCount ?? 0) >= 2 && studentTeacherRatio <= 22 && teacherAttendanceRate >= 80) {
            status = 'excellent';
            performanceIndicator = t('teacher.performance.strong', { classes: teacherClassesCount ?? 0, defaultValue: 'Strong performance - {{classes}} classes, good attendance rates' });
          } else if (studentTeacherRatio <= 25 && teacherAttendanceRate >= 75) {
            status = 'good';
            performanceIndicator = t('teacher.performance.good', { students: studentsInClasses, defaultValue: 'Good performance - managing {{students}} students effectively' });
          } else {
            status = 'needs_attention';
            performanceIndicator = t('teacher.performance.review_needed', { attendance: teacherAttendanceRate, defaultValue: 'Performance review needed - {{attendance}}% attendance rate in classes' });
          }
          
          // Use first_name and last_name from teachers table
          const first_name = teacher.first_name || 'Unknown';
          const last_name = teacher.last_name || 'Teacher';
          const full_name = `${first_name} ${last_name}`.trim();
          
          return {
            id: teacher.id,
            email: teacher.email,
            first_name,
            last_name,
            full_name,
            phone: teacher.phone,
            subject_specialization: teacher.subject_specialization || 'General',
            hire_date: teacher.created_at,
            classes_assigned: teacherClassesCount || 0,
            students_count: studentsInClasses,
            status,
            performance_indicator: performanceIndicator
          };
        })
      );
      
      // Get REAL financial data from transactions
      const currentMonth = new Date().getMonth() + 1;
      const currentYear = new Date().getFullYear();
      
      // Fetch actual financial transactions for current month
      const { data: currentMonthTransactions } = await assertSupabase()
        .from('financial_transactions')
        .select('amount, type, status')
        .eq('preschool_id', preschoolId)
        .eq('type', 'fee_payment')
        .eq('status', 'completed')
        .gte('created_at', `${currentYear}-${currentMonth.toString().padStart(2, '0')}-01`)
        .lt('created_at', `${currentYear}-${(currentMonth + 1).toString().padStart(2, '0')}-01`) || { data: [] };
      
      // Fetch previous month for comparison
      const prevMonth = currentMonth === 1 ? 12 : currentMonth - 1;
      const prevYear = currentMonth === 1 ? currentYear - 1 : currentYear;
      
      const { data: previousMonthTransactions } = await assertSupabase()
        .from('financial_transactions')
        .select('amount, type, status')
        .eq('preschool_id', preschoolId)
        .eq('type', 'fee_payment')
        .eq('status', 'completed')
        .gte('created_at', `${prevYear}-${prevMonth.toString().padStart(2, '0')}-01`)
        .lt('created_at', `${prevYear}-${(prevMonth + 1).toString().padStart(2, '0')}-01`) || { data: [] };
      
      // Calculate real revenue
      const currentMonthRevenue = (currentMonthTransactions || []).reduce((sum: number, transaction: any) => {
        return sum + (transaction.amount || 0);
      }, 0);
      
      const previousMonthRevenue = (previousMonthTransactions || []).reduce((sum: number, transaction: any) => {
        return sum + (transaction.amount || 0);
      }, 0);
      
      // No estimates in production path per rules: use only real figures
      const monthlyRevenueTotal = currentMonthRevenue;
      const finalPreviousRevenue = previousMonthRevenue;
      
      // Build real stats object
      const stats = {
        students: { 
          total: studentsCount, 
          trend: studentsCount > 20 ? t('trends.up') : studentsCount > 10 ? t('trends.stable') : t('trends.low') 
        },
        staff: { 
          total: teachersData.length, 
          trend: teachersData.length >= 5 ? t('trends.stable') : t('trends.needs_attention') 
        },
        classes: { 
          total: classesCount, 
          trend: classesCount >= studentsCount / 8 ? t('trends.stable') : t('trends.up') 
        },
        pendingApplications: { 
          total: applicationsCount, 
          trend: applicationsCount > 5 ? t('trends.high') : applicationsCount > 2 ? t('trends.up') : t('trends.stable') 
        },
        monthlyRevenue: { 
          total: monthlyRevenueTotal, 
<<<<<<< HEAD
          trend: monthlyRevenueTotal > finalPreviousRevenue ? 'up' : monthlyRevenueTotal < finalPreviousRevenue ? 'down' : 'stable' 
=======
          trend: monthlyRevenueTotal > finalPreviousRevenue ? t('trends.up') : monthlyRevenueTotal < finalPreviousRevenue ? t('trends.down') : t('trends.stable') 
>>>>>>> a78648b0
        },
        attendanceRate: { 
          percentage: attendanceRate || 0, 
          trend: attendanceRate >= 90 ? t('trends.excellent') : attendanceRate >= 80 ? t('trends.good') : t('trends.needs_attention') 
        },
        timestamp: new Date().toISOString()
      };
      
      const teachers = processedTeachers;
      
      // Use real petty cash data if available, otherwise fall back to basic estimates
      const realPettyCashExpenses = pettyCashMetrics?.monthlyExpenses || 0;
      
      // Expenses: Use only real petty cash expenses for now (no estimates)
      const totalExpenses = realPettyCashExpenses;
      const netProfit = monthlyRevenueTotal - totalExpenses;
      const profitMargin = monthlyRevenueTotal > 0 ? Math.round((netProfit / monthlyRevenueTotal) * 100) : 0;
      
      const financialSummary = {
        monthlyRevenue: monthlyRevenueTotal,
        previousMonthRevenue: finalPreviousRevenue,
        estimatedExpenses: totalExpenses,
        netProfit,
        revenueGrowth: finalPreviousRevenue > 0 ? Math.round(((monthlyRevenueTotal - finalPreviousRevenue) / finalPreviousRevenue) * 100) : 0,
        profitMargin,
        pettyCashBalance: pettyCashMetrics?.currentBalance || 0,
        pettyCashExpenses: realPettyCashExpenses,
        pendingApprovals: pettyCashMetrics?.pendingTransactionsCount || 0,
        timestamp: new Date().toISOString()
      };
      
      const capacityMetrics = {
        capacity: preschoolCapacity.capacity || 60,
        current_enrollment: studentsCount,
        available_spots: (preschoolCapacity.capacity || 60) - studentsCount,
        utilization_percentage: Math.round((studentsCount / (preschoolCapacity.capacity || 60)) * 100),
        enrollment_by_age: {
          toddlers: Math.round(studentsCount * 0.3),
          preschool: Math.round(studentsCount * 0.4),
          prekindergarten: Math.round(studentsCount * 0.3)
        },
        status: studentsCount >= (preschoolCapacity.capacity || 60) * 0.9 ? 'full' as const : 
                studentsCount >= (preschoolCapacity.capacity || 60) * 0.7 ? 'high' as const : 'available' as const,
        timestamp: new Date().toISOString()
      };
      
      const enrollmentPipeline = {
        pending: applicationsCount,
        approved: approvedCount,
        rejected: rejectedCount,
        waitlisted: waitlistedCount,
        total: applicationsCount + approvedCount + rejectedCount + waitlistedCount,
      };
      
      // Get real recent activities from database
      const { data: recentDBActivities } = await assertSupabase()
        .from('activity_logs')
        .select('activity_type, description, created_at, user_name')
        .eq('organization_id', preschoolId)
        .order('created_at', { ascending: false })
        .limit(8) || { data: [] };
      
      // Process activities with meaningful information
      const processedActivities = (recentDBActivities || []).map((activity: any) => {
        const activityType = activity.activity_type;
        let type: 'enrollment' | 'application' = 'enrollment';
        let icon = 'information-circle';
        
        if (activityType?.includes('student') || activityType?.includes('enrollment')) {
          type = 'enrollment';
          icon = 'people';
        } else if (activityType?.includes('application') || activityType?.includes('apply')) {
          type = 'application';
          icon = 'document-text';
        }
        
        return {
          type,
          title: activity.description || `${activityType} activity`,
          timestamp: activity.created_at,
          icon,
          userName: activity.user_name
        };
      });
      
      // Add current status activities if no recent activities exist
      const recentActivities = processedActivities.length > 0 ? processedActivities : [
        {
          type: 'enrollment' as const,
          title: `${studentsCount} students currently enrolled`,
          timestamp: new Date().toISOString(),
          icon: 'people'
        },
        {
          type: 'application' as const,
          title: `${applicationsCount} pending applications`,
          timestamp: new Date(Date.now() - 60 * 60 * 1000).toISOString(),
          status: 'pending',
          icon: 'document-text'
        }
      ];
      
      logger.info('✅ REAL DATABASE DATA PROCESSED:', {
        totalStudents: stats.students.total,
        totalTeachers: stats.staff.total,
        totalClasses: stats.classes.total,
        attendanceRate: stats.attendanceRate.percentage + '%',
        monthlyRevenue: 'R' + stats.monthlyRevenue.total.toLocaleString(),
        teacherNames: teachers.map(t => t.full_name).join(', ') || 'None'
      });
      
      // Get real school name from database
      const schoolName = preschoolInfo.name || preschoolCapacity.name || user?.user_metadata?.school_name || t('dashboard.your_school');

<<<<<<< HEAD
      setData({
        stats,
        teachers,
        financialSummary,
        enrollmentPipeline,
        capacityMetrics,
        recentActivities,
        schoolId: preschoolId,
        schoolName
      });
=======
      if (isMountedRef.current) {
        setData({
          stats,
          teachers,
          financialSummary,
          enrollmentPipeline,
          capacityMetrics,
          recentActivities,
          schoolId: preschoolId,
          schoolName
        });
      }
>>>>>>> a78648b0

      logger.info('✅ [PrincipalHub] REAL data loaded successfully from database');
      logger.info('🎯 [PrincipalHub] Final dashboard summary:', {
        fetchId,
        school: schoolName,
        students: stats.students.total,
        teachers: stats.staff.total,
        classes: stats.classes.total,
        revenue: formatCurrency(stats.monthlyRevenue.total),
        attendance: stats.attendanceRate.percentage + '%'
      });
      
      // Mark initial fetch as complete
      if (!initialFetchComplete.current) {
        initialFetchComplete.current = true;
        logger.info('[PrincipalHub] Initial fetch completed successfully');
      }
    } catch (err) {
      logger.error('[PrincipalHub] Failed to fetch data:', err);
      setError(err instanceof Error ? err.message : 'Failed to load dashboard data');
    } finally {
      if (isMountedRef.current) setLoading(false);
      inFlightRef.current = false;
      logger.info('[PrincipalHub] Fetch complete', { fetchId, success: !error });
    }
  }, [userId, preschoolId, t]);

useEffect(() => {
    logger.info('[PrincipalHub] useEffect triggered:', {
      userId,
      preschoolId,
      initialFetchComplete: initialFetchComplete.current,
      timestamp: Date.now()
    });
    
    if (!userId || !preschoolId) {
      logger.warn('[PrincipalHub] Missing userId or preschoolId, skipping fetch');
      return;
    }
    
    // Guard 1: Skip if initial fetch already completed (React StrictMode protection)
    if (initialFetchComplete.current) {
      logger.info('[PrincipalHub] Initial fetch already complete, skipping duplicate mount');
      return;
    }
    
    // Guard 2: Global fetch guard with time-based deduplication
    const key = `${userId}:${preschoolId}`;
    const now = Date.now();
    const last = __FETCH_GUARD[key] || 0;
    if (now - last < 2000) {
      logger.info('[PrincipalHub] Fetch guard: Too soon since last fetch (${now - last}ms), skipping');
      return;
    }
    __FETCH_GUARD[key] = now;
    
    logger.info('[PrincipalHub] Starting initial fetch...');
    // Mark as complete after successful fetch
    fetchData().then(() => {
      logger.info('[PrincipalHub] Initial fetch promise resolved');
    }).catch((err) => {
      logger.error('[PrincipalHub] Initial fetch promise rejected:', err);
    });
  }, [userId, preschoolId, fetchData]);

  const refresh = useCallback(() => {
    fetchData(true);
  }, [fetchData]);

  // Helper methods for component convenience
  const getMetrics = useCallback(() => {
    if (!data.stats) return [];

    return [
      {
        id: 'students',
        title: t('metrics.total_students'),
        value: data.stats.students.total,
        icon: 'people-outline',
        color: '#4F46E5',
        trend: data.stats.students.trend
      },
      {
        id: 'staff',
        title: t('metrics.teaching_staff'),
        value: data.stats.staff.total,
        icon: 'school-outline', 
        color: '#059669',
        trend: data.stats.staff.trend
      },
      {
        id: 'classes',
        title: t('metrics.active_classes', { defaultValue: 'Active Classes' }),
        value: data.stats.classes.total,
        icon: 'library-outline',
        color: '#7C3AED',
        trend: data.stats.classes.trend
      },
      {
        id: 'attendance',
        title: t('metrics.attendance_rate'),
        value: `${data.stats.attendanceRate.percentage}%`,
        icon: 'checkmark-circle-outline',
        color: data.stats.attendanceRate.percentage >= 90 ? '#059669' : '#DC2626',
        trend: data.stats.attendanceRate.trend
      },
      {
        id: 'revenue',
        title: t('metrics.monthly_revenue'),
        value: formatCurrency(data.stats.monthlyRevenue.total),
        icon: 'card-outline',
        color: '#059669',
        trend: data.stats.monthlyRevenue.trend
      },
      {
        id: 'applications',
        title: t('metrics.pending_applications', { defaultValue: 'Pending Applications' }),
        value: data.stats.pendingApplications.total,
        icon: 'document-text-outline',
        color: '#F59E0B',
        trend: data.stats.pendingApplications.trend
      }
    ];
  }, [data]);


  const getTeachersWithStatus = useCallback(() => {
    if (!data.teachers) return [];

    return data.teachers; // Teachers already come with status and performance_indicator from API
  }, [data.teachers]);

  return {
    data,
    loading,
    error,
    refresh,
    lastRefresh,
    getMetrics,
    getTeachersWithStatus,
    formatCurrency,
    // Convenience flags
    hasData: !!data.stats,
    isReady: !loading && !error && !!data.stats,
    isEmpty: !loading && !data.stats
  };
};<|MERGE_RESOLUTION|>--- conflicted
+++ resolved
@@ -6,8 +6,6 @@
 import { assertSupabase } from '@/lib/supabase';
 import { usePettyCashDashboard } from './usePettyCashDashboard';
 import { useTranslation } from 'react-i18next';
-<<<<<<< HEAD
-=======
 
 // Polyfill for Promise.allSettled (for older JavaScript engines)
 if (!Promise.allSettled) {
@@ -21,7 +19,6 @@
     );
   };
 }
->>>>>>> a78648b0
 
 const SUPABASE_URL = process.env.EXPO_PUBLIC_SUPABASE_URL;
 const PRINCIPAL_HUB_API = `${SUPABASE_URL}/functions/v1/principal-hub-api`;
@@ -302,11 +299,7 @@
             created_at
           `)
           .eq('preschool_id', preschoolId)
-<<<<<<< HEAD
-          .eq('is_active', true),
-=======
           .or('is_active.eq.true,is_active.is.null'),
->>>>>>> a78648b0
           
         // Get classes count
         assertSupabase()
@@ -409,21 +402,6 @@
       // Process teachers data with database information (using view when available)
       const processedTeachers = await Promise.all(
         teachersData.map(async (teacher: any) => {
-<<<<<<< HEAD
-          // Get classes assigned to this teacher
-          const { count: teacherClassesCount } = await assertSupabase()
-            .from('classes')
-            .select('id', { count: 'exact', head: true })
-            .eq('teacher_id', teacher.user_id)
-            .eq('is_active', true) || { count: 0 };
-            
-          // Get students count for teacher's classes
-          const { data: teacherClasses } = await assertSupabase()
-            .from('classes')
-            .select('id')
-            .eq('teacher_id', teacher.user_id)
-            .eq('is_active', true) || { data: [] };
-=======
           // Determine the effective user ID for this teacher.
           // classes.teacher_id references users.id. Some teacher rows may not yet have user_id linked.
           let effectiveUserId: string | null = teacher.user_id || null;
@@ -484,7 +462,6 @@
               teacherClassesCount = unassigned.length;
             }
           }
->>>>>>> a78648b0
             
           const classIds = (teacherClasses || []).map((c: any) => c.id);
           let studentsInClasses = 0;
@@ -631,11 +608,7 @@
         },
         monthlyRevenue: { 
           total: monthlyRevenueTotal, 
-<<<<<<< HEAD
-          trend: monthlyRevenueTotal > finalPreviousRevenue ? 'up' : monthlyRevenueTotal < finalPreviousRevenue ? 'down' : 'stable' 
-=======
           trend: monthlyRevenueTotal > finalPreviousRevenue ? t('trends.up') : monthlyRevenueTotal < finalPreviousRevenue ? t('trends.down') : t('trends.stable') 
->>>>>>> a78648b0
         },
         attendanceRate: { 
           percentage: attendanceRate || 0, 
@@ -750,18 +723,6 @@
       // Get real school name from database
       const schoolName = preschoolInfo.name || preschoolCapacity.name || user?.user_metadata?.school_name || t('dashboard.your_school');
 
-<<<<<<< HEAD
-      setData({
-        stats,
-        teachers,
-        financialSummary,
-        enrollmentPipeline,
-        capacityMetrics,
-        recentActivities,
-        schoolId: preschoolId,
-        schoolName
-      });
-=======
       if (isMountedRef.current) {
         setData({
           stats,
@@ -774,7 +735,6 @@
           schoolName
         });
       }
->>>>>>> a78648b0
 
       logger.info('✅ [PrincipalHub] REAL data loaded successfully from database');
       logger.info('🎯 [PrincipalHub] Final dashboard summary:', {
