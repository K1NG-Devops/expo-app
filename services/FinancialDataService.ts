/**
 * Financial Data Service
 * 
 * Adapts existing database schema (payments + petty_cash_transactions) 
 * for financial dashboard display
 */

import { assertSupabase } from '@/lib/supabase';

export interface UnifiedTransaction {
  id: string;
  type: 'revenue' | 'expense' | 'outstanding';
  amount: number;
  description: string;
  status: string;
  date: string;
  reference?: string;
  source: 'payment' | 'petty_cash' | 'financial_txn';
  metadata?: any;
}

export interface FinancialMetrics {
  monthlyRevenue: number;
  outstandingPayments: number;
  monthlyExpenses: number;
  netIncome: number;
  paymentCompletionRate: number;
  totalStudents: number;
  averageFeePerStudent: number;
}

export interface MonthlyTrendData {
  month: string;
  revenue: number;
  expenses: number;
  netIncome: number;
}

export interface DateRange {
  from: string; // ISO
  to: string;   // ISO
}

export interface TransactionRecord {
  id: string;
  type: 'income' | 'expense';
  category: string;
  amount: number;
  description: string;
  date: string; // ISO
  status: 'completed' | 'pending' | 'overdue' | 'approved' | 'rejected';
  // Optional enrichments
  reference?: string | null;
  attachmentUrl?: string | null; // For payments POP/attachments
  receiptUrl?: string | null;    // For petty cash single URL
  receiptCount?: number;         // Count from petty_cash_receipts
  hasReceipt?: boolean;          // True if any receipt evidence present
  source?: 'payment' | 'petty_cash' | 'financial_txn';
}

export interface FinanceOverviewData {
  revenueMonthly: number[]; // last 12 months
  expensesMonthly: number[]; // last 12 months
  categoriesBreakdown: { name: string; value: number }[];
  keyMetrics: {
    monthlyRevenue: number;
    monthlyExpenses: number;
    cashFlow: number;
  };
  // Indicates that the service returned fallback sample data (not live DB data)
  isSample?: boolean;
}

export class FinancialDataService {
  /**
   * Get financial metrics for a preschool
   */
  static async getFinancialMetrics(preschoolId: string): Promise<FinancialMetrics> {
    try {
      const currentMonth = new Date().getMonth() + 1;
      const currentYear = new Date().getFullYear();
      const monthStart = `${currentYear}-${currentMonth.toString().padStart(2, '0')}-01`;
      const nextMonthStart = `${currentYear}-${(currentMonth + 1).toString().padStart(2, '0')}-01`;

      // Get monthly revenue from completed payments
      const { data: revenuePayments, error: revenueError } = await assertSupabase()
        .from('payments')
        .select('amount')
        .eq('preschool_id', preschoolId)
        .in('status', ['completed', 'approved'])
        .gte('created_at', monthStart)
        .lt('created_at', nextMonthStart);

      if (revenueError) {
        console.error('Error fetching revenue:', revenueError);
      }

      const monthlyRevenue = revenuePayments?.reduce((sum, p) => sum + (p.amount || 0), 0) || 0;

      // Get outstanding payments
      const { data: outstandingPayments, error: outstandingError } = await assertSupabase()
        .from('payments')
        .select('amount')
        .eq('preschool_id', preschoolId)
        .in('status', ['pending', 'proof_submitted', 'under_review']);

      if (outstandingError) {
        console.error('Error fetching outstanding:', outstandingError);
      }

      const totalOutstanding = outstandingPayments?.reduce((sum, p) => sum + (p.amount || 0), 0) || 0;

      // Get monthly expenses from petty cash
      const { data: expenseTransactions, error: expenseError } = await assertSupabase()
        .from('petty_cash_transactions')
        .select('amount')
        .eq('school_id', preschoolId)
        .eq('type', 'expense')
        .in('status', ['approved', 'pending']) // Include pending for current spending
        .gte('created_at', monthStart)
        .lt('created_at', nextMonthStart);

      if (expenseError) {
        console.error('Error fetching expenses:', expenseError);
      }

let monthlyExpenses = expenseTransactions?.reduce((sum, t) => sum + Math.abs(t.amount), 0) || 0;

      // Include other expense sources from financial_transactions (completed/approved) for current month
      try {
        const { data: otherExpTx } = await assertSupabase()
          .from('financial_transactions')
          .select('amount, type, status, created_at')
          .eq('preschool_id', preschoolId)
          .in('type', ['expense','operational_expense','salary','purchase'])
          .in('status', ['approved','completed'])
          .gte('created_at', monthStart)
          .lt('created_at', nextMonthStart);
        const otherExp = (otherExpTx || []).reduce((sum: number, t: any) => sum + Math.abs(Number(t.amount) || 0), 0);
        monthlyExpenses += otherExp;
<<<<<<< HEAD
      } catch {}
=======
      } catch { /* Intentional: non-fatal */ }
>>>>>>> a78648b0

      // Get student count
      const { count: studentCount } = await assertSupabase()
        .from('students')
        .select('*', { count: 'exact', head: true })
        .eq('preschool_id', preschoolId)
        .eq('is_active', true);

      // Calculate metrics
      const netIncome = monthlyRevenue - monthlyExpenses;
      const totalPaymentVolume = monthlyRevenue + totalOutstanding;
      const paymentCompletionRate = totalPaymentVolume > 0 ? (monthlyRevenue / totalPaymentVolume) * 100 : 0;
      const averageFeePerStudent = studentCount && studentCount > 0 ? monthlyRevenue / studentCount : 0;

      return {
        monthlyRevenue,
        outstandingPayments: totalOutstanding,
        monthlyExpenses,
        netIncome,
        paymentCompletionRate,
        totalStudents: studentCount || 0,
        averageFeePerStudent
      };

    } catch (error) {
      console.error('Error calculating financial metrics:', error);
      
      // Return sample data as fallback
      return {
        monthlyRevenue: 15000,
        outstandingPayments: 2500,
        monthlyExpenses: 8500,
        netIncome: 6500,
        paymentCompletionRate: 85.7,
        totalStudents: 25,
        averageFeePerStudent: 600
      };
    }
  }

  /**
   * Get monthly trend data for the last 6 months
   */
  static async getMonthlyTrendData(preschoolId: string): Promise<MonthlyTrendData[]> {
    try {
      const trendData: MonthlyTrendData[] = [];

      for (let i = 5; i >= 0; i--) {
        const date = new Date();
        date.setMonth(date.getMonth() - i);
        const month = date.getMonth() + 1;
        const year = date.getFullYear();
        const monthStart = `${year}-${month.toString().padStart(2, '0')}-01`;
        const nextMonthStart = `${year}-${(month + 1).toString().padStart(2, '0')}-01`;

        // Get revenue for this month
        const { data: monthlyRevenue } = await assertSupabase()
          .from('payments')
          .select('amount')
          .eq('preschool_id', preschoolId)
          .in('status', ['completed', 'approved'])
          .gte('created_at', monthStart)
          .lt('created_at', nextMonthStart);

        // Get expenses for this month
        const { data: monthlyExpenses } = await assertSupabase()
          .from('petty_cash_transactions')
          .select('amount')
          .eq('school_id', preschoolId)
          .eq('type', 'expense')
          .eq('status', 'approved')
          .gte('created_at', monthStart)
          .lt('created_at', nextMonthStart);

        const revenue = monthlyRevenue?.reduce((sum, p) => sum + (p.amount || 0), 0) || 0;
const petty = monthlyExpenses?.reduce((sum, t) => sum + Math.abs(t.amount), 0) || 0;
let otherExp = 0;
try {
  const { data: monthOther } = await assertSupabase()
    .from('financial_transactions')
    .select('amount, type, status, created_at')
    .eq('preschool_id', preschoolId)
    .in('type', ['expense','operational_expense','salary','purchase'])
    .in('status', ['approved','completed'])
    .gte('created_at', monthStart)
    .lt('created_at', nextMonthStart);
  otherExp = (monthOther || []).reduce((s: number, t: any) => s + Math.abs(Number(t.amount) || 0), 0);
<<<<<<< HEAD
} catch {}
=======
} catch { /* Intentional: non-fatal */ }
>>>>>>> a78648b0
const expenses = petty + otherExp;

        trendData.push({
          month: date.toLocaleDateString('en-US', { month: 'short' }),
          revenue,
          expenses,
          netIncome: revenue - expenses
        });
      }

      return trendData;

    } catch (error) {
      console.error('Error fetching trend data:', error);
      
      // Return sample trend data as fallback
      return [
        { month: 'Aug', revenue: 12000, expenses: 7500, netIncome: 4500 },
        { month: 'Sep', revenue: 14000, expenses: 8200, netIncome: 5800 },
        { month: 'Oct', revenue: 13500, expenses: 8000, netIncome: 5500 },
        { month: 'Nov', revenue: 15200, expenses: 8500, netIncome: 6700 },
        { month: 'Dec', revenue: 14800, expenses: 8300, netIncome: 6500 },
        { month: 'Jan', revenue: 15000, expenses: 8500, netIncome: 6500 }
      ];
    }
  }

  /**
   * Get recent transactions (combined from payments and petty cash)
   */
  static async getRecentTransactions(preschoolId: string, limit: number = 10): Promise<UnifiedTransaction[]> {
    try {
      const transactions: UnifiedTransaction[] = [];

      // Get recent payments
const { data: payments, error: paymentsError } = await assertSupabase()
        .from('payments')
        .select(`
          id,
          amount,
          description,
          status,
          created_at,
          payment_reference,
          metadata,
          students!inner(first_name, last_name)
        `)
        .eq('preschool_id', preschoolId)
        .order('created_at', { ascending: false })
        .limit(Math.ceil(limit / 2));

      if (!paymentsError && payments) {
(payments || []).forEach((payment: any) => {
          const studentData = Array.isArray(payment.students) ? payment.students[0] : payment.students;
          const studentName = studentData 
            ? `${studentData.first_name} ${studentData.last_name}`
            : 'Student';
          
          transactions.push({
            id: payment.id,
            type: payment.status === 'completed' || payment.status === 'approved' ? 'revenue' : 'outstanding',
            amount: payment.amount || 0,
            description: payment.description || `Payment from ${studentName}`,
            status: payment.status,
            date: payment.created_at,
            reference: payment.payment_reference,
            source: 'payment',
            metadata: payment.metadata
          });
        });
      }

      // Get recent petty cash transactions
const { data: pettyCash, error: pettyCashError } = await assertSupabase()
        .from('petty_cash_transactions')
        .select('id, amount, description, status, created_at, receipt_number, receipt_url, category, type')
        .eq('school_id', preschoolId)
        .order('created_at', { ascending: false })
        .limit(Math.ceil(limit / 2));

      if (!pettyCashError && pettyCash) {
(pettyCash || []).forEach((transaction: any) => {
          transactions.push({
            id: transaction.id,
            type: 'expense',
            amount: Math.abs(transaction.amount),
            description: transaction.description,
            status: transaction.status,
            date: transaction.created_at,
            reference: transaction.receipt_number,
            source: 'petty_cash',
            metadata: { category: transaction.category, type: transaction.type }
          });
        });
      }

      // Sort by date and limit results
      transactions.sort((a, b) => new Date(b.date).getTime() - new Date(a.date).getTime());
      return transactions.slice(0, limit);

    } catch (error) {
      console.error('Error fetching recent transactions:', error);
      
      // Return sample data as fallback
      return [{
        id: 'sample-1',
        type: 'revenue',
        amount: 1500,
        description: 'Monthly tuition payment - Sample Student',
        status: 'completed',
        date: new Date().toISOString(),
        source: 'payment'
      }];
    }
  }

  /**
   * Get financial overview data for dashboard
   */
  static async getOverview(preschoolId?: string): Promise<FinanceOverviewData> {
    try {
      // Get monthly trend data for the last 12 months
      const trendData: MonthlyTrendData[] = [];
      const revenueMonthly: number[] = [];
      const expensesMonthly: number[] = [];
      
      for (let i = 11; i >= 0; i--) {
        const date = new Date();
        date.setMonth(date.getMonth() - i);
        const month = date.getMonth() + 1;
        const year = date.getFullYear();
        const monthStart = `${year}-${month.toString().padStart(2, '0')}-01`;
        const nextMonthStart = `${year}-${(month + 1).toString().padStart(2, '0')}-01`;

        // Get revenue for this month
        let revenueQuery = assertSupabase()
          .from('payments')
          .select('amount')
          .in('status', ['completed', 'approved'])
          .gte('created_at', monthStart)
          .lt('created_at', nextMonthStart);
          
        if (preschoolId) {
          revenueQuery = revenueQuery.eq('preschool_id', preschoolId);
        }
        
        const { data: monthlyRevenueData } = await revenueQuery;

        // Get expenses for this month  
        let expensesQuery = assertSupabase()
          .from('petty_cash_transactions')
          .select('amount')
          .eq('type', 'expense')
          .eq('status', 'approved')
          .gte('created_at', monthStart)
          .lt('created_at', nextMonthStart);
          
        if (preschoolId) {
          expensesQuery = expensesQuery.eq('school_id', preschoolId);
        }
        
        const { data: monthlyExpensesData } = await expensesQuery;

        const revenue = monthlyRevenueData?.reduce((sum, p) => sum + (p.amount || 0), 0) || 0;
const petty = monthlyExpensesData?.reduce((sum, t) => sum + Math.abs(t.amount), 0) || 0;
let otherExp = 0;
try {
  const { data: monthOther } = await assertSupabase()
    .from('financial_transactions')
    .select('amount, type, status, created_at')
    .gte('created_at', monthStart)
    .lt('created_at', nextMonthStart)
    .in('type', ['expense','operational_expense','salary','purchase'])
    .in('status', ['approved','completed'])
    // Scope by preschool if provided
    // Note: revenue/expense queries above also scope conditionally
    ;
  otherExp = (monthOther || []).reduce((s: number, t: any) => s + Math.abs(Number(t.amount) || 0), 0);
<<<<<<< HEAD
} catch {}
=======
} catch { /* Intentional: non-fatal */ }
>>>>>>> a78648b0
const expenses = petty + otherExp;
        
        revenueMonthly.push(revenue);
        expensesMonthly.push(expenses);
      }
      
      // Get categories breakdown
      let categoriesQuery = assertSupabase()
        .from('petty_cash_transactions')
        .select('category, amount')
        .eq('type', 'expense')
        .eq('status', 'approved');
        
      if (preschoolId) {
        categoriesQuery = categoriesQuery.eq('school_id', preschoolId);
      }
      
      const { data: categoriesData } = await categoriesQuery;
      
      const categoriesMap = new Map<string, number>();
      (categoriesData || []).forEach((item: any) => {
        const category = item.category || 'Other';
        const currentAmount = categoriesMap.get(category) || 0;
        categoriesMap.set(category, currentAmount + Math.abs(item.amount || 0));
      });
      
      const categoriesBreakdown = Array.from(categoriesMap.entries())
        .map(([name, value]) => ({ name, value }))
        .sort((a, b) => b.value - a.value)
        .slice(0, 6); // Top 6 categories

      const currentRevenue = revenueMonthly[revenueMonthly.length - 1] || 0;
      const currentExpenses = expensesMonthly[expensesMonthly.length - 1] || 0;
      
      return {
        revenueMonthly,
        expensesMonthly,
        categoriesBreakdown,
        keyMetrics: {
          monthlyRevenue: currentRevenue,
          monthlyExpenses: currentExpenses,
          cashFlow: currentRevenue - currentExpenses,
        },
        isSample: false,
      };
      
    } catch (error) {
      console.error('Error fetching financial overview:', error);
      
      // Return fallback data
      return {
        revenueMonthly: Array(12).fill(0).map(() => Math.floor(Math.random() * 50000) + 20000),
        expensesMonthly: Array(12).fill(0).map(() => Math.floor(Math.random() * 30000) + 10000),
        categoriesBreakdown: [
          { name: 'Supplies', value: 8500 },
          { name: 'Maintenance', value: 6200 },
          { name: 'Utilities', value: 4800 },
          { name: 'Other', value: 3200 },
        ],
        keyMetrics: {
          monthlyRevenue: 45000,
          monthlyExpenses: 22500,
          cashFlow: 22500,
        },
        isSample: true,
      };
    }
  }

  /**
   * Get transactions within a date range (for financial transactions screen)
   */
  static async getTransactions(dateRange: DateRange, preschoolId?: string): Promise<TransactionRecord[]> {
    try {
      const transactions: TransactionRecord[] = [];

      // Get payments within date range
      let paymentsQuery = assertSupabase()
        .from('payments')
        .select(`
          id,
          amount,
          description,
          status,
          created_at,
          payment_reference,
          attachment_url,
          students!inner(first_name, last_name)
        `)
        .gte('created_at', dateRange.from)
        .lte('created_at', dateRange.to)
        .order('created_at', { ascending: false });

      if (preschoolId) {
        paymentsQuery = paymentsQuery.eq('preschool_id', preschoolId);
      }

      const { data: payments, error: paymentsError } = await paymentsQuery;

      if (paymentsError) {
        console.error('Error fetching payments for transactions:', paymentsError);
      } else if (payments) {
        payments.forEach((payment: any) => {
          const studentData = Array.isArray(payment.students) ? payment.students[0] : payment.students;
          const studentName = studentData 
            ? `${studentData.first_name} ${studentData.last_name}`
            : 'Student';
          
          transactions.push({
            id: payment.id,
            type: 'income',
            category: 'Tuition',
            amount: payment.amount || 0,
            description: payment.description || `Payment from ${studentName}`,
            date: payment.created_at,
            status: this.mapPaymentStatus(payment.status),
            reference: payment.payment_reference ?? null,
            attachmentUrl: payment.attachment_url ?? null,
            source: 'payment',
          });
        });
      }

      // Get petty cash transactions within date range
      let pettyCashQuery = assertSupabase()
        .from('petty_cash_transactions')
        .select('id, amount, description, status, created_at, category, type, receipt_url, receipt_number, reference_number')
        .gte('created_at', dateRange.from)
        .lte('created_at', dateRange.to)
        .order('created_at', { ascending: false });

      if (preschoolId) {
        pettyCashQuery = pettyCashQuery.eq('school_id', preschoolId);
      }

      const { data: pettyCash, error: pettyCashError } = await pettyCashQuery;

      if (pettyCashError) {
        console.error('Error fetching petty cash for transactions:', pettyCashError);
      } else if (pettyCash) {
        // Build receipt counts per transaction from petty_cash_receipts
        let receiptsMap = new Map<string, number>();
        try {
          const pettyCashIds = pettyCash.map((t: any) => t.id);
          if (pettyCashIds.length) {
            let receiptsQuery = assertSupabase()
              .from('petty_cash_receipts')
              .select('transaction_id');
            if (preschoolId) {
              receiptsQuery = receiptsQuery.eq('school_id', preschoolId);
            }
            const { data: receipts } = await receiptsQuery.in('transaction_id', pettyCashIds);
            (receipts || []).forEach((r: any) => {
              receiptsMap.set(r.transaction_id, (receiptsMap.get(r.transaction_id) || 0) + 1);
            });
          }
        } catch (err) {
          console.warn('Failed to fetch petty cash receipts:', err);
        }

        pettyCash.forEach((transaction: any) => {
          const count = receiptsMap.get(transaction.id) || 0;
          const receiptUrl = transaction.receipt_url ?? null;
          transactions.push({
            id: transaction.id,
            type: 'expense',
            category: transaction.category || 'Other',
            amount: Math.abs(transaction.amount),
            description: transaction.description,
            date: transaction.created_at,
            status: this.mapPettyCashStatus(transaction.status),
            reference: transaction.receipt_number ?? transaction.reference_number ?? null,
            receiptUrl,
            receiptCount: count,
            hasReceipt: Boolean(receiptUrl) || count > 0,
            source: 'petty_cash',
          });
        });
      }

      // Include financial transactions (expenses) within date range
      try {
        let finQuery = assertSupabase()
          .from('financial_transactions')
          .select('id, amount, description, status, created_at, category, type')
          .gte('created_at', dateRange.from)
          .lte('created_at', dateRange.to)
          .order('created_at', { ascending: false });
        if (preschoolId) {
          finQuery = finQuery.eq('preschool_id', preschoolId);
        }
        const { data: finTx } = await finQuery;
        (finTx || []).forEach((txn: any) => {
          const lowerType = String(txn.type || '').toLowerCase();
          const isExpense = lowerType.includes('expense') || Number(txn.amount) < 0;
          if (isExpense) {
            transactions.push({
              id: txn.id,
              type: 'expense',
              category: txn.category || 'Expense',
              amount: Math.abs(Number(txn.amount) || 0),
              description: txn.description || 'Expense',
              date: txn.created_at,
              status: this.mapPettyCashStatus(txn.status),
              source: 'financial_txn',
            });
          }
        });
<<<<<<< HEAD
      } catch {}
=======
      } catch { /* Intentional: non-fatal */ }
>>>>>>> a78648b0

      // Sort by date (newest first)
      transactions.sort((a, b) => new Date(b.date).getTime() - new Date(a.date).getTime());
      return transactions;

    } catch (error) {
      console.error('Error fetching transactions:', error);
      return [];
    }
  }

  /**
   * Map payment status to transaction status
   */
  private static mapPaymentStatus(status: string): 'completed' | 'pending' | 'overdue' | 'approved' | 'rejected' {
    switch (status) {
      case 'completed':
      case 'approved':
        return 'completed';
      case 'pending':
      case 'proof_submitted':
      case 'under_review':
        return 'pending';
      case 'failed':
      case 'rejected':
        return 'rejected';
      case 'overdue':
        return 'overdue';
      default:
        return 'pending';
    }
  }

  /**
   * Map petty cash status to transaction status
   */
  private static mapPettyCashStatus(status: string): 'completed' | 'pending' | 'overdue' | 'approved' | 'rejected' {
    switch (status) {
      case 'approved':
        return 'completed';
      case 'pending':
        return 'pending';
      case 'rejected':
        return 'rejected';
      default:
        return 'pending';
    }
  }

  /**
   * Format currency for display
   */
  static formatCurrency(amount: number): string {
    return new Intl.NumberFormat('en-ZA', {
      style: 'currency',
      currency: 'ZAR',
    }).format(amount);
  }

  /**
   * Get status color for display
   */
  static getStatusColor(status: string): string {
    switch (status.toLowerCase()) {
      case 'completed':
      case 'approved':
        return '#10B981';
      case 'pending':
      case 'proof_submitted':
      case 'under_review':
        return '#F59E0B';
      case 'failed':
      case 'rejected':
        return '#EF4444';
      default:
        return '#6B7280';
    }
  }

  /**
   * Get display-friendly status text
   */
  static getDisplayStatus(status: string): string {
    switch (status.toLowerCase()) {
      case 'proof_submitted':
        return 'Proof Submitted';
      case 'under_review':
        return 'Under Review';
      default:
        return status.charAt(0).toUpperCase() + status.slice(1);
    }
  }
}<|MERGE_RESOLUTION|>--- conflicted
+++ resolved
@@ -138,11 +138,7 @@
           .lt('created_at', nextMonthStart);
         const otherExp = (otherExpTx || []).reduce((sum: number, t: any) => sum + Math.abs(Number(t.amount) || 0), 0);
         monthlyExpenses += otherExp;
-<<<<<<< HEAD
-      } catch {}
-=======
       } catch { /* Intentional: non-fatal */ }
->>>>>>> a78648b0
 
       // Get student count
       const { count: studentCount } = await assertSupabase()
@@ -230,11 +226,7 @@
     .gte('created_at', monthStart)
     .lt('created_at', nextMonthStart);
   otherExp = (monthOther || []).reduce((s: number, t: any) => s + Math.abs(Number(t.amount) || 0), 0);
-<<<<<<< HEAD
-} catch {}
-=======
 } catch { /* Intentional: non-fatal */ }
->>>>>>> a78648b0
 const expenses = petty + otherExp;
 
         trendData.push({
@@ -413,11 +405,7 @@
     // Note: revenue/expense queries above also scope conditionally
     ;
   otherExp = (monthOther || []).reduce((s: number, t: any) => s + Math.abs(Number(t.amount) || 0), 0);
-<<<<<<< HEAD
-} catch {}
-=======
 } catch { /* Intentional: non-fatal */ }
->>>>>>> a78648b0
 const expenses = petty + otherExp;
         
         revenueMonthly.push(revenue);
@@ -626,11 +614,7 @@
             });
           }
         });
-<<<<<<< HEAD
-      } catch {}
-=======
       } catch { /* Intentional: non-fatal */ }
->>>>>>> a78648b0
 
       // Sort by date (newest first)
       transactions.sort((a, b) => new Date(b.date).getTime() - new Date(a.date).getTime());
