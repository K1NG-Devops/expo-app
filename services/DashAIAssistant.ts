/* eslint-disable @typescript-eslint/no-unused-vars */

/**
 * Dash AI Assistant Service
 * 
 * A comprehensive AI assistant with voice capabilities, persistent memory,
 * and deep integration with EduDash Pro services.
 */

import * as Speech from 'expo-speech';
import { voiceService } from '@/lib/voice/client';
import * as FileSystem from 'expo-file-system';
import AsyncStorage from '@react-native-async-storage/async-storage';
import { assertSupabase } from '@/lib/supabase';
import { getCurrentSession, getCurrentProfile } from '@/lib/sessionManager';
import { Platform } from 'react-native';
import { router } from 'expo-router';
import { EducationalPDFService } from '@/lib/services/EducationalPDFService';
import { AIInsightsService } from '@/services/aiInsightsService';
import { WorksheetService } from './WorksheetService';
import { DashTaskAutomation } from './DashTaskAutomation';
import { base64ToUint8Array } from '@/lib/utils/base64';
import DashRealTimeAwareness from './DashRealTimeAwareness';
import { DashAgenticIntegration } from './DashAgenticIntegration';
import { DashMemoryManager } from './modules/DashMemoryManager';
import { DashVoiceController } from './modules/DashVoiceController';
import { DashMessageHandler } from './modules/DashMessageHandler';
import { DashContextBuilder } from './modules/DashContextBuilder';
import responseCache from './modules/DashResponseCache';

// Dynamically import SecureStore for cross-platform compatibility
let SecureStore: any = null;
try {
  if (Platform.OS !== 'web') {
    SecureStore = require('expo-secure-store');
  }
} catch (e) {
  console.debug('SecureStore import failed (web or unsupported platform)', e);
}

// ============================================
// AGENTIC PRIMITIVES (Phase 1.3)
// ============================================

/** Autonomy level for AI agent behavior */
export type AutonomyLevel = 'observer' | 'assistant' | 'partner' | 'autonomous';

/** Risk level for action execution */
export type RiskLevel = 'low' | 'medium' | 'high';

/** Retry strategy for failed actions */
export type RetryStrategy = 'immediate' | 'exponential_backoff' | 'linear_backoff' | 'scheduled';

/** Decision record for traceability */
export interface DecisionRecord {
  id: string;
  action: DashAction;
  risk: RiskLevel;
  confidence: number; // 0-1
  rationale: string;
  requiresApproval: boolean;
  createdAt: number;
  context: Record<string, any>;
  memoryReferences?: string[]; // IDs of memories that influenced this decision
}

/** Execution history entry */
export interface ExecutionHistoryEntry {
  id: string;
  taskId: string;
  stepId: string;
  action: DashAction;
  status: 'pending' | 'running' | 'completed' | 'failed' | 'retrying';
  startedAt: number;
  finishedAt?: number;
  result?: any;
  error?: string;
  retryCount: number;
  decision?: DecisionRecord;
  metrics: {
    duration?: number;
    resourcesUsed?: Record<string, any>;
    confidence?: number;
  };
}

/** Priority queue item for task scheduling */
export interface QueueItem {
  id: string;
  taskId: string;
  stepId?: string;
  action: DashAction;
  priority: number; // Higher number = higher priority
  deadline?: number;
  createdAt: number;
  attemptCount: number;
  dependencies?: string[]; // IDs of tasks that must complete first
}

/** Retry configuration for task steps */
export interface RetryConfig {
  max: number;
  strategy: RetryStrategy;
  delayMs: number;
  backoffMultiplier?: number; // For exponential backoff
  maxDelayMs?: number; // Cap for exponential backoff
}

export type DashAttachmentKind =
  | 'image'
  | 'pdf'
  | 'document'
  | 'spreadsheet'
  | 'presentation'
  | 'audio'
  | 'other';

export interface DashAttachment {
  id: string;
  name: string;
  mimeType: string;
  size: number;
  bucket: string;
  storagePath: string;
  kind: DashAttachmentKind;
  status: 'pending' | 'uploading' | 'uploaded' | 'failed';
  previewUri?: string;
  uploadProgress?: number;
  meta?: Record<string, any>;
}

export interface DashMessage {
  id: string;
  type: 'user' | 'assistant' | 'system' | 'task_result';
  content: string;
  timestamp: number;
  attachments?: DashAttachment[];  // Image and file attachments
  voiceNote?: {
    audioUri: string;
    duration: number;
    transcript?: string;
    storagePath?: string;
    bucket?: string;
    contentType?: string;
    language?: string;
    provider?: string;
  };
  metadata?: {
    context?: string;
    confidence?: number;
    suggested_actions?: string[];
    references?: Array<{
      type: 'lesson' | 'student' | 'assignment' | 'resource' | 'parent' | 'class' | 'task';
      id: string;
      title: string;
      url?: string;
    }>;
    dashboard_action?: {
      type: 'switch_layout' | 'open_screen' | 'execute_task' | 'create_reminder' | 'send_notification';
      layout?: 'classic' | 'enhanced';
      route?: string;
      params?: any;
      taskId?: string;
      task?: DashTask;
      reminder?: DashReminder;
    };
    emotions?: {
      sentiment: 'positive' | 'negative' | 'neutral';
      confidence: number;
      detected_emotions: string[];
    };
    user_intent?: {
      primary_intent: string;
      secondary_intents: string[];
      confidence: number;
    };
    task_progress?: {
      taskId: string;
      status: 'pending' | 'in_progress' | 'completed' | 'failed';
      progress: number;
      next_steps: string[];
    };
    detected_language?: string; // Auto-detected language from voice transcription
    error?: string;
    doNotSpeak?: boolean; // Flag to prevent TTS (for error loop prevention)
  };
}

export interface DashTask {
  id: string;
  title: string;
  description: string;
  type: 'one_time' | 'recurring' | 'workflow';
  status: 'pending' | 'in_progress' | 'completed' | 'paused' | 'failed';
  priority: 'low' | 'medium' | 'high' | 'urgent';
  assignedTo: string; // user role or specific user
  createdBy: string; // Dash or user
  createdAt: number;
  dueDate?: number;
  estimatedDuration?: number; // in minutes
  steps: DashTaskStep[];
  dependencies?: string[]; // other task IDs
  context: {
    conversationId: string;
    userRole: string;
    relatedEntities: Array<{
      type: 'student' | 'parent' | 'class' | 'lesson' | 'assignment';
      id: string;
      name: string;
    }>;
  };
  automation?: {
    triggers: string[];
    conditions: Record<string, any>;
    actions: DashAction[];
  };
  progress: {
    currentStep: number;
    completedSteps: string[];
    blockers?: string[];
    notes?: string;
  };
}

export interface DashTaskStep {
  id: string;
  title: string;
  description: string;
  type: 'manual' | 'automated' | 'approval_required';
  status: 'pending' | 'in_progress' | 'completed' | 'skipped' | 'failed';
  estimatedDuration?: number;
  requiredData?: Record<string, any>;
  validation?: {
    required: boolean;
    criteria: string[];
  };
  actions?: DashAction[];
  
  // ===== AGENTIC EXTENSIONS (Phase 1.3) =====
  /** Conditional expression for step execution (safe evaluation) */
  condition?: string;
  /** Step ID to execute on success */
  onSuccessNext?: string;
  /** Step ID to execute on failure */
  onFailureNext?: string;
  /** Retry configuration for this step */
  retry?: RetryConfig;
  /** Parallel execution group ID - steps with same ID run concurrently */
  parallelGroupId?: string;
  /** Maximum concurrent execution within parallel group */
  maxConcurrency?: number;
}

export interface DashAction {
  id: string;
  type: 'navigate' | 'api_call' | 'notification' | 'data_update' | 'file_generation' | 'email_send';
  parameters: Record<string, any>;
  condition?: Record<string, any>;
  retries?: number;
  timeout?: number;
}

export interface DashReminder {
  id: string;
  title: string;
  message: string;
  type: 'one_time' | 'recurring';
  triggerAt: number;
  recurrence?: {
    pattern: 'daily' | 'weekly' | 'monthly';
    interval: number;
    endDate?: number;
  };
  userId: string;
  conversationId?: string;
  relatedTaskId?: string;
  priority: 'low' | 'medium' | 'high';
  status: 'active' | 'triggered' | 'dismissed' | 'snoozed';
}

export interface DashConversation {
  id: string;
  title: string;
  messages: DashMessage[];
  created_at: number;
  updated_at: number;
  summary?: string;
  tags?: string[];
}

export interface DashMemoryItem {
  id: string;
  type: 'preference' | 'fact' | 'context' | 'skill' | 'goal' | 'interaction' | 'relationship' | 'pattern' | 'insight' | 'episodic' | 'working' | 'semantic';
  key: string;
  value: any;
  confidence: number;
  created_at: number;
  updated_at: number;
  expires_at?: number;
  relatedEntities?: Array<{
    type: 'user' | 'student' | 'parent' | 'class' | 'subject';
    id: string;
    name: string;
  }>;
  embeddings?: number[]; // For semantic search
  reinforcement_count?: number;
  emotional_weight?: number; // How emotionally significant this memory is
  retrieval_frequency?: number; // How often this memory is accessed
  tags?: string[];
  
  // ===== AGENTIC EXTENSIONS (Phase 1.3) =====
  /** Importance score 1-10 for memory consolidation and pruning */
  importance?: number;
  /** Computed recency score for retrieval ranking */
  recency_score?: number;
  /** Access count for frequency tracking */
  accessed_count?: number;
  /** Vector embedding for semantic similarity (matches DB schema) */
  text_embedding?: number[];
}

export interface DashUserProfile {
  userId: string;
  role: 'teacher' | 'principal' | 'parent' | 'student' | 'admin';
  name: string;
  preferences: {
    communication_style: 'formal' | 'casual' | 'friendly';
    notification_frequency: 'immediate' | 'daily_digest' | 'weekly_summary';
    preferred_subjects?: string[];
    working_hours?: {
      start: string;
      end: string;
      timezone: string;
    };
    task_management_style: 'detailed' | 'summary' | 'minimal';
    ai_autonomy_level: 'high' | 'medium' | 'low'; // How much Dash can act independently
  };
  context: {
    current_classes?: string[];
    current_students?: string[];
    current_subjects?: string[];
    organization_id?: string;
    grade_levels?: string[];
    responsibilities?: string[];
  };
  goals: {
    short_term: DashGoal[];
    long_term: DashGoal[];
    completed: DashGoal[];
  };
  interaction_patterns: {
    most_active_times: string[];
    preferred_task_types: string[];
    common_requests: Array<{
      pattern: string;
      frequency: number;
      last_used: number;
    }>;
    success_metrics: Record<string, number>;
  };
  memory_preferences: {
    remember_personal_details: boolean;
    remember_work_patterns: boolean;
    remember_preferences: boolean;
    auto_suggest_tasks: boolean;
    proactive_reminders: boolean;
  };
}

export interface DashGoal {
  id: string;
  title: string;
  description: string;
  category: 'academic' | 'administrative' | 'personal' | 'professional_development';
  priority: 'low' | 'medium' | 'high';
  target_date?: number;
  progress: number; // 0-100
  metrics: Array<{
    name: string;
    target: number;
    current: number;
    unit: string;
  }>;
  related_tasks: string[];
  status: 'active' | 'paused' | 'completed' | 'cancelled';
  created_at: number;
  updated_at: number;
}

export interface DashInsight {
  id: string;
  type: 'pattern' | 'recommendation' | 'prediction' | 'alert' | 'opportunity';
  title: string;
  description: string;
  confidence: number;
  priority: 'low' | 'medium' | 'high' | 'urgent';
  category: string;
  data_sources: string[];
  created_at: number;
  expires_at?: number;
  actionable: boolean;
  suggested_actions?: string[];
  impact_estimate?: {
    type: 'time_saved' | 'efficiency_gained' | 'problem_prevented';
    value: number;
    unit: string;
  };
}

export interface DashPersonality {
  name: string;
  greeting: string;
  personality_traits: string[];
  response_style: 'formal' | 'casual' | 'encouraging' | 'professional' | 'adaptive';
  expertise_areas: string[];
  voice_settings: {
    rate: number;
    pitch: number;
    language: string;
    voice?: string;
  };
  role_specializations: {
    [role: string]: {
      greeting: string;
      capabilities: string[];
      tone: string;
      proactive_behaviors: string[];
      task_categories: string[];
    };
  };
  agentic_settings: {
    autonomy_level: 'low' | 'medium' | 'high';
    can_create_tasks: boolean;
    can_schedule_actions: boolean;
    can_access_data: boolean;
    can_send_notifications: boolean;
    requires_confirmation_for: string[];
  };
}

const DEFAULT_PERSONALITY: DashPersonality = {
  name: 'Dash',
  greeting: "Hello I am Dash. How can I assist you today?",
  personality_traits: [
    'helpful',
    'intelligent',
    'efficient',
    'proactive',
    'adaptable',
    'clear',
    'reliable'
  ],
  response_style: 'adaptive',
  expertise_areas: [
    'general assistance',
    'task automation',
    'data analysis',
    'workflow optimization',
    'information retrieval',
    'problem solving',
    'productivity tools',
    'communication',
    'decision support',
    'system management'
  ],
  voice_settings: {
    rate: 1.0,
    pitch: 1.0,
    language: 'en-ZA',
    voice: 'male'
  },
  role_specializations: {
    user: {
      greeting: "Hello I am Dash. How can I assist you today?",
      capabilities: [
        'general_assistance',
        'task_management',
        'information_retrieval',
        'data_analysis',
        'communication',
        'automation',
        'problem_solving',
        'research'
      ],
      tone: 'professional and helpful',
      proactive_behaviors: [
        'suggest_optimizations',
        'remind_deadlines',
        'flag_important_updates',
        'recommend_actions'
      ],
      task_categories: ['general', 'productivity', 'communication']
    },
    admin: {
      greeting: "Hello I am Dash. How can I assist you today?",
      capabilities: [
        'system_management',
        'data_analytics',
        'reporting',
        'automation',
        'diagnostics',
        'optimization',
        'monitoring',
        'configuration'
      ],
      tone: 'professional and technical',
      proactive_behaviors: [
        'monitor_system_health',
        'suggest_improvements',
        'flag_issues',
        'track_metrics'
      ],
      task_categories: ['system', 'technical', 'administrative']
    },
    teacher: {
      greeting: "Hello I am Dash. How can I assist you today?",
      capabilities: [
        'content_creation',
        'organization',
        'communication',
        'analysis',
        'planning',
        'automation',
        'research',
        'documentation'
      ],
      tone: 'professional and supportive',
      proactive_behaviors: [
        'suggest_improvements',
        'remind_deadlines',
        'flag_concerns',
        'recommend_resources'
      ],
      task_categories: ['content', 'planning', 'communication']
    },
    principal: {
      greeting: "Hello I am Dash. How can I assist you today?",
      capabilities: [
        'management',
        'analytics',
        'reporting',
        'communication',
        'planning',
        'optimization',
        'decision_support',
        'compliance'
      ],
      tone: 'professional and strategic',
      proactive_behaviors: [
        'monitor_metrics',
        'suggest_strategies',
        'flag_concerns',
        'track_goals'
      ],
      task_categories: ['management', 'strategic', 'operational']
    },
    parent: {
      greeting: "Hello I am Dash. How can I assist you today?",
      capabilities: [
        'information',
        'organization',
        'communication',
        'planning',
        'research',
        'assistance',
        'reminders',
        'guidance'
      ],
      tone: 'friendly and helpful',
      proactive_behaviors: [
        'remind_deadlines',
        'suggest_activities',
        'flag_updates',
        'recommend_actions'
      ],
      task_categories: ['organization', 'communication', 'personal']
    }
  },
  agentic_settings: {
    autonomy_level: 'medium',
    can_create_tasks: true,
    can_schedule_actions: true,
    can_access_data: true,
    can_send_notifications: false,
    requires_confirmation_for: [
      'send_external_emails',
      'modify_grades',
      'delete_important_data',
      'share_personal_information'
    ]
  }
};

/**
 * Interface for DashAIAssistant - main AI assistant service
 */
export interface IDashAIAssistant {
  // Core initialization
  initialize(): Promise<void>;
  dispose(): void;
  cleanup(): void;
  clearCache(): void;
  
  // Messaging
  sendMessage(content: string, attachments?: DashAttachment[], conversationId?: string): Promise<DashMessage>;
  sendVoiceMessage(audioUri: string, conversationId?: string): Promise<DashMessage>;
  
  // Conversations
  startNewConversation(title?: string): Promise<string>;
  getAllConversations(): Promise<DashConversation[]>;
  getConversation(conversationId: string): Promise<DashConversation | null>;
  deleteConversation(conversationId: string): Promise<void>;
  getCurrentConversationId(): string | null;
  setCurrentConversationId(conversationId: string): void;
  
  // Memory & Personality
  getAllMemoryItems(): DashMemoryItem[];
  getMemory(): DashMemoryItem[];
  clearMemory(): Promise<void>;
  getPersonality(): DashPersonality;
  savePersonality(personality: Partial<DashPersonality>): Promise<void>;
  
  // Voice
  preWarmRecorder(): Promise<void>;
  speakResponse(message: DashMessage, callbacks?: any): Promise<void>;
  stopSpeaking(): Promise<void>;
  
  // Navigation & Context
  navigateToScreen(route: string, params?: Record<string, any>): Promise<{ success: boolean; error?: string }>;
  getCurrentScreenContext(): { screen: string; capabilities: string[]; suggestions: string[] };
  
  // Content Generation
  openLessonGeneratorFromContext(userInput: string, aiResponse: string): void;
  generateWorksheetAutomatically(params: Record<string, any>): Promise<{ success: boolean; worksheetData?: any; error?: string }>;
  saveLessonToDatabase(lessonContent: string, lessonParams: any): Promise<{ success: boolean; lessonId?: string; error?: string }>;
  
  // Tasks & Automation
  createAutomatedTask(templateId: string, customParams?: any): Promise<{ success: boolean; task?: DashTask; error?: string }>;
  getActiveTasks(): DashTask[];
  
  // Communication
  openTeacherMessageComposer(subject?: string, body?: string): void;
  
  // Export
  exportTextAsPDFForDownload(title: string, content: string): Promise<{ success: boolean; uri?: string; filename?: string; error?: string }>;
}

export class DashAIAssistant implements IDashAIAssistant {
  
  // Configuration constants
  private static readonly MEMORY_EXPIRY_MS = 24 * 60 * 60 * 1000; // 24 hours
  private static readonly CONTEXT_CACHE_MAX_AGE = 5 * 60 * 1000; // 5 minutes
  private static readonly INTERACTION_HISTORY_MAX_SIZE = 100;
  private static readonly MESSAGE_HISTORY_LIMIT = 10;
  
  private currentConversationId: string | null = null;
  private personality: DashPersonality = DEFAULT_PERSONALITY;
  private isRecording = false;
  private isDisposed = false;
  
  // Modular components (Phase 4 refactoring)
  private memoryManager: DashMemoryManager;
  private voiceController: DashVoiceController;
  private messageHandler: DashMessageHandler;
  private contextBuilder: DashContextBuilder;
  
  // Enhanced agentic capabilities
  private userProfile: DashUserProfile | null = null;
  private autonomyLevel: AutonomyLevel = 'assistant';
  private activeTasks: Map<string, DashTask> = new Map();
  private activeReminders: Map<string, DashReminder> = new Map();
  private pendingInsights: Map<string, DashInsight> = new Map();
  private proactiveTimer: ReturnType<typeof setTimeout> | null = null;
  private cacheCleanupTimer: ReturnType<typeof setInterval> | null = null;
  private lastErrorTimestamp: number = 0;
  private consecutiveErrors: number = 0;
  private readonly MAX_CONSECUTIVE_ERRORS = 3;
  private readonly ERROR_COOLDOWN_MS = 5000; // 5 seconds between errors
  
<<<<<<< HEAD
  // Performance optimization: Cache frequently accessed data
  private profileCache: { data: any; timestamp: number } | null = null;
  private sessionCache: { data: any; timestamp: number } | null = null;
  private readonly CACHE_TTL = 60000; // 1 minute
=======
  // ✅ OPTIMIZATION: Cache for profile and session queries (1-minute TTL)
  private profileCache: { data: any; timestamp: number } | null = null;
  private sessionCache: { data: any; timestamp: number } | null = null;
  private readonly CACHE_TTL = 60000; // 1 minute
  private dependenciesPreloaded = false;
  
  // ✅ OPTIMIZATION: Response cache for instant replies to common queries
  private responseCache = responseCache;
>>>>>>> 40d2b473
  
  // Storage keys
  private static readonly CONVERSATIONS_KEY = 'dash_conversations';
  private static readonly CURRENT_CONVERSATION_KEY = '@dash_ai_current_conversation_id';
  private static readonly MEMORY_KEY = 'dash_memory';
  private static readonly PERSONALITY_KEY = 'dash_personality';
  private static readonly SETTINGS_KEY = 'dash_settings';
  private static readonly USER_PROFILE_KEY = 'dash_user_profile';
  private static readonly TASKS_KEY = 'dash_active_tasks';
  private static readonly REMINDERS_KEY = 'dash_active_reminders';
  private static readonly INSIGHTS_KEY = 'dash_pending_insights';
  private static readonly ONBOARDING_KEY = '@dash_onboarding_completed';

  constructor() {
    // Initialize modular components with dependencies
    this.memoryManager = new DashMemoryManager();
    this.voiceController = new DashVoiceController();
    this.messageHandler = new DashMessageHandler();
    this.contextBuilder = new DashContextBuilder(this.memoryManager);
  }

  /**
   * Initialize Dash AI Assistant with Agentic Services
   */
  public async initialize(): Promise<void> {
    // Allow re-initialization after disposal (fixes Fast Refresh issues)
    if (this.isDisposed) {
      console.log('[Dash] Re-initializing after disposal...');
      this.isDisposed = false;
    }
    
    try {
      console.log('[Dash] Initializing AI Assistant with agentic capabilities...');
      
<<<<<<< HEAD
      // ✅ OPTIMIZATION: Preload all dependencies to avoid per-message import latency
=======
      // ✅ OPTIMIZATION: Preload dependencies early
>>>>>>> 40d2b473
      await this.preloadDependencies();
      
      // Initialize audio
      await this.initializeAudio();
      
      // Load persistent data (delegated to modules)
      await this.memoryManager.loadMemory();
      await this.contextBuilder.loadPersonality();
      await this.contextBuilder.loadUserProfile();
      
      // Load user context
      await this.contextBuilder.loadUserContext();
      
      // Sync personality reference for backward compatibility
      this.personality = this.contextBuilder.getPersonality();
      this.userProfile = this.contextBuilder.getUserProfile();
      
      // Initialize agentic services
      const session = await getCurrentSession();
      const profile = await getCurrentProfile();
      
      if (session?.user_id && profile) {
        await DashAgenticIntegration.initialize({
          userId: session.user_id,
          profile,
          tier: 'starter',
          role: (profile as any).role || 'teacher',
          language: 'en'
        });
        
        // Initialize Semantic Memory Engine for contextual learning (deferred to avoid heap issues)
        // Note: Semantic memory will be lazy-loaded on first use to prevent bundler memory issues
        setTimeout(async () => {
          try {
            const { SemanticMemoryEngine } = await import('./SemanticMemoryEngine');
            const semanticMemory = SemanticMemoryEngine.getInstance();
            await semanticMemory.initialize();
            console.log('[Dash] Semantic memory initialized (deferred)');
          } catch (error) {
            console.warn('[Dash] Semantic memory initialization failed (non-critical):', error);
          }
        }, 2000); // Defer by 2 seconds to avoid initial bundler heap pressure
        
        console.log('[Dash] Agentic services initialized');
      }
      
      // ✅ OPTIMIZATION: Start periodic cache cleanup (every 5 minutes)
      this.startCacheCleanup();
      
      console.log('[Dash] AI Assistant initialized successfully');
    } catch (error) {
      console.error('[Dash] Failed to initialize AI Assistant:', error);
      throw error;
    }
  }

  /**
   * ✅ OPTIMIZATION: Preload all dynamic imports to eliminate per-message latency
   * Saves ~3 seconds per message!
   */
  private async preloadDependencies(): Promise<void> {
    try {
      console.log('[Dash] ⏱️ Preloading dependencies...');
      const startTime = Date.now();
      
      // Preload all imports in parallel (not per-message!)
      await Promise.all([
        import('./DashContextAnalyzer'),
        import('./DashProactiveEngine'),
        import('./DashConversationState'),
        import('./DashAgenticEngine'),
        import('./DashDiagnosticEngine'),
      ]);
      
      const duration = Date.now() - startTime;
      console.log(`[Dash] ✅ Dependencies preloaded in ${duration}ms`);
    } catch (error) {
      console.warn('[Dash] Failed to preload some dependencies (non-critical):', error);
    }
  }

  /**
   * ✅ OPTIMIZATION: Get cached profile to avoid repeated DB queries
   * Saves ~200ms per message!
   */
  private async getCachedProfile(): Promise<any> {
    const now = Date.now();
    if (this.profileCache && (now - this.profileCache.timestamp) < this.CACHE_TTL) {
      return this.profileCache.data;
    }
    
    const profile = await getCurrentProfile();
    this.profileCache = { data: profile, timestamp: now };
    return profile;
  }

  /**
   * ✅ OPTIMIZATION: Get cached session to avoid repeated DB queries
   * Saves ~200ms per message!
   */
  private async getCachedSession(): Promise<any> {
    const now = Date.now();
    if (this.sessionCache && (now - this.sessionCache.timestamp) < this.CACHE_TTL) {
      return this.sessionCache.data;
    }
    
    const session = await getCurrentSession();
    this.sessionCache = { data: session, timestamp: now };
    return session;
  }

  /**
   * Clear cache (call on logout or profile update)
   */
  public clearCache(): void {
    this.profileCache = null;
    this.sessionCache = null;
  }

  /**
   * Return all memory items currently in memory cache
   */
  public getAllMemoryItems(): DashMemoryItem[] {
    return this.memoryManager.getAllMemoryItems();
  }

  /**
   * ✅ OPTIMIZATION: Preload dependencies at startup
   * Loads all dynamic imports once to avoid 3s delay per message
   */
  private async preloadDependencies(): Promise<void> {
    if (this.dependenciesPreloaded) return;
    
    const startTime = Date.now();
    console.log('[Dash] 🚀 Preloading dependencies...');
    
    try {
      // Preload all agentic engine imports
      await Promise.all([
        import('./DashContextAnalyzer'),
        import('./DashProactiveEngine'),
        import('./DashAgenticIntegration'),
        import('./DashRealTimeAwareness'),
        import('./DashTaskAutomation'),
        import('./DashConversationState'),
      ]);
      
      this.dependenciesPreloaded = true;
      const duration = Date.now() - startTime;
      console.log(`[Dash] ✅ Dependencies preloaded in ${duration}ms`);
    } catch (error) {
      console.warn('[Dash] ⚠️ Failed to preload dependencies (non-critical):', error);
    }
  }

  /**
   * ✅ OPTIMIZATION: Get cached profile (1-minute TTL)
   */
  private async getCachedProfile(): Promise<any> {
    const now = Date.now();
    if (this.profileCache && (now - this.profileCache.timestamp) < this.CACHE_TTL) {
      console.log('[Dash] 📦 Using cached profile');
      return this.profileCache.data;
    }
    
    const profile = await getCurrentProfile();
    this.profileCache = { data: profile, timestamp: now };
    return profile;
  }

  /**
   * ✅ OPTIMIZATION: Get cached session (1-minute TTL)
   */
  private async getCachedSession(): Promise<any> {
    const now = Date.now();
    if (this.sessionCache && (now - this.sessionCache.timestamp) < this.CACHE_TTL) {
      console.log('[Dash] 📦 Using cached session');
      return this.sessionCache.data;
    }
    
    const session = await getCurrentSession();
    this.sessionCache = { data: session, timestamp: now };
    return session;
  }

  /**
   * ✅ OPTIMIZATION: Clear caches (call on logout or profile updates)
   */
  public clearCache(): void {
    this.profileCache = null;
    this.sessionCache = null;
    this.responseCache.clearCache();
    console.log('[Dash] 🧹 All caches cleared');
  }
  
  /**
   * ✅ OPTIMIZATION: Get response cache metrics
   */
  public getCacheMetrics(): any {
    return this.responseCache.getMetrics();
  }
  
  /**
   * ✅ OPTIMIZATION: Start periodic cache cleanup
   */
  private startCacheCleanup(): void {
    // Clean up expired cache entries every 5 minutes
    this.cacheCleanupTimer = setInterval(() => {
      try {
        this.responseCache.cleanup();
        console.log('[Dash] 🗑️  Periodic cache cleanup complete');
      } catch (error) {
        console.warn('[Dash] Cache cleanup failed:', error);
      }
    }, 5 * 60 * 1000); // 5 minutes
    
    console.log('[Dash] ✅ Cache cleanup timer started (5min interval)');
  }

  
  /**
   * Initialize audio system
   * Note: Local mic recording has been removed; streaming path manages permissions
   */
  private async initializeAudio(): Promise<void> {
    // No-op: Local expo-av audio configuration removed
  }

  /**
   * Start a new conversation
   */
  public async startNewConversation(title?: string): Promise<string> {
    const conversationId = `dash_conv_${Date.now()}_${Math.random().toString(36).substr(2, 9)}`;
    this.currentConversationId = conversationId;
    
    const conversation: DashConversation = {
      id: conversationId,
      title: title || `Conversation ${new Date().toLocaleDateString()}`,
      messages: [],
      created_at: Date.now(),
      updated_at: Date.now()
    };
    
    await this.saveConversation(conversation);
    try {
      await AsyncStorage.setItem(DashAIAssistant.CURRENT_CONVERSATION_KEY, conversationId);
    } catch (error) {
      console.warn('[Dash] Failed to save conversation pointer to AsyncStorage (non-fatal):', error);
    }
    return conversationId;
  }

  /**
   * Ensure there's an active conversation (restore from storage or create)
   */
  public async ensureActiveConversation(defaultTitle?: string): Promise<string> {
    try {
      if (this.currentConversationId) {
        return this.currentConversationId;
      }
      // Try to restore from persisted pointer
      const savedId = await AsyncStorage.getItem(DashAIAssistant.CURRENT_CONVERSATION_KEY);
      if (savedId) {
        const existing = await this.getConversation(savedId);
        if (existing) {
          this.currentConversationId = savedId;
          return savedId;
        }
      }
    } catch (e) {
      console.warn('[Dash] Failed to restore conversation pointer, creating new one:', e);
    }
    // Create a new conversation as a fallback
    const newId = await this.startNewConversation(defaultTitle || 'Quick Voice');
    return newId;
  }

  /**
   * Send a text message to Dash
   */
  public async sendMessage(content: string, attachments?: DashAttachment[], conversationId?: string): Promise<DashMessage> {
    this.checkDisposed();
    let convId = conversationId || this.currentConversationId;
    if (!convId) {
      convId = await this.ensureActiveConversation('General');
    }

    // Create user message
    const userMessage: DashMessage = {
      id: `msg_${Date.now()}_${Math.random().toString(36).substr(2, 9)}`,
      type: 'user',
      content,
      timestamp: Date.now(),
      attachments: attachments || undefined, // Include attachments if present
    };

    // Add to conversation
    await this.addMessageToConversation(convId, userMessage);

    // Generate AI response (pass attachments for vision support)
    const assistantResponse = await this.generateResponse(content, convId, attachments);
    await this.addMessageToConversation(convId, assistantResponse);

    // Handle assistant-requested actions
    try {
      const act = assistantResponse?.metadata?.dashboard_action as any;
      if (act?.type === 'create_reminder') {
        const title = String(act?.title || 'Reminder');
        const when = String(act?.schedule_at || act?.when || '');
        if (when) {
          try {
            await this.createReminder(title, when, act?.payload || {});
          } catch (e) {
            console.warn('[Dash] createReminder failed (non-fatal):', e);
          }
        }
      }
    } catch (error) {
      console.warn('[Dash] Error handling assistant-requested actions (non-fatal):', error);
    }

    // Natural language reminder fallback (if assistant didn't emit structured action)
    try {
      const act = assistantResponse?.metadata?.dashboard_action as any;
      if (!(act?.type === 'create_reminder')) {
        const iso = this.parseScheduleAtFromText(content || '');
        if (iso && /\bremind\b/i.test(content || '')) {
          const title = 'Reminder';
          try {
            await this.createReminder(title, iso, { source: 'nlp' });
          } catch (e) {
            console.warn('[Dash] NL reminder creation failed (non-fatal):', e);
          }
        }
      }
    } catch (error) {
      console.warn('[Dash] Error in natural language reminder fallback (non-fatal):', error);
    }

    // Best-effort: sync context (language/traits) to backend
    try {
      await this.syncContextAfterTurn({
        detectedLanguage: assistantResponse?.metadata?.detected_language as any,
        sessionId: convId,
      });
    } catch (error) {
      console.warn('[Dash] Context sync failed (non-fatal):', error);
    }

    return assistantResponse;
  }

  /**
   * Send a voice message to Dash
   */
  public async sendVoiceMessage(audioUri: string, conversationId?: string): Promise<DashMessage> {
    this.checkDisposed();
    let convId = conversationId || this.currentConversationId;
    if (!convId) {
      convId = await this.ensureActiveConversation('Quick Voice');
    }

    // Transcribe audio
    const tr = await this.transcribeAudio(audioUri);
    const transcript = tr.transcript;
    
    // Auto-detect language from transcription
    let detectedLanguage = 'en'; // Default to English
    if (tr.language) {
      const mappedLanguage = this.messageHandler.mapLanguageCode(tr.language);
      detectedLanguage = mappedLanguage;
      console.log(`[Dash] 🎤 Auto-detected language from voice: ${tr.language} → ${mappedLanguage}`);
      
      // Save to preferences asynchronously (non-blocking for this response)
      voiceService.savePreferences({
        language: mappedLanguage as any,
      }).catch(err => {
        console.warn('[Dash] Failed to save voice preference (non-fatal):', err);
      });
      
      // Also save to conversation state (non-blocking)
      import('./DashConversationState').then(async ({ DashConversationState }) => {
        try {
          DashConversationState.updatePreferences({
            preferredLanguage: mappedLanguage
          });
        } catch (err) {
          console.warn('[Dash] Failed to update conversation preferences (non-fatal):', err);
        }
      }).catch(err => {
        console.warn('[Dash] Failed to import DashConversationState (non-fatal):', err);
      });
    }
    
    console.log(`[Dash] 🔄 Will use detected language for this response: ${detectedLanguage}`);
    
    // Duration is provided by transcription when available; otherwise 0
    const duration = (tr as any).duration || 0;

    // Create user message with voice note
    const userMessage: DashMessage = {
      id: `msg_${Date.now()}_${Math.random().toString(36).substr(2, 9)}`,
      type: 'user',
      content: transcript,
      timestamp: Date.now(),
      voiceNote: {
        audioUri,
        duration,
        transcript,
        storagePath: tr.storagePath,
        bucket: tr.storagePath ? 'voice-notes' : undefined,
        contentType: tr.contentType,
        language: tr.language,
        provider: tr.provider
      },
      metadata: {
        detected_language: tr.language, // Store for TTS use
      }
    };

    // Add to conversation
    await this.addMessageToConversation(convId, userMessage);

    // Generate AI response with detected language context
    const assistantResponse = await this.generateResponseWithLanguage(transcript, convId, detectedLanguage);
    await this.addMessageToConversation(convId, assistantResponse);

    return assistantResponse;
  }

  /**
   * Start voice recording
   */
  public async startRecording(): Promise<void> {
    // Local recording removed (expo-av). Use streaming controller instead.
    throw new Error('Local mic recording is disabled. Use streaming voice input.');
  }

  /**
   * Stop voice recording and return audio URI
   */
  public async stopRecording(): Promise<string> {
    // Local recording removed
    throw new Error('Local mic recording is disabled.');
  }

  /**
   * Pre-warm the recorder for faster start times
   */
  public async preWarmRecorder(): Promise<void> {
    // No-op
    return Promise.resolve();
  }
  
  /**
   * Check if recording is currently possible (has permissions)
   */
  public async canRecord(): Promise<boolean> {
    // Local recording removed; always return false to signal streaming-only
    return false;
  }

  /**
   * Transcribe audio only without sending to AI
   */
  public async transcribeOnly(
    audioUri: string,
    onProgress?: (phase: 'validating' | 'uploading' | 'transcribing' | 'complete', progress: number) => void
  ): Promise<{
    transcript: string;
    duration?: number;
    storagePath?: string;
    contentType?: string;
    language?: string;
    provider?: string;
    error?: string;
  }> {
    return this.transcribeAudio(audioUri, onProgress);
  }

  /**
   * Send a pre-prepared voice message (already transcribed)
   */
  public async sendPreparedVoiceMessage(
    audioUri: string,
    transcript: string,
    duration: number,
    conversationId?: string
  ): Promise<DashMessage> {
    let convId = conversationId || this.currentConversationId;
    if (!convId) {
      convId = await this.ensureActiveConversation('Quick Voice');
    }

    // Create user message with voice note
    const userMessage: DashMessage = {
      id: `msg_${Date.now()}_${Math.random().toString(36).substr(2, 9)}`,
      type: 'user',
      content: transcript,
      timestamp: Date.now(),
      voiceNote: {
        audioUri,
        duration,
        transcript,
        contentType: 'audio/m4a',
        language: 'en-ZA',
        provider: 'local'
      }
    };

    // Add to conversation
    await this.addMessageToConversation(convId, userMessage);

    // Generate AI response
    const assistantResponse = await this.generateResponse(transcript, convId);
    await this.addMessageToConversation(convId, assistantResponse);

    // Handle assistant-requested actions
    try {
      const act = assistantResponse?.metadata?.dashboard_action as any;
      if (act?.type === 'create_reminder') {
        const title = String(act?.title || 'Reminder');
        const when = String(act?.schedule_at || act?.when || '');
        if (when) {
          try { await this.createReminder(title, when, act?.payload || {}); } catch (e) { console.warn('[Dash] createReminder failed:', e); }
        }
      }
    } catch { /* Intentional: non-fatal */ }

    // Best-effort: sync context using detected language from voice
    try {
      await this.syncContextAfterTurn({
        detectedLanguage: undefined,
        sessionId: convId,
      });
    } catch { /* Intentional: non-fatal */ }

    return assistantResponse;
  }

  /**
   * Parse simple time expressions from user text (today/tomorrow at HH:MM, in X minutes/hours/days)
   */
  private parseScheduleAtFromText(text: string): string | null {
    try {
      const now = new Date();
      const t = (text || '').toLowerCase();

      // in X minutes/hours/days
      const inMatch = t.match(/\bremind\b.*?\bin\s+(\d+)\s+(minute|minutes|hour|hours|day|days)\b/);
      if (inMatch) {
        const qty = parseInt(inMatch[1], 10);
        const unit = inMatch[2];
        const d = new Date(now);
        if (unit.startsWith('minute')) d.setMinutes(d.getMinutes() + qty);
        else if (unit.startsWith('hour')) d.setHours(d.getHours() + qty);
        else d.setDate(d.getDate() + qty);
        return d.toISOString();
      }

      // tomorrow at HH[:MM]
      let m = t.match(/\btomorrow\b.*?\bat\s+(\d{1,2})(?::(\d{2}))?\b/);
      if (m) {
        const h = parseInt(m[1], 10);
        const min = m[2] ? parseInt(m[2], 10) : 0;
        const d = new Date(now);
        d.setDate(d.getDate() + 1);
        d.setHours(h, min, 0, 0);
        return d.toISOString();
      }

      // today at HH[:MM]
      m = t.match(/\btoday\b.*?\bat\s+(\d{1,2})(?::(\d{2}))?\b/);
      if (m) {
        const h = parseInt(m[1], 10);
        const min = m[2] ? parseInt(m[2], 10) : 0;
        const d = new Date(now);
        d.setHours(h, min, 0, 0);
        if (d.getTime() <= now.getTime()) d.setDate(d.getDate() + 1);
        return d.toISOString();
      }

      // at HH[:MM] (assume today or next day if passed)
      m = t.match(/\bat\s+(\d{1,2})(?::(\d{2}))?\b/);
      if (m && /\bremind\b/.test(t)) {
        const h = parseInt(m[1], 10);
        const min = m[2] ? parseInt(m[2], 10) : 0;
        const d = new Date(now);
        d.setHours(h, min, 0, 0);
        if (d.getTime() <= now.getTime()) d.setDate(d.getDate() + 1);
        return d.toISOString();
      }
      return null;
    } catch { return null; }
  }

  /**
   * Sync per-user context to backend edge function (best-effort)
   */
  private async syncContextAfterTurn(args: { detectedLanguage?: string; sessionId?: string }) {
    try {
      const supa = assertSupabase();
      await supa.functions.invoke('dash-context-sync', {
        body: {
          detected_language: args.detectedLanguage || null,
          traits: {},
          session_id: args.sessionId || null,
        },
      } as any);
    } catch (e) {
      // non-fatal
      console.warn('[Dash] Context sync failed:', e);
    }
  }

  /**
   * Create a scheduled reminder via edge function
   */
  public async createReminder(title: string, scheduleAtISO: string, payload?: Record<string, any>): Promise<{ success: boolean; id?: string }> {
    const supa = assertSupabase();
    const { data, error } = await supa.functions.invoke('dash-reminders-create', {
      body: { title, schedule_at: scheduleAtISO, payload: payload || {} },
    } as any);
    if (error) throw error as any;
    return (data as any) || { success: true };
  }

  /**
   * Extract lesson parameters from user input and AI response (enhanced)
   */
  private extractLessonParameters(userInput: string, aiResponse: string): Record<string, string> {
    const params: Record<string, string> = {};
    const fullTextRaw = `${userInput || ''} ${aiResponse || ''}`;
    const fullText = fullTextRaw.toLowerCase();

    // Language hints (e.g., "in Spanish", "respond in Afrikaans")
    const languageHints: Record<string, RegExp> = {
      en: /(in\s+english|respond\s+in\s+english)/i,
      es: /(in\s+spanish|en\s+español|responde\s+en\s+español)/i,
      fr: /(in\s+french|en\s+français)/i,
      pt: /(in\s+portuguese|em\s+portugu[eê]s)/i,
      de: /(in\s+german|auf\s+deutsch)/i,
      af: /(in\s+afrikaans)/i,
      zu: /(in\s+zulu|ngesi[zs]ulu)/i,
      st: /(in\s+sesotho|sesotho)/i,
    };
    for (const [code, rx] of Object.entries(languageHints)) {
      if (rx.test(fullTextRaw)) { params.language = code; break; }
    }

    // Curriculum hints
    if (/caps/i.test(fullTextRaw)) params.curriculum = 'CAPS';
    else if (/common\s*core/i.test(fullTextRaw)) params.curriculum = 'Common Core';
    else if (/cambridge|igcse/i.test(fullTextRaw)) params.curriculum = 'Cambridge';
    else if (/(uk\s*national\s*curriculum|uk\s*curriculum)/i.test(fullTextRaw)) params.curriculum = 'UK';
    else if (/ib\s*(pyp|myp|dp)?/i.test(fullTextRaw)) params.curriculum = 'IB';

    // Model hints ("use haiku/sonnet/opus", or speed words)
    if (/\b(haiku|fast)\b/i.test(fullTextRaw)) params.model = 'claude-3-haiku';
    else if (/\b(sonnet|smart|balanced)\b/i.test(fullTextRaw)) params.model = 'claude-3-sonnet';
    else if (/\b(opus|expert|advanced)\b/i.test(fullTextRaw)) params.model = 'claude-3-opus';

    // Grade level
    const gradeMatch = fullText.match(/grade\s*(\d{1,2})|year\s*(\d{1,2})|(\d{1,2})(?:st|nd|rd|th)?\s*grade/i);
    if (gradeMatch) {
      const grade = gradeMatch[1] || gradeMatch[2] || gradeMatch[3];
      if (grade && parseInt(grade) >= 1 && parseInt(grade) <= 12) {
        params.gradeLevel = grade;
      }
    }

    // Subject synonyms
    const subjectPatterns = {
      'Mathematics': /(math|mathematics|maths|arithmetic|algebra|geometry|calculus|numbers?\s*sense|fractions?)/i,
      'Science': /(science|biology|chemistry|physics|life\s*science|natural\s*science)/i,
      'English': /(english|language\s*arts?|reading|writing|literature)/i,
      'Afrikaans': /(afrikaans)/i,
      'Life Skills': /(life\s*skills?)/i,
      'Geography': /(geography|social\s*studies)/i,
      'History': /(history)/i,
      'Art': /(art|creative|drawing|painting)/i,
      'Music': /(music|singing)/i,
      'Physical Education': /(physical\s*education|pe|sports?|fitness)/i
    } as const;
    for (const [subject, pattern] of Object.entries(subjectPatterns)) {
      if (pattern.test(fullTextRaw)) { params.subject = subject; break; }
    }

    // Topic/theme: allow quoted phrases or after keywords
const topicQuoted = fullTextRaw.match(/topic\s*[:-]?\s*"([^"]{3,80})"|"([^"]{3,80})"\s*(lesson|plan)/i);
    if (topicQuoted && (topicQuoted[1] || topicQuoted[2])) {
      const t = (topicQuoted[1] || topicQuoted[2] || '').trim();
      if (t) params.topic = t;
    } else {
      const topicMatch = fullText.match(/(?:about|on|teaching|topic|theme)\s+([^.,;!?]+?)(?:\s+(?:for|to|with)|[.,;!?]|$)/i);
      if (topicMatch && topicMatch[1]) {
        const t = topicMatch[1].trim();
        if (t.length > 2 && t.length < 80) params.topic = t;
      }
    }

    // Duration: handle "one and a half hours", "half an hour", "90-minute"
    let durationMins: number | null = null;
const numMatch = fullText.match(/(\d{1,3})\s*-?\s*(?:minute|min)s?\b/i);
    const hourMatch = fullText.match(/(\d(?:\.\d)?)\s*(?:hour|hr)s?/i);
    const ninetyLike = /\b(90\s*minute|one\s+and\s+a\s+half\s+hours?)\b/i.test(fullTextRaw);
    const halfHour = /\b(half\s+an\s+hour|30\s*minutes?)\b/i.test(fullTextRaw);
    if (numMatch) durationMins = parseInt(numMatch[1]);
    else if (hourMatch) durationMins = Math.round(parseFloat(hourMatch[1]) * 60);
    else if (ninetyLike) durationMins = 90;
    else if (halfHour) durationMins = 30;
    if (durationMins && durationMins >= 15 && durationMins <= 180) params.duration = String(durationMins);

    // Objectives: capture bullet points and sentences
const lines = fullTextRaw.split(/\n|;|•|-/).map(s => s.trim()).filter(Boolean);
    const objectiveCandidates: string[] = [];
    const objectiveVerbs = /(objective|goal|aim|learn|understand|analyze|evaluate|create|apply|compare|describe|identify)/i;
    for (const ln of lines) {
      if (objectiveVerbs.test(ln) && ln.length > 5 && ln.length < 140) {
        objectiveCandidates.push(ln.replace(/^[^:]*:?\s*/, ''))
      }
    }
    if (objectiveCandidates.length) params.objectives = objectiveCandidates.slice(0, 4).join('; ');

    // Assessment hints
    const assess = fullTextRaw.match(/(quiz|exit\s*ticket|rubric|project|worksheet)/i);
    if (assess) params.assessmentType = assess[1].toLowerCase();

    // Autogenerate if we have enough
    const paramCount = Object.keys(params).length;
    // IMPORTANT: Do not auto-trigger generation. We only prefill.
    // We explicitly avoid setting any autogenerate flag so the user must confirm
    // and press Generate in the UI.
    // if (paramCount >= 2) params.autogenerate = 'true';

    console.log('[Dash] Extracted lesson parameters (enhanced):', params);
    return params;
  }

  /**
   * Build and open a deep link to Lesson Generator using extracted params
   */
  public openLessonGeneratorFromContext(userInput: string, aiResponse: string): void {
    try {
      const params = this.extractLessonParameters(userInput, aiResponse);
      const query = new URLSearchParams(params as any).toString();
      router.push({ pathname: '/screens/ai-lesson-generator', params });
    } catch (e) {
      console.warn('[Dash] Failed to open Lesson Generator from context:', e);
    }
  }
  
  /**
   * Extract worksheet parameters from user input and AI response
   */
  private extractWorksheetParameters(userInput: string, aiResponse: string): Record<string, string> {
    const params: Record<string, string> = {};
    const fullText = `${userInput} ${aiResponse}`.toLowerCase();
    
    // Extract worksheet type
    if (fullText.includes('math') || fullText.includes('arithmetic') || fullText.includes('addition') || fullText.includes('subtraction') || fullText.includes('multiplication') || fullText.includes('division')) {
      params.type = 'math';
      params.title = 'Math Practice Worksheet';
    } else if (fullText.includes('reading') || fullText.includes('comprehension') || fullText.includes('vocabulary') || fullText.includes('spelling')) {
      params.type = 'reading';
      params.title = 'Reading Activity Worksheet';
    } else {
      params.type = 'activity';
      params.title = 'Learning Activity Worksheet';
    }
    
    // Extract age group
    const ageMatch = fullText.match(/(\d+)\s*[-–to]\s*(\d+)\s*year|age\s*(\d+)|grade\s*(\d+)/i);
    if (ageMatch) {
      const age1 = ageMatch[1] ? parseInt(ageMatch[1]) : null;
      const age2 = ageMatch[2] ? parseInt(ageMatch[2]) : null;
      const age3 = ageMatch[3] ? parseInt(ageMatch[3]) : null;
      const grade = ageMatch[4] ? parseInt(ageMatch[4]) : null;
      
      if (age1 && age2) {
        if (age1 >= 3 && age2 <= 4) params.ageGroup = '3-4 years';
        else if (age1 >= 4 && age2 <= 5) params.ageGroup = '4-5 years';
        else if (age1 >= 5 && age2 <= 6) params.ageGroup = '5-6 years';
        else if (age1 >= 6 && age2 <= 7) params.ageGroup = '6-7 years';
        else params.ageGroup = '5-6 years';
      } else if (age3) {
        if (age3 <= 4) params.ageGroup = '3-4 years';
        else if (age3 <= 5) params.ageGroup = '4-5 years';
        else if (age3 <= 6) params.ageGroup = '5-6 years';
        else params.ageGroup = '6-7 years';
      } else if (grade) {
        if (grade <= 1) params.ageGroup = '5-6 years';
        else if (grade <= 2) params.ageGroup = '6-7 years';
        else params.ageGroup = '6-7 years';
      }
    }
    
    // Extract difficulty level
    if (fullText.includes('easy') || fullText.includes('simple') || fullText.includes('beginner')) {
      params.difficulty = 'Easy';
    } else if (fullText.includes('hard') || fullText.includes('difficult') || fullText.includes('challenging') || fullText.includes('advanced')) {
      params.difficulty = 'Hard';
    } else {
      params.difficulty = 'Medium';
    }
    
    // Extract number of problems for math worksheets
    if (params.type === 'math') {
      const numberMatch = fullText.match(/(\d+)\s*(?:problem|question|exercise|item)/i);
      if (numberMatch) {
        const count = parseInt(numberMatch[1]);
        if (count >= 5 && count <= 50) {
          params.problemCount = count.toString();
        }
      }
      
      // Default values for math worksheets
      if (!params.problemCount) params.problemCount = '15';
      
      // Math operation type
      if (fullText.includes('addition') || fullText.includes('add')) {
        params.operation = 'addition';
      } else if (fullText.includes('subtraction') || fullText.includes('subtract') || fullText.includes('minus')) {
        params.operation = 'subtraction';
      } else if (fullText.includes('multiplication') || fullText.includes('multiply') || fullText.includes('times')) {
        params.operation = 'multiplication';
      } else {
        params.operation = 'mixed'; // Default to mixed operations
      }
    }
    
    // Extract color preference
    if (fullText.includes('color') || fullText.includes('colour') || fullText.includes('colorful') || fullText.includes('colourful')) {
      params.colorMode = 'Color';
    } else if (fullText.includes('black') && fullText.includes('white')) {
      params.colorMode = 'Black & White';
    }
    
    // Extract paper size
    if (fullText.includes('a4') || fullText.includes('letter')) {
      params.paperSize = fullText.includes('a4') ? 'A4' : 'Letter';
    }
    
    // Add auto-generation flag if we have enough parameters
    if (Object.keys(params).length >= 2) {
      params.autoGenerate = 'true';
    }
    
    console.log('[Dash] Extracted worksheet parameters:', params);
    return params;
  }
  
  /**
   * Intelligent text normalization for smart reading
   * Handles numbers, dates, special characters, and formatting
   */
  private normalizeTextForSpeech(text: string): string {
    let normalized = text;
    
    // CRITICAL: Remove action text in asterisks like "*opens browser*" or "*typing*"
    normalized = normalized.replace(/\*[^*]+\*/g, '');
    
    // CRITICAL: Remove standalone timestamps at the beginning of messages
    // Patterns like "2:30 PM" or "14:30" or "2:30" at start of text
    normalized = normalized.replace(/^\s*\d{1,2}:\d{2}\s*(?:AM|PM)?\s*[-–—]?\s*/i, '');
    
    // Remove markdown formatting that shouldn't be spoken
    normalized = normalized.replace(/\[([^\]]+)\]\([^)]+\)/g, '$1'); // Links [text](url) -> text
    normalized = normalized.replace(/\*\*([^*]+)\*\*/g, '$1'); // Bold **text** -> text
    normalized = normalized.replace(/\*([^*]+)\*/g, '$1'); // Italic *text* -> text (after actions removed)
    normalized = normalized.replace(/`([^`]+)`/g, '$1'); // Code `text` -> text
    
    // Handle bullet points and list formatting FIRST (before other transformations)
    normalized = this.normalizeBulletPoints(normalized);
    
    // Handle numbers intelligently
    normalized = this.normalizeNumbers(normalized);
    
    // Handle dates and time formats
    normalized = this.normalizeDatesAndTime(normalized);
    
    // Handle underscores and special formatting
    normalized = this.normalizeSpecialFormatting(normalized);
    
    // Handle abbreviations and acronyms
    normalized = this.normalizeAbbreviations(normalized);
    
    // Handle mathematical expressions (only in math contexts)
    normalized = this.normalizeMathExpressions(normalized);
    
    // Remove emojis and special characters (simplified for ES5 compatibility)
    normalized = normalized
      .replace(/[\u2600-\u26FF]/g, '')  // Misc symbols
      .replace(/[\u2700-\u27BF]/g, '')  // Dingbats
      .replace(/[\uD800-\uDBFF][\uDC00-\uDFFF]/g, '') // Surrogate pairs (emojis)
      // Remove extra whitespace
      .replace(/\s+/g, ' ')
      .replace(/([.!?])\s*$/, '$1') // Ensure proper ending punctuation
      .trim();
    
    // Final cleanup for speech synthesis
    normalized = this.finalizeForSpeech(normalized);
    
    return normalized;
  }
  
  /**
   * Normalize educational and contextual content for better speech
   */
  private normalizeEducationalContent(text: string): string {
    return text
      // Fix common educational terms
      .replace(/\bK-12\b/g, 'K through twelve')
      .replace(/\bPre-K\b/g, 'Pre kindergarten')
      .replace(/\bGrade ([0-9]+)\b/g, 'Grade $1')
      .replace(/\bYear ([0-9]+)\b/g, 'Year $1')
      .replace(/\bPhD\b/g, 'P H D')
      .replace(/\bBA\b/g, 'B A')
      .replace(/\bMA\b/g, 'M A')
      .replace(/\bBSc\b/g, 'B S C')
      .replace(/\bMSc\b/g, 'M S C')
      // Fix age ranges
      .replace(/(\d+)-(\d+)\s*years?/g, '$1 to $2 years old')
      .replace(/(\d+)-(\d+)\s*months?/g, '$1 to $2 months old')
      // Fix curriculum terms
      .replace(/\bSTEM\b/g, 'S T E M')
      .replace(/\bSTEAM\b/g, 'S T E A M')
      .replace(/\bIEP\b/g, 'I E P')
      .replace(/\b504\s*plan\b/g, 'five oh four plan')
      // Fix assessment terms
      .replace(/\bGPA\b/g, 'G P A')
      .replace(/\bSAT\b/g, 'S A T')
      .replace(/\bACT\b/g, 'A C T')
      // Fix common educational abbreviations
      .replace(/\bELL\b/g, 'E L L')
      .replace(/\bESL\b/g, 'E S L')
      .replace(/\bADHD\b/g, 'A D H D')
      .replace(/\bASD\b/g, 'A S D')
      // Fix technology terms
      .replace(/\bLMS\b/g, 'L M S')
      .replace(/\bVR\b/g, 'V R')
      .replace(/\bAR\b/g, 'A R')
      .replace(/\bAI\b/g, 'A I')
      // Fix common measurement units
      .replace(/\bcm\b/g, 'centimeters')
      .replace(/\bmm\b/g, 'millimeters')
      .replace(/\bkg\b/g, 'kilograms')
      .replace(/\bg\b/g, 'grams')
      .replace(/\bml\b/g, 'milliliters')
      .replace(/\bl\b/g, 'liters');
  }
  
  /**
   * Normalize punctuation for natural speech flow
   */
  private normalizePunctuation(text: string): string {
    return text
      // Handle lists and bullets
      .replace(/^[•·▪▫◦‣⁃]\s*/gm, '') // Remove bullet points
      .replace(/^\d+\.\s*/gm, '') // Remove numbered list markers
      .replace(/^[a-zA-Z]\.\s*/gm, '') // Remove lettered list markers
      // Handle parenthetical expressions
      .replace(/\(([^)]+)\)/g, ', $1,')
      // Handle dashes and em-dashes
      .replace(/\s*[-–—]\s*/g, ', ')
      // Handle quotation marks
      .replace(/["""''`]/g, '')
      // Handle colons in context
      .replace(/(\w):\s*([A-Z])/g, '$1. $2') // Convert colons to periods when followed by capital letter
      .replace(/(\w):\s*([a-z])/g, '$1, $2') // Convert colons to commas when followed by lowercase
      // Handle semicolons
      .replace(/;/g, ',')
      // Handle multiple periods
      .replace(/\.{2,}/g, '.')
      // Handle exclamation and question combinations
      .replace(/[!?]{2,}/g, '!')
      // Ensure proper spacing around punctuation
      .replace(/\s*([.!?])\s*/g, '$1 ')
      .replace(/\s*,\s*/g, ', ')
      // Clean up multiple spaces
      .replace(/\s+/g, ' ');
  }
  
  /**
   * Final cleanup and optimization for speech synthesis
   */
  private finalizeForSpeech(text: string): string {
    return text
      // Ensure sentences end properly
      .replace(/([^.!?])$/, '$1.')
      // Handle abbreviations at sentence end
      .replace(/\b(Mr|Mrs|Dr|Prof|St|Ave|Rd)\.$/, '$1')
      // Add natural pauses
      .replace(/([.!?])\s*([A-Z])/g, '$1 $2') // Pause between sentences
      .replace(/,\s*/g, ', ') // Brief pause for commas
      // Fix any remaining issues
      .replace(/\s+/g, ' ')
      .replace(/^[,.]\s*/, '') // Remove leading punctuation
      .trim();
  }
  
  /**
   * Normalize numbers for intelligent reading
   */
  private normalizeNumbers(text: string): string {
    return text
      // PRIORITY 1: Handle South African currency (R500, R843.03) BEFORE other number patterns
      .replace(/\bR\s*(\d{1,3}(?:,\d{3})*)(?:\.(\d{2}))?\b/g, (match, whole, cents) => {
        return this.formatSouthAfricanCurrency(whole.replace(/,/g, ''), cents);
      })
      // Handle large numbers with separators (e.g., 1,000 -> one thousand)
      .replace(/\b(\d{1,3}(?:,\d{3})+)\b/g, (match) => {
        const number = parseInt(match.replace(/,/g, ''));
        return this.numberToWords(number);
      })
      // Handle decimal numbers (e.g., 3.14 -> three point one four)
      .replace(/\b(\d+)\.(\d+)\b/g, (match, whole, decimal) => {
        const wholeWords = this.numberToWords(parseInt(whole));
        const decimalWords = decimal.split('').map((d: string) => this.numberToWords(parseInt(d))).join(' ');
        return `${wholeWords} point ${decimalWords}`;
      })
      // Handle ordinal numbers (e.g., 1st -> first, 2nd -> second)
      .replace(/\b(\d+)(st|nd|rd|th)\b/gi, (match, num) => {
        return this.numberToOrdinal(parseInt(num));
      })
      // Handle regular numbers (e.g., 123 -> one hundred twenty three)
      .replace(/\b\d+\b/g, (match) => {
        const number = parseInt(match);
        if (number > 2024 && number < 2100) {
          // Handle years specially (e.g., 2025 -> twenty twenty five)
          return this.numberToWords(number, true);
        }
        return this.numberToWords(number);
      });
  }
  
  /**
   * Normalize dates and time for speech
   */
  private normalizeDatesAndTime(text: string): string {
    return text
      // Handle ISO dates (2024-12-25)
      .replace(/\b(\d{4})-(\d{1,2})-(\d{1,2})\b/g, (match, year, month, day) => {
        const monthName = this.getMonthName(parseInt(month));
        const dayOrdinal = this.numberToOrdinal(parseInt(day));
        return `${monthName} ${dayOrdinal}, ${year}`;
      })
      // Handle US dates (12/25/2024)
      .replace(/\b(\d{1,2})\/(\d{1,2})\/(\d{4})\b/g, (match, month, day, year) => {
        const monthName = this.getMonthName(parseInt(month));
        const dayOrdinal = this.numberToOrdinal(parseInt(day));
        return `${monthName} ${dayOrdinal}, ${year}`;
      })
      // Handle time (14:30 -> two thirty PM)
      .replace(/\b(\d{1,2}):(\d{2})\b/g, (match, hour, minute) => {
        return this.timeToWords(parseInt(hour), parseInt(minute));
      });
  }
  
  /**
   * Normalize bullet points and list formatting
   */
  private normalizeBulletPoints(text: string): string {
    return text
      // Handle bullet points at start of lines
      .replace(/^[\s]*[-•*+]\s+/gm, '') // Remove bullet at line start
      .replace(/\n[\s]*[-•*+]\s+/g, '\n') // Remove bullet after newlines
      // Handle numbered lists
      .replace(/^[\s]*(\d+)[.)\s]+/gm, '') // Remove "1. " or "1) " at line start
      .replace(/\n[\s]*(\d+)[.)\s]+/g, '\n') // Remove numbered bullets after newlines
      // Handle dashes in educational content (not math contexts)
      .replace(/([a-zA-Z])\s*-\s*([A-Z][a-z])/g, '$1, $2') // "Students - They will" -> "Students, They will"
      // Handle dash separators in numeric ranges (preserve)
      .replace(/([0-9])\s*-\s*([0-9])/g, '$1 to $2') // "5-6 years" -> "5 to 6 years"
      // Clean up extra spaces and newlines
      .replace(/\n\s*\n/g, '. ') // Double newlines become sentence breaks
      .replace(/\n/g, '. ') // Single newlines become sentence breaks
      .replace(/\s+/g, ' ') // Multiple spaces become single space
      .trim();
  }
  
  /**
   * Normalize special formatting like underscores, hyphens, and camelCase
   * IMPROVED: Better handling of compound words with hyphens
   */
  private normalizeSpecialFormatting(text: string): string {
    return text
      // Handle underscore formatting (date_month_year -> date month year)
      .replace(/([a-zA-Z]+)_([a-zA-Z]+)/g, '$1 $2')
      // Handle camelCase (firstName -> first name)
      .replace(/([a-z])([A-Z])/g, '$1 $2')
      // IMPROVED: Handle kebab-case/hyphenated words PROPERLY
      // This catches "step-by-step", "user-friendly", etc.
      .replace(/\b([a-zA-Z]+)-([a-zA-Z]+)\b/g, (match, word1, word2) => {
        // Special cases: keep common compound words natural
        const compoundWords = [
          'well-known', 'up-to-date', 'state-of-the-art', 'real-time',
          'high-quality', 'low-cost', 'long-term', 'short-term',
          'user-friendly', 'self-service', 'full-time', 'part-time'
        ];
        const lowercase = match.toLowerCase();
        if (compoundWords.includes(lowercase)) {
          // For TTS, just remove the hyphen to make it flow naturally
          return `${word1} ${word2}`;
        }
        // For patterns like "step-by-step", we'll handle them recursively
        return `${word1} ${word2}`;
      })
      // Handle file extensions (.pdf -> dot P D F)
      .replace(/\.(pdf|doc|docx|xls|xlsx|ppt|pptx|txt|jpg|png|gif)\b/gi, (match, ext) => {
        return ` dot ${ext.toUpperCase().split('').join(' ')}`;
      });
  }
  
  /**
   * Normalize common abbreviations and acronyms
   */
  private normalizeAbbreviations(text: string): string {
    const abbreviations: Record<string, string> = {
      'Mr.': 'Mister',
      'Mrs.': 'Missus',
      'Dr.': 'Doctor',
      'Prof.': 'Professor',
      'St.': 'Street',
      'Ave.': 'Avenue',
      'Rd.': 'Road',
      'Ltd.': 'Limited',
      'Inc.': 'Incorporated',
      'vs.': 'versus',
      'etc.': 'etcetera',
      'i.e.': 'that is',
      'e.g.': 'for example',
      'AI': 'A I',
      'API': 'A P I',
      'URL': 'U R L',
      'HTML': 'H T M L',
      'CSS': 'C S S',
      'JS': 'JavaScript',
      'PDF': 'P D F',
      'FAQ': 'F A Q',
      'CEO': 'C E O',
      'CTO': 'C T O'
    };
    
    let normalized = text;
    for (const [abbr, expansion] of Object.entries(abbreviations)) {
      const regex = new RegExp(`\\b${abbr.replace('.', '\\.')}\\b`, 'gi');
      normalized = normalized.replace(regex, expansion);
    }
    
    return normalized;
  }
  
  /**
   * Normalize mathematical expressions (only in math contexts)
   */
  private normalizeMathExpressions(text: string): string {
    // Check if this appears to be mathematical content
    const hasMathContext = /\b(math|equation|formula|calculate|solve|problem|exercise)\b/i.test(text) ||
                          /\d+\s*[+\-*/=]\s*\d+/g.test(text) ||
                          /\b\d+\s*\/\s*\d+\b/.test(text);
    
    if (!hasMathContext) {
      // Only handle standalone fractions and percentages in non-math contexts
      return text
        .replace(/\b(\d+)\s*%/g, '$1 percent')
        // Handle fractions only when clearly mathematical (surrounded by numbers/operators)
        .replace(/\b(\d+)\s*\/\s*(\d+)\b(?=[^a-zA-Z]|$)/g, (match, num, den) => {
          return this.fractionToWords(parseInt(num), parseInt(den));
        });
    }
    
    // Full math processing for mathematical contexts
    return text
      // Handle basic operations
      .replace(/\+/g, ' plus ')
      .replace(/(?<!\w)-(?=\d)/g, ' minus ') // Only replace minus before numbers
      .replace(/\*/g, ' times ')
      .replace(/\//g, ' divided by ')
      .replace(/=/g, ' equals ')
      .replace(/%/g, ' percent ')
      // Handle fractions (1/2 -> one half)
      .replace(/\b(\d+)\s*\/\s*(\d+)\b/g, (match, num, den) => {
        return this.fractionToWords(parseInt(num), parseInt(den));
      });
  }
  
  /**
   * Convert number to words
   */
  private numberToWords(num: number, isYear: boolean = false): string {
    if (num === 0) return 'zero';
    
    const ones = ['', 'one', 'two', 'three', 'four', 'five', 'six', 'seven', 'eight', 'nine'];
    const teens = ['ten', 'eleven', 'twelve', 'thirteen', 'fourteen', 'fifteen', 'sixteen', 'seventeen', 'eighteen', 'nineteen'];
    const tens = ['', '', 'twenty', 'thirty', 'forty', 'fifty', 'sixty', 'seventy', 'eighty', 'ninety'];
    const thousands = ['', 'thousand', 'million', 'billion'];
    
    // Special handling for years
    if (isYear && num >= 1000 && num <= 9999) {
      const century = Math.floor(num / 100);
      const yearPart = num % 100;
      if (yearPart === 0) {
        return this.numberToWords(century) + ' hundred';
      } else {
        return this.numberToWords(century) + ' ' + (yearPart < 10 ? 'oh ' + this.numberToWords(yearPart) : this.numberToWords(yearPart));
      }
    }
    
    if (num < 10) return ones[num];
    if (num < 20) return teens[num - 10];
    if (num < 100) {
      return tens[Math.floor(num / 10)] + (num % 10 ? ' ' + ones[num % 10] : '');
    }
    if (num < 1000) {
      return ones[Math.floor(num / 100)] + ' hundred' + (num % 100 ? ' ' + this.numberToWords(num % 100) : '');
    }
    
    // Handle larger numbers
    let result = '';
    let thousandIndex = 0;
    
    while (num > 0) {
      const chunk = num % 1000;
      if (chunk !== 0) {
        const chunkWords = this.numberToWords(chunk);
        result = chunkWords + (thousands[thousandIndex] ? ' ' + thousands[thousandIndex] : '') + (result ? ' ' + result : '');
      }
      num = Math.floor(num / 1000);
      thousandIndex++;
    }
    
    return result;
  }
  
  /**
   * Convert number to ordinal words
   */
  private numberToOrdinal(num: number): string {
    const ordinals: Record<number, string> = {
      1: 'first', 2: 'second', 3: 'third', 4: 'fourth', 5: 'fifth',
      6: 'sixth', 7: 'seventh', 8: 'eighth', 9: 'ninth', 10: 'tenth',
      11: 'eleventh', 12: 'twelfth', 13: 'thirteenth', 14: 'fourteenth', 15: 'fifteenth',
      16: 'sixteenth', 17: 'seventeenth', 18: 'eighteenth', 19: 'nineteenth', 20: 'twentieth',
      21: 'twenty first', 22: 'twenty second', 23: 'twenty third', 30: 'thirtieth'
    };
    
    if (ordinals[num]) return ordinals[num];
    
    // For larger ordinals, use pattern
    if (num > 20) {
      const lastDigit = num % 10;
      const tens = Math.floor(num / 10) * 10;
      if (lastDigit === 0) {
        const tensWord = this.numberToWords(tens);
        return tensWord.slice(0, -1) + 'ieth';
      } else {
        return this.numberToWords(tens) + ' ' + this.numberToOrdinal(lastDigit);
      }
    }
    
    return this.numberToWords(num) + 'th';
  }
  
  /**
   * Get month name from number
   */
  private getMonthName(month: number): string {
    const months = [
      'January', 'February', 'March', 'April', 'May', 'June',
      'July', 'August', 'September', 'October', 'November', 'December'
    ];
    return months[month - 1] || 'Invalid Month';
  }
  
  /**
   * Convert time to words
   */
  private timeToWords(hour: number, minute: number): string {
    const period = hour >= 12 ? 'PM' : 'AM';
    const displayHour = hour === 0 ? 12 : hour > 12 ? hour - 12 : hour;
    
    if (minute === 0) {
      return `${this.numberToWords(displayHour)} o'clock ${period}`;
    } else if (minute === 15) {
      return `quarter past ${this.numberToWords(displayHour)} ${period}`;
    } else if (minute === 30) {
      return `half past ${this.numberToWords(displayHour)} ${period}`;
    } else if (minute === 45) {
      const nextHour = displayHour === 12 ? 1 : displayHour + 1;
      return `quarter to ${this.numberToWords(nextHour)} ${period}`;
    } else {
      return `${this.numberToWords(displayHour)} ${this.numberToWords(minute)} ${period}`;
    }
  }
  
  /**
   * Convert fraction to words
   */
  private fractionToWords(numerator: number, denominator: number): string {
    const fractions: Record<string, string> = {
      '1/2': 'one half',
      '1/3': 'one third',
      '2/3': 'two thirds',
      '1/4': 'one quarter',
      '3/4': 'three quarters',
      '1/5': 'one fifth',
      '2/5': 'two fifths',
      '3/5': 'three fifths',
      '4/5': 'four fifths'
    };
    
    const key = `${numerator}/${denominator}`;
    if (fractions[key]) return fractions[key];
    
    const numWords = this.numberToWords(numerator);
    const denWords = this.numberToOrdinal(denominator);
    return `${numWords} ${denWords}${numerator > 1 ? 's' : ''}`;
  }

  /**
   * Format South African currency for natural speech
   * Examples:
   * - R500 -> "five hundred rand"
   * - R843.03 -> "eight hundred and forty three rand and three cents"
   * - R1,250.50 -> "one thousand two hundred and fifty rand and fifty cents"
   */
  private formatSouthAfricanCurrency(whole: string, cents?: string): string {
    const wholeAmount = parseInt(whole);
    let result = '';
    
    // Format the rand amount
    if (wholeAmount === 0) {
      result = 'zero rand';
    } else if (wholeAmount === 1) {
      result = 'one rand';
    } else {
      result = this.numberToWords(wholeAmount) + ' rand';
    }
    
    // Add cents if present and non-zero
    if (cents && cents !== '00') {
      const centsAmount = parseInt(cents);
      if (centsAmount > 0) {
        const centsWords = this.numberToWords(centsAmount);
        result += ` and ${centsWords} cent${centsAmount === 1 ? '' : 's'}`;
      }
    }
    
    return result;
  }
  
  /**
   * Generate lesson directly for voice commands using enhanced PDF service
   */
  public async generateLessonDirectly(params: Record<string, any>): Promise<{ success: boolean; lessonId?: string; title?: string; features?: string[]; error?: string }> {
    try {
      console.log('[Dash] Generating lesson directly:', params);
      
      // Import EducationalPDFService dynamically
      const { EducationalPDFService } = await import('../lib/services/EducationalPDFService');
      const pdfService = EducationalPDFService;
      
      // Map Dash parameters to PDF service parameters
      const lessonConfig = {
        subject: params.subject || 'General Education',
        grade: params.grade || params.ageGroup || 'Preschool',
        duration: params.duration || '45 minutes',
        objectives: params.objectives?.split(';').map((obj: string) => obj.trim()) || [
          'Engage students in interactive learning',
          'Develop critical thinking skills',
          'Apply knowledge through practical activities'
        ],
        activities: params.activities?.split(';').map((act: string) => act.trim()) || undefined,
        resources: params.resources?.split(';').map((res: string) => res.trim()) || undefined,
        assessments: params.assessments?.split(';').map((assess: string) => assess.trim()) || undefined,
        differentiation: params.differentiation || 'Multiple learning styles supported',
        extensions: params.extensions?.split(';').map((ext: string) => ext.trim()) || undefined
      };
      
      // Generate lesson plan using PDF service
      await pdfService.generateLessonPDF(lessonConfig);
      
      // Since generateLessonPDF returns void, we'll create a synthetic lesson result
      const lessonId = `lesson_${Date.now()}_${Math.random().toString(36).substr(2, 9)}`;
      const lessonTitle = `${lessonConfig.subject} Lesson - ${lessonConfig.grade}`;
      
      // Store lesson data in memory for retrieval
      await this.addMemoryItem({
        type: 'context',
        key: `generated_lesson_${lessonId}`,
        value: {
          id: lessonId,
          title: lessonTitle,
          subject: lessonConfig.subject,
          grade: lessonConfig.grade,
          duration: lessonConfig.duration,
          objectives: lessonConfig.objectives,
          createdBy: 'DashAI',
          createdAt: new Date().toISOString()
        },
        confidence: 1.0,
        expires_at: Date.now() + (7 * 24 * 60 * 60 * 1000) // 7 days
      });
      
      return {
        success: true,
        lessonId,
        title: lessonTitle,
        features: [
          'Learning objectives',
          'Interactive activities',
          'Assessment rubrics',
          'Differentiation strategies',
          'Resource recommendations'
        ]
      };
      
    } catch (error) {
      console.error('[Dash] Direct lesson generation failed:', error);
      return {
        success: false,
        error: error instanceof Error ? error.message : 'Lesson generation failed'
      };
    }
  }
  
  /**
   * Generate worksheet directly for voice commands
   */
  public async generateWorksheetAutomatically(params: Record<string, any>): Promise<{ success: boolean; worksheetData?: any; error?: string }> {
    try {
      console.log('[Dash] Auto-generating worksheet with params:', params);
      
      // Create worksheet generation service instance
      const worksheetService = new WorksheetService();
      
      // Generate worksheet based on type
      let worksheetData;
      
      switch (params.type) {
        case 'math':
          worksheetData = await worksheetService.generateMathWorksheet({
            ageGroup: params.ageGroup || '5-6 years',
            difficulty: params.difficulty || 'Medium',
            operation: params.operation || 'mixed',
            problemCount: parseInt(params.problemCount || '15'),
            includeHints: params.includeHints !== 'false'
          });
          break;
          
        case 'reading':
          worksheetData = await worksheetService.generateReadingWorksheet({
            ageGroup: params.ageGroup || '5-6 years',
            difficulty: params.difficulty || 'Medium',
            topic: params.topic || 'General Reading',
            includeImages: params.includeImages !== 'false'
          });
          break;
          
        default:
          worksheetData = await worksheetService.generateActivityWorksheet({
            ageGroup: params.ageGroup || '5-6 years',
            difficulty: params.difficulty || 'Medium',
            topic: params.topic || 'Learning Activity',
            activityType: params.activityType || 'creative'
          });
          break;
      }
      
      return {
        success: true,
        worksheetData
      };
      
    } catch (error) {
      console.error('[Dash] Failed to auto-generate worksheet:', error);
      return {
        success: false,
        error: error instanceof Error ? error.message : 'Failed to generate worksheet'
      };
    }
  }
  
  /**
   * Navigate to a specific screen programmatically with intelligent route mapping
   */
  public async navigateToScreen(route: string, params?: Record<string, any>): Promise<{ success: boolean; error?: string }> {
    try {
      console.log('[Dash] Navigating to screen:', route, params);
      
      // Map common screen names to actual routes
      const routeMap: Record<string, string> = {
        'dashboard': '/',
        'home': '/',
        'students': '/screens/student-management',
        // Map generic "lessons" to hub; AI generator is a separate intent
        'lessons': '/screens/lessons-hub',
        'ai-lesson': '/screens/ai-lesson-generator',
        'worksheets': '/screens/worksheet-demo',
        'assignments': '/screens/assign-homework',
        // Map reports to teacher-reports screen
        'reports': '/screens/teacher-reports',
        'settings': '/screens/dash-ai-settings',
        // Chat -> Dash Assistant
        'chat': '/screens/dash-assistant',
        // Fallbacks for common nouns to existing screens
        'profile': '/screens/account',
        // Not implemented screens are mapped to closest existing destinations
        'calendar': '/screens/teacher-reports',
        'gradebook': '/screens/teacher-reports',
        // Parent messaging
        'parents': '/screens/parent-messages',
        'curriculum': '/screens/lessons-categories'
      };
      
      // Resolve the actual route
      const actualRoute = routeMap[route.toLowerCase().replace(/^\//, '')] || route;
      
      // Navigate to the specified route
      if (params && Object.keys(params).length > 0) {
        router.push({ pathname: actualRoute, params } as any);
      } else {
        router.push(actualRoute);
      }
      
      // Log successful navigation
      console.log(`[Dash] Successfully navigated to: ${actualRoute}`);
      return { success: true };
      
    } catch (error) {
      console.error('[Dash] Navigation failed:', error);
      return {
        success: false,
        error: error instanceof Error ? error.message : 'Navigation failed'
      };
    }
  }
  
  /**
   * Open Teacher Messages with optional prefilled subject/body
   */
  public openTeacherMessageComposer(subject?: string, body?: string): void {
    try {
      const params: Record<string, string> = {};
      if (subject) params.prefillSubject = subject;
      if (body) params.prefillMessage = body;
      router.push({ pathname: '/screens/teacher-messages', params } as any);
    } catch (e) {
      console.warn('[Dash] Failed to open Teacher Messages:', e);
    }
  }

  /**
   * Export provided text as a PDF via EducationalPDFService
   */
  public async exportTextAsPDF(title: string, content: string): Promise<{ success: boolean; error?: string }> {
    try {
      await EducationalPDFService.generateTextPDF(title || 'Dash Export', content || '');
      return { success: true };
    } catch (error: any) {
      return { success: false, error: error?.message || 'PDF export failed' };
    }
  }

  /**
   * Export text as a PDF and return a downloadable URI and filename
   */
  public async exportTextAsPDFForDownload(title: string, content: string): Promise<{ success: boolean; uri?: string; filename?: string; error?: string }> {
    try {
      const { uri, filename } = await EducationalPDFService.generateTextPDFUri(title || 'Dash Export', content || '');
      return { success: true, uri, filename };
    } catch (error: any) {
      return { success: false, error: error?.message || 'PDF export failed' };
    }
  }

  /**
   * Get current screen context for better assistance
   */
  public getCurrentScreenContext(): { screen: string; capabilities: string[]; suggestions: string[] } {
    // This would ideally get the current route from the navigation system
    // For now, we'll return a default context
    const defaultContext = {
      screen: 'dashboard',
      capabilities: [
        'navigate to different screens',
        'generate worksheets and lessons', 
        'manage students and assignments',
        'communicate with parents',
        'create reports and analytics'
      ],
      suggestions: [
        'Create a new lesson plan',
        'Generate a math worksheet',
        'Check student progress',
        'Send a message to parents',
        'View recent assignments'
      ]
    };
    
    return defaultContext;
  }
  
  /**
   * Suggest contextual actions based on current screen
   */
  public getContextualSuggestions(screen: string, userRole: string): string[] {
    const suggestions: Record<string, Record<string, string[]>> = {
      dashboard: {
        teacher: ['Create lesson plan', 'Generate worksheet', 'Check assignments', 'Message parents'],
        principal: ['View school analytics', 'Review teacher performance', 'Manage curriculum', 'Send announcements'],
        parent: ['Check child progress', 'View assignments', 'Schedule meeting', 'Update contact info']
      },
      'lesson-generator': {
        teacher: ['Generate new lesson', 'Import curriculum standards', 'Save as template', 'Share with colleagues'],
        principal: ['Review lesson plans', 'Approve curriculum', 'Monitor teaching standards'],
        parent: ['View lesson plans', 'Understand learning objectives']
      },
      'worksheet-demo': {
        teacher: ['Generate math worksheet', 'Create reading activity', 'Customize difficulty', 'Print for class'],
        principal: ['Review educational materials', 'Monitor resource usage'],
        parent: ['Download homework help', 'Practice activities for home']
      },
      'student-management': {
        teacher: ['Add new student', 'Update progress', 'Track behavior', 'Generate report'],
        principal: ['View all students', 'Enrollment statistics', 'Performance analytics'],
        parent: ['View my children', 'Update emergency contacts', 'Check attendance']
      }
    };
    
    return suggestions[screen]?.[userRole] || suggestions.dashboard[userRole] || [
      'Ask me anything about education',
      'Navigate to a different screen', 
      'Generate educational content',
      'Get help with current task'
    ];
  }
  
  /**
   * Enhanced contextual understanding and intent recognition
   */
  private analyzeUserIntent(userInput: string, conversationContext: DashMessage[]): {
    primaryIntent: string;
    confidence: number;
    entities: Array<{ type: string; value: string; confidence: number }>;
    context: string;
    urgency: 'low' | 'medium' | 'high';
    actionable: boolean;
  } {
    const input = userInput.toLowerCase().trim();
    
    // Intent patterns with confidence scoring
    const intentPatterns = {
      // Navigation intents
      navigation: {
        patterns: [/(?:go to|open|show me|navigate to|take me to)\s+(\w+)/i, /(?:where is|find)\s+(\w+)/i],
        confidence: 0.9
      },
      // Content creation intents
      creation: {
        patterns: [/(?:create|make|generate|build)\s+(\w+)/i, /(?:new|add)\s+(lesson|worksheet|assignment)/i],
        confidence: 0.85
      },
      // Question/help intents
      question: {
        patterns: [/^(?:what|how|why|when|where|who|can you|could you)/i, /\?$/],
        confidence: 0.8
      },
      // Task management intents
      task_management: {
        patterns: [/(?:assign|schedule|remind|track|manage)/i, /(?:todo|task|deadline)/i],
        confidence: 0.85
      },
      // Data retrieval intents
      data_retrieval: {
        patterns: [/(?:show|list|display|find|search|get)\s+(students|grades|reports|data)/i],
        confidence: 0.9
      },
      // Communication intents
      communication: {
        patterns: [/(?:send|message|email|call|notify|contact)\s+(parent|teacher|student)/i],
        confidence: 0.88
      }
    };
    
    let bestMatch = { intent: 'general_assistance', confidence: 0.5 };
    
    // Analyze input against patterns
    for (const [intent, config] of Object.entries(intentPatterns)) {
      for (const pattern of config.patterns) {
        if (pattern.test(input)) {
          if (config.confidence > bestMatch.confidence) {
            bestMatch = { intent, confidence: config.confidence };
          }
        }
      }
    }
    
    // Extract entities
    const entities = this.extractEntities(input);
    
    // Determine urgency
    const urgency = this.determineUrgency(input, conversationContext);
    
    // Determine if actionable
    const actionable = this.isActionableRequest(input, bestMatch.intent);
    
    // Build context from conversation history
    const context = this.buildConversationContext(conversationContext, bestMatch.intent);
    
    return {
      primaryIntent: bestMatch.intent,
      confidence: bestMatch.confidence,
      entities,
      context,
      urgency,
      actionable
    };
  }
  
  /**
   * Extract entities from user input
   */
  private extractEntities(input: string): Array<{ type: string; value: string; confidence: number }> {
    const entities = [];
    
    // Educational entities
    const educationalEntities = {
      subjects: ['math', 'mathematics', 'english', 'science', 'reading', 'writing', 'art', 'music'],
      grades: ['grade 1', 'grade 2', 'grade 3', 'year 1', 'year 2', 'kindergarten', 'pre-k'],
      activities: ['worksheet', 'lesson', 'assignment', 'quiz', 'test', 'activity', 'homework'],
      roles: ['student', 'parent', 'teacher', 'principal', 'admin'],
      difficulty: ['easy', 'medium', 'hard', 'beginner', 'intermediate', 'advanced'],
      ages: ['3-4 years', '4-5 years', '5-6 years', '6-7 years']
    };
    
    for (const [type, values] of Object.entries(educationalEntities)) {
      for (const value of values) {
        if (input.includes(value)) {
          entities.push({
            type,
            value,
            confidence: 0.9
          });
        }
      }
    }
    
    // Numbers and quantities
    const numberMatch = input.match(/\b(\d+)\s*(minutes?|hours?|problems?|questions?|students?)/gi);
    if (numberMatch) {
      entities.push({
        type: 'quantity',
        value: numberMatch[0],
        confidence: 0.95
      });
    }
    
    return entities;
  }
  
  /**
   * Determine urgency of the request
   */
  private determineUrgency(input: string, context: DashMessage[]): 'low' | 'medium' | 'high' {
    // High urgency indicators
    if (input.match(/\b(urgent|emergency|asap|immediately|now|help|problem|issue|broken)/i)) {
      return 'high';
    }
    
    // Medium urgency indicators
    if (input.match(/\b(today|tomorrow|soon|quickly|deadline|due)/i)) {
      return 'medium';
    }
    
    // Check conversation context for escalation
    const recentMessages = context.slice(-3);
    const hasRepeatedRequests = recentMessages.some(msg => 
      msg.type === 'user' && 
      msg.content.toLowerCase().includes(input.split(' ').slice(0, 3).join(' ').toLowerCase())
    );
    
    if (hasRepeatedRequests) {
      return 'medium';
    }
    
    return 'low';
  }
  
  /**
   * Determine if request is actionable
   */
  private isActionableRequest(input: string, intent: string): boolean {
    const actionableIntents = ['navigation', 'creation', 'task_management', 'communication'];
    
    if (actionableIntents.includes(intent)) {
      return true;
    }
    
    // Check for action verbs
    const actionVerbs = /\b(create|make|generate|send|schedule|assign|update|delete|save|print|download)/i;
    return actionVerbs.test(input);
  }
  
  /**
   * Build conversation context summary
   */
  private buildConversationContext(messages: DashMessage[], currentIntent: string): string {
    if (!messages || messages.length === 0) {
      return 'New conversation';
    }
    
    const recentMessages = messages.slice(-5);
    const topics = new Set<string>();
    
    for (const message of recentMessages) {
      if (message.type === 'user') {
        const intent = this.quickIntentDetection(message.content);
        topics.add(intent);
      }
    }
    
    const topicsList = Array.from(topics).join(', ');
    return `Recent topics: ${topicsList}. Current: ${currentIntent}`;
  }
  
  /**
   * Quick intent detection for context building
   */
  private quickIntentDetection(text: string): string {
    const lower = text.toLowerCase();
    
    if (lower.includes('lesson') || lower.includes('teach')) return 'lesson_planning';
    if (lower.includes('worksheet') || lower.includes('activity')) return 'worksheet_creation';
    if (lower.includes('student') || lower.includes('grade')) return 'student_management';
    if (lower.includes('parent') || lower.includes('message')) return 'communication';
    if (lower.includes('report') || lower.includes('data')) return 'reporting';
    if (lower.includes('help') || lower.includes('how')) return 'help_request';
    
    return 'general';
  }
  
  /**
   * Smart response personalization based on user profile and context
   */
  private personalizeResponse(response: string, userProfile?: DashUserProfile, context?: any): string {
    if (!userProfile) return response;
    
    // Adjust tone based on user preferences
    const communicationStyle = userProfile.preferences.communication_style;
    
    let personalizedResponse = response;
    
    // Role-specific personalization
    if (userProfile.role === 'teacher') {
      personalizedResponse = personalizedResponse.replace(
        /\bstudents?\b/gi, 
        userProfile.context.current_classes ? 'your students' : 'students'
      );
    } else if (userProfile.role === 'parent') {
      personalizedResponse = personalizedResponse.replace(
        /\bchild(?:ren)?\b/gi,
        userProfile.context.current_students ? 'your child' : 'your children'
      );
    }
    
    // Add contextual references
    if (userProfile.context.current_subjects?.length) {
      const subjects = userProfile.context.current_subjects.slice(0, 2).join(' and ');
      personalizedResponse += ` This would work well with your ${subjects} curriculum.`;
    }
    
    return personalizedResponse;
  }
  
  /**
   * Create and manage complex automated tasks
   */
  public async createAutomatedTask(
    templateId: string,
    customParams?: any
  ): Promise<{ success: boolean; task?: DashTask; error?: string }> {
    try {
      const taskAutomation = DashTaskAutomation.getInstance();
      const userRole = this.userProfile?.role || 'teacher';
      
      const result = await taskAutomation.createTask(templateId, customParams, userRole);
      
      if (result.success && result.task) {
        // Add task progress to memory for future reference
        await this.addMemoryItem({
          type: 'context',
          key: `active_task_${result.task.id}`,
          value: {
            taskId: result.task.id,
            title: result.task.title,
            status: result.task.status,
            createdAt: result.task.createdAt
          },
          confidence: 1.0,
          expires_at: Date.now() + (7 * 24 * 60 * 60 * 1000) // 7 days
        });
        
        console.log('[Dash] Created automated task:', result.task.title);
      }
      
      return result;
    } catch (error) {
      console.error('[Dash] Failed to create automated task:', error);
      return {
        success: false,
        error: error instanceof Error ? error.message : 'Task creation failed'
      };
    }
  }
  
  /**
   * Execute task step with user interaction
   */
  public async executeTaskStep(
    taskId: string,
    stepId: string,
    userInput?: any
  ): Promise<{ success: boolean; result?: any; nextStep?: string; error?: string }> {
    try {
      const taskAutomation = DashTaskAutomation.getInstance();
      const result = await taskAutomation.executeTaskStep(taskId, stepId, userInput);
      
      // Update memory with task progress
      if (result.success) {
        await this.addMemoryItem({
          type: 'interaction',
          key: `task_step_${taskId}_${stepId}`,
          value: {
            stepId,
            completedAt: Date.now(),
            result: result.result
          },
          confidence: 1.0
        });
      }
      
      return result;
    } catch (error) {
      console.error('[Dash] Task step execution failed:', error);
      return {
        success: false,
        error: error instanceof Error ? error.message : 'Step execution failed'
      };
    }
  }
  
  /**
   * Get user's active tasks for context
   */
  public getActiveTasks(): DashTask[] {
    const taskAutomation = DashTaskAutomation.getInstance();
    return taskAutomation.getActiveTasks();
  }
  
  /**
   * Get available task templates for user's role
   */
  public getAvailableTaskTemplates() {
    const taskAutomation = DashTaskAutomation.getInstance();
    const userRole = this.userProfile?.role || 'teacher';
    return taskAutomation.getTaskTemplates(userRole);
  }
  
  /**
   * Smart task suggestion based on user context and patterns
   */
  public suggestRelevantTasks(): string[] {
    const userRole = this.userProfile?.role || 'teacher';
    const currentTime = new Date();
    const dayOfWeek = currentTime.getDay();
    const hour = currentTime.getHours();
    
    const suggestions = [];
    
    // Time-based suggestions
    if (dayOfWeek === 5 && hour > 14) { // Friday afternoon
      suggestions.push('weekly_grade_report');
    }
    
    if (dayOfWeek === 1 && hour < 10) { // Monday morning
      suggestions.push('lesson_plan_sequence');
    }
    
    // Role-based suggestions
    switch (userRole) {
      case 'teacher':
        suggestions.push('assessment_creation_suite', 'student_progress_analysis');
        break;
      case 'principal':
        suggestions.push('weekly_grade_report', 'parent_communication_batch');
        break;
    }
    
    // Memory-based suggestions (check recent activities)
    const recentMemory = this.memoryManager.getAllMemoryItems()
      .filter(item => item.created_at > Date.now() - (24 * 60 * 60 * 1000)) // Last 24 hours
      .sort((a, b) => b.created_at - a.created_at)
      .slice(0, 5);
    
    const hasGradingActivity = recentMemory.some(item => 
      item.key.includes('grade') || item.value?.includes?.('assessment')
    );
    
    if (hasGradingActivity && !suggestions.includes('parent_communication_batch')) {
      suggestions.push('parent_communication_batch');
    }
    
    return suggestions.filter((item, index, arr) => arr.indexOf(item) === index); // Remove duplicates
  }
  
  /**
   * Proactive assistance - suggest actions based on user patterns and context
   */
  public async generateProactivesuggestions(): Promise<{
    suggestions: Array<{
      id: string;
      type: 'task' | 'reminder' | 'insight' | 'action';
      title: string;
      description: string;
      priority: 'low' | 'medium' | 'high';
      action?: { type: string; params: any };
    }>;
    insights: string[];
  }> {
    const suggestions = [];
    const insights = [];
    const userRole = this.userProfile?.role || 'teacher';
    const currentTime = new Date();
    const dayOfWeek = currentTime.getDay();
    const hour = currentTime.getHours();
    
    // Analyze user patterns from memory
    const recentMemory = this.memoryManager.getAllMemoryItems()
      .filter(item => item.created_at > Date.now() - (7 * 24 * 60 * 60 * 1000))
      .sort((a, b) => b.created_at - a.created_at);
    
    // Time-based proactive suggestions
    if (dayOfWeek === 1 && hour < 10) { // Monday morning
      suggestions.push({
        id: 'monday_planning',
        type: 'task' as const,
        title: 'Plan This Week',
        description: 'Start your week strong by planning lessons and activities',
        priority: 'high' as const,
        action: { type: 'open_screen', params: { route: 'lesson-generator' } }
      });
    }
    
    if (dayOfWeek === 5 && hour > 14) { // Friday afternoon
      suggestions.push({
        id: 'friday_wrap_up',
        type: 'task' as const,
        title: 'Weekly Wrap-up',
        description: 'Generate progress reports and communicate with parents',
        priority: 'medium' as const,
        action: { type: 'create_task', params: { template: 'weekly_grade_report' } }
      });
    }
    
    // Pattern-based suggestions
    const hasRecentLessonPlanning = recentMemory.some(item => 
      item.key.includes('lesson') || item.type === 'context' && String(item.value).includes('lesson')
    );
    
    if (hasRecentLessonPlanning) {
      suggestions.push({
        id: 'create_worksheet',
        type: 'action' as const,
        title: 'Create Practice Worksheet',
        description: 'Generate worksheets to reinforce your recent lesson content',
        priority: 'medium' as const,
        action: { type: 'generate_worksheet', params: { autoDetect: true } }
      });
      
      insights.push('You\'ve been actively planning lessons. Consider creating supporting materials like worksheets or assessments.');
    }
    
    // User interaction patterns
    const interactionHistory = recentMemory.filter(item => item.type === 'interaction');
    if (interactionHistory.length > 10) {
      insights.push(`You've been quite active this week with ${interactionHistory.length} interactions. Great engagement!`);
      
      // Suggest efficiency improvements
      const commonTasks = this.identifyCommonTaskPatterns(interactionHistory);
      if (commonTasks.length > 0) {
        suggestions.push({
          id: 'automate_common_tasks',
          type: 'insight' as const,
          title: 'Automate Repetitive Tasks',
          description: `I noticed you frequently work with ${commonTasks.join(', ')}. Let me help automate this!`,
          priority: 'medium' as const,
          action: { type: 'setup_automation', params: { tasks: commonTasks } }
        });
      }
    }
    
    // Contextual help based on current challenges
    const recentErrors = recentMemory.filter(item => 
      item.key.includes('error') || String(item.value).toLowerCase().includes('failed')
    );
    
    if (recentErrors.length > 0) {
      suggestions.push({
        id: 'help_with_issues',
        type: 'action' as const,
        title: 'Need Help?',
        description: 'I noticed some challenges recently. Let me provide assistance or tutorials.',
        priority: 'high' as const,
        action: { type: 'provide_help', params: { context: 'error_recovery' } }
      });
    }
    
    // Role-specific proactive suggestions
    if (userRole === 'teacher') {
      // Check if it's assessment season
      const month = currentTime.getMonth();
      if ([2, 5, 11].includes(month)) { // March, June, December
        suggestions.push({
          id: 'assessment_season',
          type: 'task' as const,
          title: 'Assessment Season Prep',
          description: 'Prepare comprehensive assessments for this evaluation period',
          priority: 'high' as const,
          action: { type: 'create_task', params: { template: 'assessment_creation_suite' } }
        });
      }
      
      // Suggest parent communication if no recent contact
      const hasRecentParentContact = recentMemory.some(item => 
        item.key.includes('parent') || item.key.includes('communication')
      );
      
      if (!hasRecentParentContact && recentMemory.length > 5) {
        suggestions.push({
          id: 'parent_communication',
          type: 'reminder' as const,
          title: 'Connect with Parents',
          description: 'It\'s been a while since parent communication. Keep them engaged!',
          priority: 'medium' as const,
          action: { type: 'create_task', params: { template: 'parent_communication_batch' } }
        });
      }
    }
    
    // Learning and improvement suggestions
    if (recentMemory.length < 3) {
      suggestions.push({
        id: 'explore_features',
        type: 'insight' as const,
        title: 'Discover New Features',
        description: 'Explore more of what I can help you with - from lesson planning to student analytics',
        priority: 'low' as const,
        action: { type: 'feature_tour', params: {} }
      });
    }
    
    // Performance insights
    const completedTasks = recentMemory.filter(item => 
      item.type === 'context' && String(item.value).includes('completed')
    );
    
    if (completedTasks.length > 0) {
      insights.push(`You've completed ${completedTasks.length} significant tasks this week. Excellent productivity!`);
    }
    
    return {
      suggestions: suggestions.sort((a, b) => {
        const priorityOrder = { high: 3, medium: 2, low: 1 };
        return priorityOrder[b.priority] - priorityOrder[a.priority];
      }),
      insights
    };
  }
  
  /**
   * Identify common task patterns for automation suggestions
   */
  private identifyCommonTaskPatterns(interactions: DashMemoryItem[]): string[] {
    const taskCounts: Record<string, number> = {};
    
    for (const interaction of interactions) {
      if (interaction.key.includes('worksheet')) taskCounts['worksheets'] = (taskCounts['worksheets'] || 0) + 1;
      if (interaction.key.includes('lesson')) taskCounts['lesson planning'] = (taskCounts['lesson planning'] || 0) + 1;
      if (interaction.key.includes('grade')) taskCounts['grading'] = (taskCounts['grading'] || 0) + 1;
      if (interaction.key.includes('parent')) taskCounts['parent communication'] = (taskCounts['parent communication'] || 0) + 1;
    }
    
    return Object.entries(taskCounts)
      .filter(([_, count]) => count >= 3)
      .map(([task, _]) => task);
  }
  
  /**
   * Context-aware help system
   */
  public provideContextualHelp(currentScreen?: string, userAction?: string): {
    helpText: string;
    quickActions: Array<{ label: string; action: string }>;
    tutorials: Array<{ title: string; description: string; url?: string }>;
  } {
    const userRole = this.userProfile?.role || 'teacher';
    
    let helpText = "I'm here to help! ";
    let quickActions: Array<{ label: string; action: string }> = [];
    let tutorials: Array<{ title: string; description: string; url?: string }> = [];
    
    // Screen-specific help
    if (currentScreen) {
      switch (currentScreen.toLowerCase()) {
        case 'worksheet-demo':
          helpText += "You can generate custom worksheets by selecting age group, difficulty, and subject. Try saying 'Create a math worksheet for 5-year-olds' or 'Generate an easy reading activity'.";
          quickActions = [
            { label: 'Generate Math Worksheet', action: 'generate_math_worksheet' },
            { label: 'Create Reading Activity', action: 'generate_reading_worksheet' },
            { label: 'Customize Settings', action: 'show_worksheet_settings' }
          ];
          break;
          
        case 'lesson-generator':
          helpText += "I can help you create comprehensive lesson plans. Specify the subject, grade level, and learning objectives, and I'll generate a complete lesson with activities and assessments.";
          quickActions = [
            { label: 'Quick Lesson Plan', action: 'generate_quick_lesson' },
            { label: 'Curriculum-Aligned Lesson', action: 'generate_curriculum_lesson' },
            { label: 'Multi-Day Sequence', action: 'generate_lesson_sequence' }
          ];
          break;
          
        case 'student-management':
          helpText += "Manage your students effectively with progress tracking, behavior notes, and performance analytics. I can help generate reports and identify students who need additional support.";
          quickActions = [
            { label: 'Progress Analysis', action: 'analyze_student_progress' },
            { label: 'Generate Report', action: 'generate_student_report' },
            { label: 'Communication Draft', action: 'draft_parent_message' }
          ];
          break;
          
        default:
          helpText += "I can assist with lesson planning, worksheet generation, student management, and much more. What would you like to work on?";
      }
    }
    
    // Role-specific help
    if (userRole === 'teacher') {
      tutorials.push(
        { title: 'Creating Effective Lesson Plans', description: 'Step-by-step guide to creating lesson plans', url: '/help/lesson-planning' },
        { title: 'Using AI for Worksheets', description: 'Generate custom worksheets with AI assistance', url: '/help/worksheet-generation' },
        { title: 'Parent Communication Best Practices', description: 'Effective strategies for parent communication', url: '/help/parent-communication' }
      );
    } else if (userRole === 'principal') {
      tutorials.push(
        { title: 'School Analytics Dashboard', description: 'Learn how to use the analytics dashboard', url: '/help/analytics' },
        { title: 'Curriculum Management', description: 'Manage your school curriculum effectively', url: '/help/curriculum' },
        { title: 'Teacher Performance Insights', description: 'Track and analyze teacher performance', url: '/help/teacher-insights' }
      );
    }
    
    // Add universal quick actions if none were set
    if (quickActions.length === 0) {
      quickActions = [
        { label: 'Create Worksheet', action: 'open_worksheet_generator' },
        { label: 'Plan Lesson', action: 'open_lesson_planner' },
        { label: 'View Tasks', action: 'show_active_tasks' },
        { label: 'Settings', action: 'open_dash_settings' }
      ];
    }
    
    return {
      helpText,
      quickActions,
      tutorials
    };
  }
  
  /**
   * Smart reminders and notifications
   */
  public async scheduleSmartReminder(params: {
    type: 'deadline' | 'follow_up' | 'routine' | 'custom';
    title: string;
    description: string;
    triggerTime: number;
    context?: any;
  }): Promise<{ success: boolean; reminderId?: string; error?: string }> {
    try {
      const reminder: DashReminder = {
        id: `reminder_${Date.now()}_${Math.random().toString(36).substr(2, 9)}`,
        title: params.title,
        message: params.description,
        type: 'one_time',
        triggerAt: params.triggerTime,
        userId: this.userProfile?.userId || 'unknown',
        conversationId: this.currentConversationId || undefined,
        priority: params.type === 'deadline' ? 'high' : 'medium',
        status: 'active'
      };
      
      // Store reminder in memory for later processing
      await this.addMemoryItem({
        type: 'context',
        key: `scheduled_reminder_${reminder.id}`,
        value: reminder,
        confidence: 1.0,
        expires_at: params.triggerTime + (24 * 60 * 60 * 1000) // Expire 24 hours after trigger
      });
      
      console.log('[Dash] Scheduled smart reminder:', reminder.title);
      return { success: true, reminderId: reminder.id };
      
    } catch (error) {
      console.error('[Dash] Failed to schedule reminder:', error);
      return {
        success: false,
        error: error instanceof Error ? error.message : 'Reminder scheduling failed'
      };
    }
  }
  
  /**
   * Legacy method for backward compatibility (delegated to messageHandler)
   */
  private cleanTextForSpeech(text: string): string {
    return this.messageHandler.normalizeTextForSpeech(text);
  }
  
  // mapLanguageCode and speakWithAzureTTS now handled by messageHandler and voiceController

  /**
   * Play Dash's response with voice synthesis (delegated to voiceController)
   * Uses Azure TTS for SA languages (af, zu, xh, nso) via Edge Function
   * Falls back to device TTS for other languages or if Azure fails
   */
  public async speakResponse(message: DashMessage, callbacks?: {
    onStart?: () => void;
    onDone?: () => void;
    onStopped?: () => void;
    onError?: (error: any) => void;
  }): Promise<void> {
    // Cast voice settings for compatibility
    const voiceSettings = {
      ...this.personality.voice_settings,
      voice: (this.personality.voice_settings.voice === 'female' ? 'female' : 'male') as 'male' | 'female'
    };
    return this.voiceController.speakResponse(
      message,
      voiceSettings,
      callbacks
    );
  }

  // detectLikelyAppLanguageFromText now handled by messageHandler

  /**
   * Stop current speech (delegated to voiceController)
   */
  public async stopSpeaking(): Promise<void> {
    return this.voiceController.stopSpeaking();
  }

  /**
   * Generate AI response based on user input and context (AGENTIC VERSION)
   * This method activates all agentic engines for intelligent, proactive responses
   */
  /**
   * ✅ OPTIMIZATION: Check if query is simple (math, fact, greeting)
   * DISABLED FOR VOICE MODE - Only catch EXACT single-word greetings
   * All other queries go through full AI processing
   */
  private isSimpleQuery(input: string): boolean {
    const inputLC = input.trim().toLowerCase();
    
    // ONLY match exact single-word greetings (nothing else!)
    // This ensures real AI processing for all actual questions
    if (/^(hi|hello|hey|hallo|sawubona)$/i.test(inputLC)) return true;
    
    // Everything else goes through full AI processing
    return false;
  }
  
  /**
   * ✅ OPTIMIZATION: Generate simple responses without agentic processing
   * For greetings, math, and basic facts - bypasses 3-5s processing pipeline
   */
  private async generateSimpleResponse(input: string, profile?: any): Promise<DashMessage> {
    const inputLC = input.trim().toLowerCase();
    const displayName = profile?.first_name || 'there';
    let content = '';
    
    // Math calculations
    const mathMatch = input.match(/(\d+)\s*([+\-*/×÷])\s*(\d+)/);
    if (mathMatch) {
      const num1 = parseFloat(mathMatch[1]);
      const num2 = parseFloat(mathMatch[3]);
      const op = mathMatch[2];
      let result = 0;
      
      switch (op) {
        case '+': result = num1 + num2; break;
        case '-': result = num1 - num2; break;
        case '*': case '×': result = num1 * num2; break;
        case '/': case '÷': result = num2 !== 0 ? num1 / num2 : NaN; break;
      }
      
      content = isNaN(result) ? 'Cannot divide by zero.' : `${num1} ${op} ${num2} = ${result}`;
    }
    // Greetings
    else if (/^(hi|hello|hey)$/i.test(inputLC)) {
      content = `Hello ${displayName}! How can I help you today?`;
    }
    else if (/^hallo$/i.test(inputLC)) {
      content = `Hallo ${displayName}! Hoe kan ek jou vandag help?`;
    }
    else if (/^sawubona$/i.test(inputLC)) {
      content = `Sawubona ${displayName}! Ngingakusiza kanjani namuhla?`;
    }
    // Status questions
    else if (/^how are you/i.test(inputLC)) {
      content = "I'm doing well, thank you! Ready to assist you.";
    }
    else if (/^what's up|^wassup/i.test(inputLC)) {
      content = 'All good here! How can I help you?';
    }
    // Default simple response
    else {
      content = "I'm here to help! What would you like to know?";
    }
    
    return {
      id: `msg_${Date.now()}_${Math.random().toString(36).substr(2, 9)}`,
      type: 'assistant',
      content,
      timestamp: Date.now(),
      metadata: { confidence: 0.95 }
    };
  }
  
  /**
   * Generate response with explicit language context from voice detection
   */
  private async generateResponseWithLanguage(userInput: string, conversationId: string, detectedLanguage?: string): Promise<DashMessage> {
    return this.generateResponse(userInput, conversationId, undefined, detectedLanguage);
  }

  /**
   * ✅ OPTIMIZATION: Detect simple queries that don't need agentic processing
   * Saves 5-10 seconds for basic questions!
   */
  private isSimpleQuery(input: string): boolean {
    const trimmed = input.trim().toLowerCase();
    
    // Math questions: "what is 5 x 5", "5 times 5", etc.
    if (/^what('?s| is)\s+\d+\s*[x\*×]\s*\d+/i.test(trimmed)) return true;
    if (/^\d+\s*[x\*×]\s*\d+/i.test(trimmed)) return true;
    if (/^what('?s| is)\s+\d+\s*(plus|minus|divided by|times)\s*\d+/i.test(trimmed)) return true;
    
    // Simple factual questions
    if (/^what('?s| is) (the )?(capital|weather|time|date)/i.test(trimmed)) return true;
    if (/^(who|where|when) (is|are|was|were)\s+\w+/i.test(trimmed)) return true;
    
    // Simple navigation: "open settings", "show messages"
    if (/^(open|show|go to)\s+\w+$/i.test(trimmed)) return true;
    
    // Simple greetings and confirmations
    if (/^(hi|hello|hey|yes|no|ok|okay|thanks|thank you)$/i.test(trimmed)) return true;
    
    // Single word questions
    if (trimmed.split(' ').length === 1 && trimmed.length < 15) return true;
    
    return false;
  }

  /**
   * ✅ OPTIMIZATION: Generate fast response for simple queries
   * Bypasses all agentic processing (context analysis, proactive engine, etc.)
   * Returns in <500ms instead of 5-10 seconds!
   */
  private async generateSimpleResponse(
    userInput: string,
    conversationId: string,
    detectedLanguage?: string
  ): Promise<DashMessage> {
    const trimmed = userInput.trim().toLowerCase();
    
    // Handle simple math directly (no AI call needed!)
    const mathMatch = trimmed.match(/(\d+)\s*[x\*×]\s*(\d+)/);
    if (mathMatch) {
      const result = parseInt(mathMatch[1]) * parseInt(mathMatch[2]);
      console.log(`[Dash] 🧮 Math: ${mathMatch[1]} × ${mathMatch[2]} = ${result}`);
      return {
        id: `msg_${Date.now()}_${Math.random().toString(36).substr(2, 9)}`,
        type: 'assistant',
        content: String(result),
        timestamp: Date.now(),
        metadata: { confidence: 1.0 }
      };
    }
    
    // Handle plus/minus/divide
    const arithMatch = trimmed.match(/(\d+)\s*(plus|minus|divided by|times)\s*(\d+)/i);
    if (arithMatch) {
      const a = parseInt(arithMatch[1]);
      const b = parseInt(arithMatch[3]);
      const op = arithMatch[2].toLowerCase();
      let result = 0;
      if (op.includes('plus')) result = a + b;
      else if (op.includes('minus')) result = a - b;
      else if (op.includes('divided')) result = Math.floor(a / b);
      else if (op.includes('times')) result = a * b;
      
      return {
        id: `msg_${Date.now()}_${Math.random().toString(36).substr(2, 9)}`,
        type: 'assistant',
        content: String(result),
        timestamp: Date.now(),
        metadata: { confidence: 1.0 }
      };
    }
    
    // Handle simple navigation
    const navMatch = trimmed.match(/^(open|show|go to)\s+(\w+)$/i);
    if (navMatch) {
      const screen = navMatch[2];
      return {
        id: `msg_${Date.now()}_${Math.random().toString(36).substr(2, 9)}`,
        type: 'assistant',
        content: `Opening ${screen}`,
        timestamp: Date.now(),
        metadata: {
          confidence: 0.95,
          dashboard_action: {
            type: 'open_screen',
            route: `/screens/${screen}`
          }
        }
      };
    }
    
    // For other simple queries, use lightweight AI call (minimal context)
    const response = await this.callAIService({
      action: 'general_assistance',
      messages: [{ role: 'user', content: userInput }],
      context: 'You are Dash. Answer briefly and directly in 1-2 sentences.',
      gradeLevel: 'General'
    });
    
    return {
      id: `msg_${Date.now()}_${Math.random().toString(36).substr(2, 9)}`,
      type: 'assistant',
      content: response.content || 'I can help with that.',
      timestamp: Date.now(),
      metadata: { confidence: 0.8 }
    };
  }

  private async generateResponse(userInput: string, conversationId: string, attachments?: DashAttachment[], detectedLanguage?: string): Promise<DashMessage> {
    try {
      console.log('[Dash Agent] Processing message with agentic engines...');
      if (detectedLanguage) {
        console.log(`[Dash Agent] ✅ Using detected language: ${detectedLanguage}`);
      } else {
        console.log('[Dash Agent] ⚠️  No detected language provided, will use fallback chain');
      }
      
      // ✅ OPTIMIZATION: Fast path for simple queries (skip all agentic processing)
      if (this.isSimpleQuery(userInput)) {
        console.log('[Dash Agent] 🚀 Fast path: Simple query detected');
        return await this.generateSimpleResponse(userInput, conversationId, detectedLanguage);
      }
      
      // Lightweight intent guard for common conversational openers
      const inputLC = String(userInput || '').trim().toLowerCase();
      if (inputLC.includes('can you hear me')) {
<<<<<<< HEAD
        const profile = await this.getCachedProfile();
        const displayName = (profile as any)?.first_name || 'there';
=======
        const hearMeProfile = await getCurrentProfile();
        const displayName = (hearMeProfile as any)?.first_name || 'there';
>>>>>>> 40d2b473
        const content = `Yes, I can hear you clearly, ${displayName}. How can I help you today?`;
        return {
          id: `msg_${Date.now()}_${Math.random().toString(36).substr(2, 9)}`,
          type: 'assistant',
          content,
          timestamp: Date.now(),
          metadata: { confidence: 0.99 }
        };
      }
      
<<<<<<< HEAD
      // Get conversation history and user context (✅ OPTIMIZED: Use cache)
      const conversation = await this.getConversation(conversationId);
      const recentMessages = conversation?.messages.slice(-5) || [];
      const profile = await this.getCachedProfile();
=======
      // ✅ OPTIMIZATION: Check response cache for instant platform-aware replies (<100ms)
      // Uses actual EduDash features, not generic responses
      const profile = await this.getCachedProfile();
      const userRole = (profile as any)?.role || 'parent';
      const cachedResponse = this.responseCache.getCachedResponse(userInput, {
        role: userRole,
        language: detectedLanguage,
      });
      
      if (cachedResponse) {
        console.log('[Dash] ⚡ INSTANT RESPONSE from cache (<100ms)');
        return {
          id: `msg_${Date.now()}_${Math.random().toString(36).substr(2, 9)}`,
          type: 'assistant',
          content: cachedResponse,
          timestamp: Date.now(),
          metadata: { 
            confidence: 0.95,
          }
        };
      }
      
      // ✅ OPTIMIZATION: Fast path for simple queries (math, greetings, facts)
      // Bypasses 3-5s agentic processing for <500ms responses
      if (this.isSimpleQuery(userInput)) {
        console.log('[Dash Agent] 🚀 Fast path activated for simple query');
        return this.generateSimpleResponse(userInput, profile);
      }
      
      // Get conversation history and user context
      const conversation = await this.getConversation(conversationId);
      const recentMessages = conversation?.messages.slice(-5) || [];
      // Profile already loaded above for cache check - reuse it
>>>>>>> 40d2b473
      
      // Build full context for agentic analysis
      const fullContext = {
        userInput,
        conversationHistory: recentMessages,
        userProfile: profile,
        memory: this.memoryManager.getAllMemoryItems(),
        personality: this.personality,
        timestamp: new Date().toISOString(),
        currentContext: await this.getCurrentContext(),
      };

      // PHASE 1: CONTEXT ANALYSIS - Understand user intent and context
      console.log('[Dash Agent] Phase 1: Analyzing context...');
      const { DashContextAnalyzer } = await import('./DashContextAnalyzer');
      const analyzer = DashContextAnalyzer.getInstance();
      const convHistory = recentMessages.map(m => ({ role: m.type === 'user' ? 'user' : 'assistant', content: m.content }));
      const analysis = await analyzer.analyzeUserInput(userInput, convHistory, fullContext.currentContext);
      console.log('[Dash Agent] Context analysis complete. Intent:', analysis.intent?.primary_intent);
      
      // PHASE 2: PROACTIVE OPPORTUNITIES - Identify automation & assistance opportunities
      console.log('[Dash Agent] Phase 2: Identifying proactive opportunities...');
      const proactiveEngineModule = await import('./DashProactiveEngine');
      const proactiveEngine = proactiveEngineModule.default; // Use default export (already an instance)
      // Use userRole from above cache check
      const opportunities = await proactiveEngine.checkForSuggestions(userRole, {
        autonomyLevel: this.autonomyLevel,
        currentScreen: fullContext.currentContext?.screen_name,
        recentActivity: fullContext.currentContext?.recent_actions,
        timeContext: {
          hour: new Date().getHours(),
          dayOfWeek: new Date().getDay()
        }
      });
      console.log('[Dash Agent] Found', opportunities.length, 'proactive opportunities');
      
      // PHASE 3: GENERATE ENHANCED RESPONSE - Use all context for intelligent response
      console.log('[Dash Agent] Phase 3: Generating enhanced response...');
      const assistantMessage = await this.generateEnhancedResponse(userInput, conversationId, analysis, attachments, detectedLanguage);
      
<<<<<<< HEAD
      // ✅ OPTIMIZATION: PHASE 4 & 5 in background (don't block response!)
      if (opportunities.length > 0) {
        console.log('[Dash Agent] Phase 4: Handling proactive opportunities (background)...');
        this.handleProactiveOpportunities(opportunities, assistantMessage)
          .catch(err => console.warn('[Dash] Proactive opportunities failed:', err));
      }
      
      if (analysis.intent && analysis.intent.primary_intent) {
        console.log('[Dash Agent] Phase 5: Handling action intent (background)...');
        this.handleActionIntent(analysis.intent, assistantMessage)
          .catch(err => console.warn('[Dash] Action intent handling failed:', err));
      }
      
      // ✅ OPTIMIZATION: Memory update in background (don't block response!)
      this.updateEnhancedMemory(userInput, assistantMessage, analysis)
        .catch(err => console.warn('[Dash] Memory update failed:', err));
=======
      // ✅ OPTIMIZATION: PHASE 4 & 5 - Run proactive operations in background (non-blocking)
      // Don't await - let them complete asynchronously to return response faster
      Promise.all([
        // PHASE 4: HANDLE PROACTIVE OPPORTUNITIES - Create tasks, reminders, etc.
        opportunities.length > 0 
          ? this.handleProactiveOpportunities(opportunities, assistantMessage)
              .then(() => console.log('[Dash Agent] ✅ Phase 4 complete (background)'))
              .catch(err => console.warn('[Dash Agent] Phase 4 failed (non-critical):', err))
          : Promise.resolve(),
        
        // PHASE 5: HANDLE ACTION INTENTS - Auto-create tasks for actionable requests
        analysis.intent && analysis.intent.primary_intent
          ? this.handleActionIntent(analysis.intent, assistantMessage)
              .then(() => console.log('[Dash Agent] ✅ Phase 5 complete (background)'))
              .catch(err => console.warn('[Dash Agent] Phase 5 failed (non-critical):', err))
          : Promise.resolve(),
        
        // Update enhanced memory with analysis context
        this.updateEnhancedMemory(userInput, assistantMessage, analysis)
          .then(() => console.log('[Dash Agent] ✅ Memory updated (background)'))
          .catch(err => console.warn('[Dash Agent] Memory update failed (non-critical):', err))
      ]);
      
      console.log('[Dash Agent] 💨 Background operations queued (phases 4-5 + memory)');
      // Note: we're not awaiting the Promise.all above, so these run in the background
>>>>>>> 40d2b473
      
      // Post-process to avoid file attachment claims
      assistantMessage.content = this.ensureNoAttachmentClaims(assistantMessage.content);
      
      // Reset error counter on successful response
      this.consecutiveErrors = 0;
      
      console.log('[Dash Agent] Response generation complete!');
      return assistantMessage;
      
    } catch (error) {
      console.error('[Dash Agent] Critical error in response generation:', error);
      
      // Track consecutive errors to prevent loops
      const now = Date.now();
      if (now - this.lastErrorTimestamp < this.ERROR_COOLDOWN_MS) {
        this.consecutiveErrors++;
      } else {
        this.consecutiveErrors = 1;
      }
      this.lastErrorTimestamp = now;
      
      // If too many consecutive errors, return silent error
      if (this.consecutiveErrors >= this.MAX_CONSECUTIVE_ERRORS) {
        console.error('[Dash Agent] 🚨 Too many consecutive errors - entering cooldown');
        return {
          id: `msg_${Date.now()}_${Math.random().toString(36).substr(2, 9)}`,
          type: 'assistant',
          content: "I'm having trouble right now. Please close and reopen the assistant.",
          timestamp: Date.now(),
          metadata: {
            confidence: 0.1,
            suggested_actions: ['close_assistant'],
            error: 'Too many consecutive errors',
            doNotSpeak: true // Flag to prevent TTS loop
          }
        };
      }
      
      // Return graceful error message without legacy fallback
      return {
        id: `msg_${Date.now()}_${Math.random().toString(36).substr(2, 9)}`,
        type: 'assistant',
        content: "I'm experiencing a temporary issue. Please try again in a moment.",
        timestamp: Date.now(),
        metadata: {
          confidence: 0.1,
          suggested_actions: ['try_again'],
          error: error instanceof Error ? error.message : 'Unknown error',
          doNotSpeak: this.consecutiveErrors > 1 // Don't speak if multiple errors
        }
      };
    }
  }
  
  /**
   * Simple guard to prevent claims of sending/attaching files when no file was produced.
   * If such claims are detected, add a clarifying line and suggest available options.
   */
  private ensureNoAttachmentClaims(text: string): string {
    try {
      const t = String(text || '');
      const rx = /(attached|enclosed|here is|i have sent|see the pdf|see attached|download the file)/i;
      if (!rx.test(t)) return t;
      const note = '\n\nNote: I cannot attach files directly. If you need a PDF or export, use the on-screen Export/Save options or ask me to open the appropriate screen.';
      // Avoid duplicating the note if already present
      if (t.includes('cannot attach files directly')) return t;
      return t + note;
    } catch {
      return text;
    }
  }
  
  /**
   * Call AI service to generate response (legacy - used by generateResponse)
   */
  private async callAIServiceLegacy(context: any): Promise<{
    content: string;
    confidence?: number;
    suggested_actions?: string[];
    references?: Array<{
      type: 'lesson' | 'student' | 'assignment' | 'resource';
      id: string;
      title: string;
    }>;
    dashboard_action?:
      | { type: 'switch_layout'; layout: 'classic' | 'enhanced' }
      | { type: 'open_screen'; route: string; params?: Record<string, string> }
      | { type: 'execute_task'; task: DashTask };
  }> {
    try {
      // Use the enhanced AI service instead of hardcoded responses
      const roleSpec = this.userProfile ? this.personality.role_specializations[this.userProfile.role] : null;
      const capabilities = roleSpec?.capabilities || [];
      
      let systemPrompt = `You are Dash, an AI assistant.

🚨 ANSWER DIRECTLY - NO FILLER PHRASES 🚨
BANNED PHRASES (never use these):
- "Understood", "I understand"
- "Let me break this down"
- "Great question"
- "I'm here to help you"
- "As a [role]", "As the [role]"
- "*clears throat*", "*speaks*", or any asterisk actions

RESPONSE FORMAT:
- Answer the actual question asked
- If asked math: just give the answer (e.g., "5 x 5" → "25")
- If asked facts: just state the fact (e.g., "capital of France" → "Paris")
- If asked to open screen: just say "Opening [Screen]"
- Keep it 1-2 sentences for simple questions

MULTILINGUAL:
- Respond in user's language naturally
- No explaining what language they used
- No teaching unless explicitly asked

EXAMPLES:
❌ BAD: "Understood! As a teacher, let me help you with this multiplication problem..."
✅ GOOD: "25"

❌ BAD: "Great question! Let me break down this navigation for you..."
✅ GOOD: "Opening Settings"

❌ BAD: "I'm here to help you as the principal of the school. Let's address..."
✅ GOOD: [Just answer the question]

TECHNICAL FACTS (only mention if relevant):
- Voice packs: managed by device OS (Android/iOS)
- Android TTS: Google Text-to-Speech Engine
- iOS TTS: Settings > Accessibility > Spoken Content

JUST ANSWER THE QUESTION - No preamble, no filler.`;

      // Note: Role context available but not forcing it into every response
      // Only use role context if the question is actually about role-specific tasks

      // Call AI service using general_assistance action with messages array
      const messages = [];
      
      // Add conversation history in Claude format
      if (context.conversationHistory && Array.isArray(context.conversationHistory)) {
        const recentHistory = context.conversationHistory.slice(-10);
        for (const msg of recentHistory) {
          if (msg && typeof msg === 'object' && msg.type === 'user' && msg.content) {
            messages.push({ role: 'user', content: String(msg.content) });
          } else if (msg && typeof msg === 'object' && msg.type === 'assistant' && msg.content) {
            messages.push({ role: 'assistant', content: String(msg.content) });
          }
        }
      }
      
      // Add current user input
      messages.push({ role: 'user', content: context.userInput });
      
      const aiResponse = await this.callAIService({
        action: 'general_assistance',
        messages: messages,
        context: systemPrompt,
        gradeLevel: 'General'
      });

      // Parse AI response and add contextual actions and dashboard behaviors
      const userInput = context.userInput.toLowerCase();
      let dashboard_action = undefined;
      let suggested_actions: string[] = [];

      // Analyze AI response for dashboard actions
      if (userInput.includes('dashboard') || userInput.includes('layout') || userInput.includes('switch')) {
        if (userInput.includes('enhanced') || userInput.includes('modern') || userInput.includes('new')) {
          dashboard_action = { type: 'switch_layout' as const, layout: 'enhanced' as const };
          suggested_actions.push('view_enhanced_features', 'dashboard_help');
        } else if (userInput.includes('classic') || userInput.includes('traditional') || userInput.includes('old')) {
          dashboard_action = { type: 'switch_layout' as const, layout: 'classic' as const };
          suggested_actions.push('view_classic_features', 'dashboard_help');
        } else {
          suggested_actions.push('switch_to_enhanced', 'switch_to_classic', 'dashboard_help');
        }
      }

      // Add lesson planning actions - enhanced with direct generation
      if (userInput.includes('lesson') || userInput.includes('plan') || userInput.includes('curriculum')) {
        const params: Record<string, string> = this.extractLessonParameters(userInput, aiResponse?.content || '');
        
        // Add tier-appropriate model selection
        const userTier = await this.getUserTier();
        switch (userTier) {
          case 'starter':
          case 'premium':
          case 'enterprise':
            params.model = 'claude-3-sonnet';
            break;
          case 'free':
          default:
            params.model = 'claude-3-haiku';
            break;
        }
        
        // Check if this is a direct generation request
        if (userInput.includes('generate') || userInput.includes('create') || params.autogenerate === 'true') {
          // Direct lesson generation via enhanced PDF service
          try {
            const lessonResult = await this.generateLessonDirectly(params);
            if (lessonResult.success) {
              dashboard_action = { type: 'open_screen' as const, route: '/screens/lesson-viewer', params: { lessonId: lessonResult.lessonId || '', ...params } };
              suggested_actions.push('download_lesson_pdf', 'edit_lesson', 'share_lesson', 'create_worksheet');
              
              // Update the AI response to reflect successful generation
              return {
                content: `I've generated your lesson plan! ${lessonResult.title} is ready for ${params.grade || 'your students'}. The lesson includes ${lessonResult.features?.join(', ') || 'comprehensive activities and assessments'}.`,
                confidence: 0.95,
                suggested_actions,
                references: [{
                  type: 'lesson' as const,
                  id: lessonResult.lessonId || 'unknown-lesson',
                  title: lessonResult.title || 'Generated Lesson'
                }],
                dashboard_action
              };
            }
          } catch (error) {
            console.warn('[Dash] Direct lesson generation failed, falling back to generator screen:', error);
          }
        }
        
        // Fallback to lesson generator screen
        dashboard_action = { type: 'open_screen' as const, route: '/screens/ai-lesson-generator', params };
        suggested_actions.push('create_lesson', 'view_lesson_templates', 'curriculum_alignment');
      }

      // Communication / messaging intents
      if (/\b(message|notify|contact)\b/i.test(userInput) && (userInput.includes('parent') || userInput.includes('teacher'))) {
        const subject = 'Announcement';
        const body = context.userInput;
        dashboard_action = { type: 'open_screen' as const, route: '/screens/teacher-messages', params: { prefillSubject: subject, prefillMessage: body } };
        suggested_actions.push('send_message');
      }

      // Announcements intent (route by role)
      if (/\b(announcement|announce|broadcast|platform\s+update|news)\b/i.test(userInput)) {
        const title = 'Announcement';
        const content = context.userInput;
        try {
          const prof = await getCurrentProfile();
          const role = (prof as any)?.role || 'teacher';
          if (role === 'super_admin') {
            dashboard_action = { type: 'open_screen' as const, route: '/screens/super-admin-announcements', params: { compose: '1', prefillTitle: title, prefillContent: content } };
          } else if (role === 'principal' || role === 'principal_admin') {
            dashboard_action = { type: 'open_screen' as const, route: '/screens/principal-announcement', params: { title, content, compose: '1' } };
          } else {
            // Teachers should use messaging to parents instead
            dashboard_action = { type: 'open_screen' as const, route: '/screens/teacher-messages', params: { prefillSubject: title, prefillMessage: content } };
          }
        } catch {
          dashboard_action = { type: 'open_screen' as const, route: '/screens/teacher-messages', params: { prefillSubject: title, prefillMessage: content } };
        }
        suggested_actions.push('create_announcement');
      }

      // Financial insights intent
      if (/\b(finance|financial|fees|payments|outstanding|revenue|insight)\b/i.test(userInput)) {
        try {
          const prof = await getCurrentProfile();
          const organizationId = (prof as any)?.organization_id || (prof as any)?.preschool_id;
          if (organizationId) {
            const insights = await AIInsightsService.generateInsightsForSchool(organizationId);
            if (insights && insights.length) {
              const bullets = insights.slice(0, 5).map(i => `• [${i.priority}] ${i.title} — ${i.description}`).join('\n');
              aiResponse.content = `${aiResponse.content || ''}\n\nFinancial insights:\n${bullets}`.trim();
            }
          }
        } catch (e) {
          console.warn('[Dash] Financial insights generation failed', e);
        }
        dashboard_action = { type: 'open_screen' as const, route: '/screens/financial-dashboard' };
        suggested_actions.push('view_financial_dashboard');
      }
      
      // PDF export intent
      if (/\b(pdf|export\s+pdf|download\s+pdf|create\s+pdf)\b/i.test(userInput)) {
        dashboard_action = { type: 'export_pdf' as any, title: 'Dash Export', content: aiResponse?.content || context.userInput } as any;
        suggested_actions.push('export_pdf');
      }
      
      // Add worksheet generation actions with improved voice command handling
      if (userInput.includes('worksheet') || userInput.includes('activity') || userInput.includes('practice') || userInput.includes('exercise')) {
        const worksheetParams = this.extractWorksheetParameters(userInput, aiResponse?.content || '');
        
        // Check if this is a direct generation command (voice)
        if (userInput.includes('generate') || userInput.includes('create') || userInput.includes('make') || worksheetParams.autoGenerate === 'true') {
          // For voice commands, generate directly and show results
          try {
            const worksheetResult = await this.generateWorksheetAutomatically(worksheetParams);
            if (worksheetResult.success && worksheetResult.worksheetData) {
              const worksheetId = `worksheet_${Date.now()}`;
              
              // Store worksheet data for retrieval
              await this.addMemoryItem({
                type: 'context',
                key: `generated_worksheet_${worksheetId}`,
                value: worksheetResult.worksheetData,
                confidence: 1.0,
                expires_at: Date.now() + (24 * 60 * 60 * 1000) // 24 hours
              });
              
              dashboard_action = { 
                type: 'open_screen' as const, 
                route: '/screens/worksheet-viewer', 
                params: { worksheetId, ...worksheetParams }
              };
              
              suggested_actions.push('download_pdf', 'print_worksheet', 'create_more', 'customize_worksheet');
              
              // Update AI response to reflect successful generation
              const worksheetType = worksheetResult.worksheetData.type || 'learning';
              const problemCount = worksheetResult.worksheetData.problems?.length || worksheetResult.worksheetData.activities?.length || 'several';
              
              return {
                content: `Perfect! I've created your ${worksheetType} worksheet with ${problemCount} ${worksheetType === 'math' ? 'problems' : 'activities'} for ${worksheetParams.ageGroup || 'your students'}. The worksheet is ${worksheetParams.difficulty || 'appropriately'} leveled and ready to use.`,
                confidence: 0.95,
                suggested_actions,
                references: [{
                  type: 'resource' as const,
                  id: worksheetId,
                  title: worksheetResult.worksheetData.title || 'Generated Worksheet'
                }],
                dashboard_action
              };
            }
          } catch (error) {
            console.warn('[Dash] Direct worksheet generation failed, falling back to demo screen:', error);
          }
        }
        
        // Fallback to worksheet demo screen with better parameter passing
        dashboard_action = { type: 'open_screen' as const, route: '/screens/worksheet-demo', params: worksheetParams };
        suggested_actions.push('generate_worksheet', 'customize_worksheet', 'download_pdf');
      }

      // Add contextual suggested actions based on user input
      if (userInput.includes('student') || userInput.includes('pupil')) {
        suggested_actions.push('student_enrollment', 'track_progress', 'behavior_management');
      }
      if (userInput.includes('parent') || userInput.includes('communication')) {
        suggested_actions.push('draft_message', 'schedule_meeting', 'progress_report');
      }
      if (userInput.includes('assess') || userInput.includes('grade') || userInput.includes('test')) {
        suggested_actions.push('create_assessment', 'track_progress', 'performance_analytics');
      }

      // Fallback actions if none were added
      if (suggested_actions.length === 0) {
        suggested_actions = ['lesson_planning', 'student_management', 'dashboard_help', 'explore_features'];
      }

      return {
        content: aiResponse?.content || aiResponse?.message || "I'm here to help with your educational needs. What would you like to work on?",
        confidence: 0.9,
        suggested_actions: suggested_actions.slice(0, 4), // Limit to 4 actions
        references: [],
        ...(dashboard_action && { dashboard_action })
      };
      
    } catch (error) {
      console.error('[Dash] Legacy AI service call failed:', error);
      return {
        content: "I'm here to support your educational journey! Whether you need help with lesson planning, student assessment, parent communication, or dashboard navigation, I'm ready to assist. What would you like to work on together?",
        confidence: 0.7,
        suggested_actions: ['lesson_planning', 'student_management', 'parent_communication', 'dashboard_help'],
        references: []
      };
    }
  }

  /**
   * Transcribe audio by uploading to Supabase Storage and invoking Edge Function.
   * - Web: uses blob: URI fetch
   * - Native: uses file:// fetch
   * - Includes automatic retry on failure
   * - Tracks feature health for diagnostics
   */
  private async transcribeAudio(
    audioUri: string,
    onProgress?: (phase: 'validating' | 'uploading' | 'transcribing' | 'complete', progress: number) => void,
    retryCount: number = 0
  ): Promise<{ transcript: string; storagePath?: string; language?: string; provider?: string; contentType?: string; error?: string }> {
    let storagePath: string | undefined;
    let contentType: string | undefined;
    let errorDetails: string | undefined;
    
    try {
      console.log('[Dash] Transcribing audio:', audioUri);
      onProgress?.('validating', 0);

      // Language hint derived from personality voice settings
      const voiceLang = this.personality?.voice_settings?.language || 'en-ZA';
      const language = (() => {
        const map: Record<string, string> = { 'en-ZA': 'en', 'en-US': 'en', 'en-GB': 'en', 'af': 'af', 'zu': 'zu', 'xh': 'zu', 'st': 'st' };
        return map[voiceLang] || voiceLang.slice(0, 2).toLowerCase();
      })();

      // Validate audio file exists and has content
      onProgress?.('validating', 10);
      if (!audioUri || audioUri.trim().length === 0) {
        errorDetails = 'No audio file provided';
        throw new Error('No audio file provided');
      }

      // Determine user ID if available (never use anonymous, it breaks RLS)
      let userId: string | null = null;
      try {
        const supa = assertSupabase();
        const [{ data: userData }, sessionRes] = await Promise.all([
          supa.auth.getUser(),
          supa.auth.getSession(),
        ]);
        userId = userData?.user?.id || sessionRes?.data?.session?.user?.id || null;
      } catch { /* Intentional: non-fatal */ }
      if (!userId) {
        try {
          const sess = await getCurrentSession();
          userId = (sess as any)?.user?.id || null;
        } catch { /* Intentional: non-fatal */ }
      }
      if (!userId) {
        errorDetails = 'Authentication required';
        throw new Error('You must be signed in to send voice messages.');
      }
      
      onProgress?.('validating', 20);

      // Prepare upload body for web vs native
      let uploadBody: any;
      let ext: string;
      let uriLower = (audioUri || '').toLowerCase();

      onProgress?.('uploading', 30);
      
      if (Platform.OS === 'web') {
        // Web: fetch blob from blob:/http(s): URI
        const res = await fetch(audioUri);
        if (!res.ok) {
          errorDetails = `Failed to load audio file: HTTP ${res.status}`;
          throw new Error(`Failed to load recorded audio: ${res.status}`);
        }
        const blob = await res.blob();
        
        // Validate file size (max 25MB)
        if (blob.size > 25 * 1024 * 1024) {
          errorDetails = 'Audio file too large (max 25MB)';
          throw new Error('Audio file is too large. Maximum size is 25MB.');
        }
        if (blob.size < 100) {
          errorDetails = 'Audio file too small or empty';
          throw new Error('Audio file appears to be empty.');
        }
        
        contentType = blob.type || (uriLower.endsWith('.m4a') ? 'audio/mp4'
          : uriLower.endsWith('.mp3') ? 'audio/mpeg'
          : uriLower.endsWith('.wav') ? 'audio/wav'
          : uriLower.endsWith('.ogg') ? 'audio/ogg'
          : uriLower.endsWith('.webm') ? 'audio/webm'
          : 'application/octet-stream');
        try {
          // Prefer File when available for better filename propagation
          // @ts-ignore
          uploadBody = typeof File !== 'undefined' ? new File([blob], 'recording', { type: contentType }) : blob;
        } catch {
          uploadBody = blob;
        }
      } else {
        // Native (Android/iOS): read file as base64 and convert to Uint8Array (fetch(file://) is unreliable)
        // Use robust conversion that doesn't rely on atob/Buffer
        const base64Data = await FileSystem.readAsStringAsync(audioUri, { encoding: FileSystem.EncodingType.Base64 });
        
        // Validate file size
        const estimatedSize = (base64Data.length * 3) / 4; // Rough byte size from base64
        if (estimatedSize > 25 * 1024 * 1024) {
          errorDetails = 'Audio file too large (max 25MB)';
          throw new Error('Audio file is too large. Maximum size is 25MB.');
        }
        if (estimatedSize < 100) {
          errorDetails = 'Audio file too small or empty';
          throw new Error('Audio file appears to be empty.');
        }
        
        const uint8Array = base64ToUint8Array(base64Data);
        uploadBody = uint8Array;
        contentType = uriLower.endsWith('.m4a') ? 'audio/mp4'
          : uriLower.endsWith('.mp3') ? 'audio/mpeg'
          : uriLower.endsWith('.wav') ? 'audio/wav'
          : uriLower.endsWith('.ogg') ? 'audio/ogg'
          : 'application/octet-stream';
      }
      
      onProgress?.('uploading', 40);

      // Infer extension and filename
      ext = contentType?.includes('mp4') || uriLower.endsWith('.m4a') ? 'm4a'
        : contentType?.includes('mpeg') || uriLower.endsWith('.mp3') ? 'mp3'
        : contentType?.includes('wav') || uriLower.endsWith('.wav') ? 'wav'
        : contentType?.includes('ogg') || uriLower.endsWith('.ogg') ? 'ogg'
        : contentType?.includes('webm') || uriLower.endsWith('.webm') ? 'webm'
        : 'bin';
      const fileName = `dash_${Date.now()}_${Math.random().toString(36).slice(2)}.${ext}`;

      // Use a simple flat path structure (Supabase Storage may have nesting limits)
      storagePath = `${userId}/${fileName}`;

      // Upload to Supabase Storage (voice-notes bucket)
      onProgress?.('uploading', 50);
      const { error: uploadError } = await assertSupabase()
        .storage
        .from('voice-notes')
        .upload(storagePath, uploadBody, { contentType, upsert: false });
      if (uploadError) {
        errorDetails = `Storage upload failed: ${uploadError.message}`;
        throw new Error(`Upload failed: ${uploadError.message}`);
      }
      
      onProgress?.('uploading', 70);

      // Track start time for performance metrics
      const transcribeStart = Date.now();
      
      // Invoke the transcription function with simulated progress
      onProgress?.('transcribing', 75);
      
      // Create a promise for the Edge Function call
      const transcriptionPromise = assertSupabase()
        .functions
        .invoke('transcribe-audio', {
          body: { storage_path: storagePath, language }
        });
      
      // Simulate progress while waiting (75% -> 90% over max 30 seconds)
      let progressInterval: ReturnType<typeof setInterval> | null = null;
      let currentProgress = 75;
      const startSimulation = Date.now();
      const maxWaitMs = 30000; // 30 seconds timeout
      
      progressInterval = setInterval(() => {
        const elapsed = Date.now() - startSimulation;
        if (currentProgress < 90) {
          // Increment progress slowly (75% -> 90% over 30 seconds)
          currentProgress = Math.min(90, 75 + Math.floor((elapsed / maxWaitMs) * 15));
          onProgress?.('transcribing', currentProgress);
        }
      }, 500); // Update every 500ms
      
      // Wait for transcription with timeout
      const timeoutPromise = new Promise((_, reject) => {
        setTimeout(() => reject(new Error('Transcription timeout after 30 seconds')), maxWaitMs);
      });
      
      let data: any;
      let fnError: any;
      
      try {
        const result = await Promise.race([transcriptionPromise, timeoutPromise]);
        data = (result as any).data;
        fnError = (result as any).error;
      } catch (error: any) {
        fnError = error;
      } finally {
        // Clear progress simulation
        if (progressInterval) {
          clearInterval(progressInterval);
        }
      }
      
      const transcribeTime = Date.now() - transcribeStart;
      
      // Update diagnostic metrics
      try {
        const { dashDiagnostics } = await import('./DashDiagnosticEngine');
        dashDiagnostics.recordMetric('transcriptionTime', transcribeTime);
      } catch { /* Intentional: non-fatal */ }
      
      onProgress?.('transcribing', 95);
      
      if (fnError) {
        errorDetails = `Transcription service error: ${fnError.message || String(fnError)}`;
        
        // Retry logic for transient failures
        if (retryCount < 2 && (fnError.message?.includes('timeout') || fnError.message?.includes('network'))) {
          console.log(`[Dash] Retrying transcription (attempt ${retryCount + 1}/2)...`);
          await new Promise(resolve => setTimeout(resolve, 1000 * (retryCount + 1))); // Exponential backoff
          return this.transcribeAudio(audioUri, onProgress, retryCount + 1);
        }
        
        throw new Error(`Transcription function failed: ${fnError.message || String(fnError)}`);
      }

      const transcript = (data as any)?.transcript || '';
      const provider = (data as any)?.provider;
      
      if (!transcript || transcript.trim().length === 0) {
        console.warn('[Dash] Transcription returned empty result');
      }
      
      onProgress?.('complete', 100);

      // Update feature health on success
      try {
        const { dashDiagnostics } = await import('./DashDiagnosticEngine');
        dashDiagnostics.updateFeatureHealth('transcription', true, transcribeTime);
      } catch { /* Intentional: non-fatal */ }

      return {
        transcript: transcript || 'No speech detected in audio.',
        storagePath,
        language,
        provider,
        contentType,
      };
    } catch (error) {
      console.error('[Dash] Transcription failed:', error);
      const errorMessage = error instanceof Error ? error.message : String(error);
      
      // Update feature health on failure
      try {
        const { dashDiagnostics } = await import('./DashDiagnosticEngine');
        dashDiagnostics.updateFeatureHealth('transcription', false);
        dashDiagnostics.logError({
          type: 'TranscriptionError',
          message: errorMessage,
          context: { 
            feature: 'transcription',
            audioUri,
            retryCount,
            errorDetails 
          }
        });
      } catch { /* Intentional: non-fatal */ }
      
      // More specific error messages based on error type
      let userFriendlyError = "Voice message received - couldn't transcribe audio.";
      if (errorDetails) {
        if (errorDetails.includes('Authentication')) {
          userFriendlyError = 'Please sign in to send voice messages.';
        } else if (errorDetails.includes('too large')) {
          userFriendlyError = 'Audio file is too large. Please record a shorter message.';
        } else if (errorDetails.includes('too small') || errorDetails.includes('empty')) {
          userFriendlyError = 'No audio detected. Please try recording again.';
        } else if (errorDetails.includes('Storage upload')) {
          userFriendlyError = 'Failed to upload audio. Please check your connection and try again.';
        } else if (errorDetails.includes('Transcription service')) {
          userFriendlyError = 'Transcription service is temporarily unavailable. Please try again later.';
        } else {
          userFriendlyError = `Transcription failed: ${errorDetails}`;
        }
      }
      
      return {
        transcript: userFriendlyError,
        storagePath,
        language: this.personality?.voice_settings?.language?.slice(0,2).toLowerCase() || 'en',
        contentType,
        error: errorDetails || errorMessage,
      };
    }
  }

  // Memory operations now delegated to DashMemoryManager

  /**
<<<<<<< HEAD
   * Update memory based on interaction
   */
  private async updateMemory(userInput: string, response: any): Promise<void> {
    try {
      // Extract key information to remember
      const timestamp = Date.now();
      
      // Remember user preferences
      if (userInput.includes('prefer') || userInput.includes('like')) {
        const memoryItem: DashMemoryItem = {
          id: `pref_${timestamp}`,
          type: 'preference',
          key: `user_preference_${timestamp}`,
          value: userInput,
          confidence: 0.8,
          created_at: timestamp,
          updated_at: timestamp,
          expires_at: timestamp + (30 * 24 * 60 * 60 * 1000) // 30 days
        };
        this.memory.set(memoryItem.key, memoryItem);
      }
      
      // Remember context for future conversations
      const contextItem: DashMemoryItem = {
        id: `ctx_${timestamp}`,
        type: 'context',
        key: `conversation_context_${timestamp}`,
        value: {
          input: userInput,
          response: response.content,
          timestamp
        },
        confidence: 0.6,
        created_at: timestamp,
        updated_at: timestamp,
        expires_at: timestamp + (7 * 24 * 60 * 60 * 1000) // 7 days
      };
      this.memory.set(contextItem.key, contextItem);
      
      await this.saveMemory();
    } catch (error) {
      console.error('[Dash] Failed to update memory:', error);
    }
  }

  /**
   * Clean expired memory items
   */
  private cleanExpiredMemory(): void {
    const now = Date.now();
    const keysToDelete: string[] = [];
    this.memory.forEach((item, key) => {
      if (item.expires_at && item.expires_at < now) {
        keysToDelete.push(key);
      }
    });
    keysToDelete.forEach(key => this.memory.delete(key));
  }

  /**
   * Load user context for personalization
   */
  private async loadUserContext(): Promise<void> {
    try {
      const profile = await this.getCachedProfile();
      if (profile) {
        // Update personality based on user role
        this.personality = {
          ...this.personality,
          greeting: this.getPersonalizedGreeting(profile.role),
          expertise_areas: this.getExpertiseAreasForRole(profile.role)
        };
      }
    } catch (error) {
      console.error('[Dash] Failed to load user context:', error);
    }
  }

  /**
   * Get personalized greeting based on user role
   */
  private getPersonalizedGreeting(role: string): string {
    switch (role?.toLowerCase()) {
      case 'teacher':
        return "Hello! I'm Dash, your AI teaching assistant. Ready to create amazing learning experiences together?";
      case 'principal':
        return "Good day! I'm Dash, your educational AI assistant. How can I help you lead your school to success today?";
      case 'parent':
        return "Hi there! I'm Dash, here to support your child's educational journey. How can I assist you today?";
      default:
        return DEFAULT_PERSONALITY.greeting;
    }
  }

  /**
   * Get expertise areas based on user role
   */
  private getExpertiseAreasForRole(role: string): string[] {
    const baseAreas = ['education', 'student support', 'educational technology'];
    
    switch (role?.toLowerCase()) {
      case 'teacher':
        return [...baseAreas, 'lesson planning', 'classroom management', 'student assessment', 'curriculum development'];
      case 'principal':
        return [...baseAreas, 'school administration', 'staff management', 'policy development', 'school analytics'];
      case 'parent':
        return [...baseAreas, 'homework help', 'parent-teacher communication', 'student progress tracking'];
      default:
        return DEFAULT_PERSONALITY.expertise_areas;
    }
  }

  /**
   * Load personality settings
   */
  private async loadPersonality(): Promise<void> {
    try {
      const storage = SecureStore || AsyncStorage;
      const personalityData = await storage.getItem(DashAIAssistant.PERSONALITY_KEY);
      
      if (personalityData) {
        const savedPersonality = JSON.parse(personalityData);
        this.personality = { ...DEFAULT_PERSONALITY, ...savedPersonality };
      }
    } catch (error) {
      console.error('[Dash] Failed to load personality:', error);
    }
  }

  /**
   * Save personality settings
=======
   * Save personality settings (delegated to contextBuilder)
>>>>>>> 40d2b473
   */
  public async savePersonality(personality: Partial<DashPersonality>): Promise<void> {
    await this.contextBuilder.savePersonality(personality);
    // Sync local reference for backward compatibility
    this.personality = this.contextBuilder.getPersonality();
  }

  /**
   * Get conversation by ID
   */
  public async getConversation(conversationId: string): Promise<DashConversation | null> {
    try {
      // Always use AsyncStorage for conversations to enable indexing
      const conversationData = await AsyncStorage.getItem(`${DashAIAssistant.CONVERSATIONS_KEY}_${conversationId}`);
      return conversationData ? JSON.parse(conversationData) : null;
    } catch (error) {
      console.error('[Dash] Failed to get conversation:', error);
      return null;
    }
  }

  /**
   * Get all conversations
   */
  public async getAllConversations(): Promise<DashConversation[]> {
    try {
      const conversationKeys = await this.getConversationKeys();
      const conversations: DashConversation[] = [];
      for (const key of conversationKeys) {
        const conversationData = await AsyncStorage.getItem(key);
        if (conversationData) {
          try {
            const parsed = JSON.parse(conversationData);
            if (!Array.isArray(parsed.messages)) parsed.messages = [];
            if (typeof parsed.title !== 'string') parsed.title = 'Conversation';
            if (typeof parsed.created_at !== 'number') parsed.created_at = Date.now();
            if (typeof parsed.updated_at !== 'number') parsed.updated_at = parsed.created_at;
            conversations.push(parsed as DashConversation);
          } catch (e) {
            console.warn('[Dash] Skipping invalid conversation entry for key:', key, e);
          }
        }
      }
      return conversations.sort((a, b) => b.updated_at - a.updated_at);
    } catch (error) {
      console.error('[Dash] Failed to get conversations:', error);
      return [];
    }
  }

  /**
   * Save conversation
   */
  private async saveConversation(conversation: DashConversation): Promise<void> {
    try {
      await AsyncStorage.setItem(
        `${DashAIAssistant.CONVERSATIONS_KEY}_${conversation.id}`,
        JSON.stringify(conversation)
      );
    } catch (error) {
      console.error('[Dash] Failed to save conversation:', error);
    }
  }

  /**
   * Add message to conversation
   */
  private async addMessageToConversation(conversationId: string, message: DashMessage): Promise<void> {
    try {
      const conversation = await this.getConversation(conversationId);
      if (conversation) {
        conversation.messages.push(message);
        conversation.updated_at = Date.now();
        await this.saveConversation(conversation);
        try {
          await AsyncStorage.setItem(DashAIAssistant.CURRENT_CONVERSATION_KEY, conversationId);
        } catch { /* Intentional: non-fatal */ }
      }
    } catch (error) {
      console.error('[Dash] Failed to add message to conversation:', error);
    }
  }

  /**
   * Get conversation keys from storage
   */
  private async getConversationKeys(): Promise<string[]> {
    try {
      const allKeys = await AsyncStorage.getAllKeys();
      return allKeys.filter((k: string) => k.startsWith(`${DashAIAssistant.CONVERSATIONS_KEY}_`));
    } catch (error) {
      console.error('[Dash] Failed to list conversation keys:', error);
      return [];
    }
  }

  /**
   * Delete conversation
   */
  public async deleteConversation(conversationId: string): Promise<void> {
    try {
      await AsyncStorage.removeItem(`${DashAIAssistant.CONVERSATIONS_KEY}_${conversationId}`);
      // If deleting the current conversation, clear current pointer
      const currentId = await AsyncStorage.getItem(DashAIAssistant.CURRENT_CONVERSATION_KEY);
      if (currentId === conversationId) {
        await AsyncStorage.removeItem(DashAIAssistant.CURRENT_CONVERSATION_KEY);
        this.currentConversationId = null;
      }
    } catch (error) {
      console.error('[Dash] Failed to delete conversation:', error);
    }
  }

  /**
   * Get current conversation ID
   */
  public getCurrentConversationId(): string | null {
    return this.currentConversationId;
  }

  /**
   * Set current conversation ID
   */
  public setCurrentConversationId(conversationId: string): void {
    this.currentConversationId = conversationId;
    // Persist pointer so canvas resumes the last chat
    try { AsyncStorage.setItem(DashAIAssistant.CURRENT_CONVERSATION_KEY, conversationId); } catch { /* Intentional: non-fatal */ }
  }

  /**
   * Check if currently recording
   */
  public isCurrentlyRecording(): boolean {
    return false;
  }

  /**
   * Get personality settings
   */
  public getPersonality(): DashPersonality {
    return this.personality;
  }

  /**
   * Get memory items (delegated to memoryManager)
   */
  public getMemory(): DashMemoryItem[] {
    return this.memoryManager.getAllMemoryItems();
  }

  /**
   * Clear all memory (delegated to memoryManager)
   */
  public async clearMemory(): Promise<void> {
    await this.memoryManager.clearMemory();
  }

  /**
   * Get onboarding status
   * @returns Object with completion status and optional timestamp
   */
  public async getOnboardingStatus(): Promise<{ completed: boolean; timestamp?: number }> {
    try {
      const raw = await AsyncStorage.getItem(DashAIAssistant.ONBOARDING_KEY);
      if (!raw) return { completed: false };
      
      const parsed = JSON.parse(raw);
      return {
        completed: !!parsed.completed,
        timestamp: parsed.timestamp
      };
    } catch (error) {
      console.error('[Dash] Failed to get onboarding status:', error);
      return { completed: false };
    }
  }

  /**
   * Check if onboarding has been completed
   * @returns true if user has completed the Dash AI onboarding wizard
   */
  public async hasCompletedOnboarding(): Promise<boolean> {
    try {
      const status = await this.getOnboardingStatus();
      return status.completed === true;
    } catch (error) {
      console.error('[Dash] Failed to check onboarding completion:', error);
      return false;
    }
  }

  /**
   * Mark onboarding as complete
   * Called after user successfully completes the setup wizard
   */
  public async markOnboardingComplete(): Promise<void> {
    try {
      const payload = JSON.stringify({
        completed: true,
        timestamp: Date.now()
      });
      await AsyncStorage.setItem(DashAIAssistant.ONBOARDING_KEY, payload);
      console.log('[Dash] Onboarding marked as complete');
    } catch (error) {
      console.error('[Dash] Failed to mark onboarding complete:', error);
      throw error;
    }
  }

  /**
   * Reset onboarding status
   * Allows user to go through the setup wizard again
   */
  public async resetOnboarding(): Promise<void> {
    try {
      await AsyncStorage.removeItem(DashAIAssistant.ONBOARDING_KEY);
      console.log('[Dash] Onboarding status reset');
    } catch (error) {
      console.error('[Dash] Failed to reset onboarding:', error);
      throw error;
    }
  }

  /**
   * Add memory item (delegated to memoryManager)
   */
  private async addMemoryItem(item: Omit<DashMemoryItem, 'id' | 'created_at' | 'updated_at'>): Promise<void> {
    await this.memoryManager.addMemoryItem(item);
  }

  /**
   * Export conversation as text
   */
  public async exportConversation(conversationId: string): Promise<string> {
    try {
      const conversation = await this.getConversation(conversationId);
      if (!conversation) {
        throw new Error('Conversation not found');
      }

      let exportText = `Dash AI Assistant Conversation\n`;
      exportText += `Title: ${conversation.title}\n`;
      exportText += `Date: ${new Date(conversation.created_at).toLocaleDateString()}\n`;
      exportText += `\n${'='.repeat(50)}\n\n`;

      for (const message of conversation.messages) {
        const timestamp = new Date(message.timestamp).toLocaleTimeString();
        const sender = message.type === 'user' ? 'You' : 'Dash';
        exportText += `[${timestamp}] ${sender}: ${message.content}\n\n`;
      }

      return exportText;
    } catch (error) {
      console.error('[Dash] Failed to export conversation:', error);
      throw error;
    }
  }

  /**
   * Save a lesson from a conversation message to the database
   */
  public async saveLessonToDatabase(
    lessonContent: string,
    lessonParams: {
      topic?: string;
      subject?: string;
      gradeLevel?: number;
      duration?: number;
      objectives?: string[];
    }
  ): Promise<{ success: boolean; lessonId?: string; error?: string }> {
    try {
      console.log('[Dash] Saving lesson to database...');
      
      // Get current user and profile
      const { data: auth } = await assertSupabase().auth.getUser();
      const authUserId = auth?.user?.id || '';
      const { data: profile } = await assertSupabase()
        .from('users')
        .select('id,organization_id,preschool_id')
        .eq('auth_user_id', authUserId)
        .maybeSingle();
        
      if (!profile) {
        return { success: false, error: 'User not found or not signed in' };
      }

      // Get lesson categories
      const { data: categories } = await assertSupabase()
        .from('lesson_categories')
        .select('id,name')
        .limit(1);
        
      const categoryId = categories?.[0]?.id;
      if (!categoryId) {
        return { success: false, error: 'No lesson category found. Please create a category first.' };
      }

      // Import the LessonGeneratorService dynamically to avoid circular imports
      const { LessonGeneratorService } = await import('@/lib/ai/lessonGenerator');

      // Create lesson object compatible with LessonGeneratorService
      const lesson = {
        title: lessonParams.topic 
          ? `${lessonParams.topic} - Grade ${lessonParams.gradeLevel || 'N/A'}` 
          : 'Dash Generated Lesson',
        description: lessonContent.length > 200 
          ? lessonContent.substring(0, 200) + '...' 
          : lessonContent,
        content: lessonContent,
        assessmentQuestions: lessonParams.objectives || [],
        activities: [] // Could be extracted from content in the future
      };

      // Save the lesson
      const result = await LessonGeneratorService.saveGeneratedLesson({
        lesson,
        teacherId: profile.id,
        preschoolId: profile.organization_id || profile.preschool_id || '',
        ageGroupId: 'dash-generated',
        categoryId,
        template: { 
          duration: lessonParams.duration || 45, 
          complexity: 'moderate' as const 
        },
        isPublished: true,
      });

      if (result.success) {
        console.log('[Dash] Lesson saved successfully:', result.lessonId);
      } else {
        console.error('[Dash] Failed to save lesson:', result.error);
      }

      return result;
    } catch (error: any) {
      console.error('[Dash] Error saving lesson to database:', error);
      return {
        success: false,
        error: error?.message || 'Failed to save lesson'
      };
    }
  }

  /**
   * Save homework help session or grading session as a study resource
   */
  public async saveStudyResource(
    content: string,
    resourceParams: {
      title?: string;
      type: 'homework_help' | 'grading_session';
      subject?: string;
      gradeLevel?: number;
      question?: string;
    }
  ): Promise<{ success: boolean; resourceId?: string; error?: string }> {
    try {
      console.log('[Dash] Saving study resource to database...');
      
      // Get current user and profile
      const { data: auth } = await assertSupabase().auth.getUser();
      const authUserId = auth?.user?.id || '';
      const { data: profile } = await assertSupabase()
        .from('users')
        .select('id,organization_id,preschool_id')
        .eq('auth_user_id', authUserId)
        .maybeSingle();
        
      if (!profile) {
        return { success: false, error: 'User not found or not signed in' };
      }

      // Save as a study resource or note
      const resourceTitle = resourceParams.title || 
        (resourceParams.type === 'homework_help' 
          ? `Homework Help: ${resourceParams.subject || 'General'}` 
          : `Grading Session: ${resourceParams.subject || 'Assessment'}`);

      const resourceData = {
        title: resourceTitle,
        description: content.length > 200 ? content.substring(0, 200) + '...' : content,
        content: content,
        resource_type: 'study_material',
        subject: resourceParams.subject || null,
        grade_level: resourceParams.gradeLevel || null,
        created_by: profile.id,
        organization_id: profile.organization_id || profile.preschool_id || null,
        is_ai_generated: true,
        metadata: {
          dash_type: resourceParams.type,
          original_question: resourceParams.question || null,
          generated_at: new Date().toISOString()
        }
      };

      // Try to save to resources table, if it exists
      const { data, error } = await assertSupabase()
        .from('resources')
        .insert(resourceData)
        .select('id')
        .single();

      if (error) {
        console.warn('[Dash] Resources table not available or insert failed:', error);
        // Could save to a different table or just keep in conversations
        return { 
          success: false, 
          error: 'Study resource saved in conversation only' 
        };
      }

      console.log('[Dash] Study resource saved successfully:', data.id);
      return { success: true, resourceId: data.id };
    } catch (error: any) {
      console.error('[Dash] Error saving study resource:', error);
      return {
        success: false,
        error: error?.message || 'Failed to save study resource'
      };
    }
   }


  /**
   * Get active reminders from agentic engine
   */
  public async getActiveReminders(): Promise<any[]> {
    try {
      const { DashAgenticEngine } = await import('./DashAgenticEngine');
      const agenticEngine = DashAgenticEngine.getInstance();
      return agenticEngine.getActiveReminders();
    } catch (error) {
      console.error('[Dash] Failed to get active reminders:', error);
      return [];
    }
  }

  // ==================== ENHANCED AGENTIC METHODS ====================

  // User profile methods delegated to contextBuilder (Phase 4.7)

  /**
   * Start proactive behaviors
   */
  private async startProactiveBehaviors(): Promise<void> {
    if (this.proactiveTimer) {
      clearInterval(this.proactiveTimer);
    }

    this.proactiveTimer = setInterval(async () => {
      await this.executeProactiveBehaviors();
    }, 10 * 60 * 1000) as any; // Run every 10 minutes

    console.log('[Dash] Started proactive behaviors');
  }

  /**
   * Execute proactive behaviors
   */
  private async executeProactiveBehaviors(): Promise<void> {
    if (!this.userProfile) return;

    try {
      const context = await this.getCurrentContext();
      const roleSpecialization = this.personality.role_specializations[this.userProfile.role];
      
      if (!roleSpecialization) return;

      // Execute role-specific proactive behaviors
      for (const behavior of roleSpecialization.proactive_behaviors) {
        await this.executeProactiveBehavior(behavior, context);
      }
    } catch (error) {
      console.error('[Dash] Error in proactive behaviors:', error);
    }
  }

  /**
   * Execute a specific proactive behavior
   */
  private async executeProactiveBehavior(behavior: string, context: any): Promise<void> {
    switch (behavior) {
      case 'suggest_lesson_improvements':
        if (context.time_context?.is_work_hours && this.userProfile?.role === 'teacher') {
          console.log('[Dash] Proactive: Analyzing lessons for improvement suggestions');
        }
        break;
        
      case 'remind_upcoming_deadlines':
        if (this.userProfile?.role === 'teacher' || this.userProfile?.role === 'principal') {
          console.log('[Dash] Proactive: Checking for upcoming deadlines');
        }
        break;
        
      case 'flag_student_concerns':
        if (this.userProfile?.role === 'teacher') {
          console.log('[Dash] Proactive: Monitoring for student concerns');
        }
        break;
        
      case 'monitor_school_metrics':
        if (this.userProfile?.role === 'principal') {
          console.log('[Dash] Proactive: Monitoring school performance metrics');
        }
        break;
    }
  }

  /**
   * Get current context with REAL app structure
   */
  private async getCurrentContext(): Promise<any> {
    try {
      const now = new Date();
      const profile = await this.getCachedProfile();
      
      return {
        time_context: {
          hour: now.getHours(),
          day_of_week: now.toLocaleDateString('en', { weekday: 'long' }),
          is_work_hours: now.getHours() >= 8 && now.getHours() <= 17
        },
        user_state: {
          role: profile?.role || 'unknown',
          organization_id: profile?.organization_id
        },
      app_context: {
        app_name: 'EduDash Pro',
        platform: 'mobile',
        navigation_type: 'stack', // STACK navigation, not tabs!
        available_screens: this.getAvailableScreensForRole(profile?.role),
        current_features: [
          'voice_interaction',
          'ai_assistance',
          'student_management',
          'class_analytics',
          'attendance_tracking',
          'parent_communication'
        ]
      }
      };
    } catch (error) {
      console.error('[Dash] Failed to get current context:', error);
      return {};
    }
  }
  
  /**
   * Perform web search using the Edge Function
   */
  private async performWebSearch(
    query: string,
    options: any = {}
  ): Promise<any> {
    try {
      const { data, error } = await assertSupabase()
        .functions
        .invoke('web-search', {
          body: {
            query,
            options,
            searchType: 'general'
          }
        });
      
      if (error) throw error;
      return data || { results: [], error: 'No results returned' };
    } catch (error) {
      console.error('[Dash] Web search error:', error);
      return {
        query,
        results: [],
        error: error instanceof Error ? error.message : 'Search failed'
      };
    }
  }
  
  /**
   * Perform fact check using web search
   */
  private async performFactCheck(
    statement: string
  ): Promise<any> {
    try {
      const { data, error } = await assertSupabase()
        .functions
        .invoke('web-search', {
          body: {
            query: statement,
            searchType: 'factCheck',
            options: {
              maxResults: 10,
              safeSearch: true
            }
          }
        });
      
      if (error) throw error;
      
      // Process fact check results
      const result = data || {};
      return {
        statement,
        sources: result.factCheckResults || result.results || [],
        confidence: result.confidence || 0.5,
        summary: result.summary || 'Unable to verify this claim with available sources.'
      };
    } catch (error) {
      console.error('[Dash] Fact check error:', error);
      return {
        statement,
        sources: [],
        confidence: 0,
        summary: 'Fact check service unavailable',
        error: error instanceof Error ? error.message : 'Fact check failed'
      };
    }
  }
  
  /**
   * Get screen opening confirmation message
   */
  private getScreenOpeningConfirmation(route: string): string {
    const screenNames: Record<string, string> = {
      '/screens/ai-lesson-generator': 'Opening the AI Lesson Generator...',
      '/screens/financial-dashboard': 'Taking you to the Financial Dashboard...',
      '/screens/teacher-messages': 'Opening Messages...',
      '/screens/worksheet-demo': 'Opening the Worksheet Generator...',
      '/screens/student-management': 'Taking you to Student Management...',
      '/screens/lessons-hub': 'Opening the Lessons Hub...',
      '/screens/dash-assistant': 'Opening Dash Assistant...',
      '/screens/teacher-reports': 'Opening Reports...',
      '/screens/principal-announcement': 'Opening Announcements...',
      '/screens/super-admin-announcements': 'Opening Platform Announcements...'
    };
    
    return screenNames[route] || 'Opening the requested screen...';
  }
  
  /**
   * Get available screens based on user role
   */
  private getAvailableScreensForRole(role?: string): any {
    const commonScreens = {
      navigation: 'Stack navigation - use back button or swipe to go back',
      home: 'Dashboard with quick stats and actions',
      messages: 'Communication center',
      settings: 'App settings and preferences',
      profile: 'User profile management'
    };
    
    switch (role) {
      case 'principal':
        return {
          ...commonScreens,
          dashboard: 'Principal Hub - school overview, metrics, applications',
          teachers: 'Teacher management',
          students: 'Student roster',
          classes: 'Class management',
          reports: 'School reports and analytics',
          note: 'Navigation: Stack-based screens. Swipe or tap back button to go back.'
        };
      
      case 'teacher':
        return {
          ...commonScreens,
          dashboard: 'Teacher dashboard with class overview',
          classes: 'My classes',
          students: 'My students',
          assignments: 'Assignment management',
          attendance: 'Attendance tracking',
          gradebook: 'Grading and assessment',
          note: 'Navigation: Stack-based screens. Swipe or tap back button to go back.'
        };
      
      case 'parent':
        return {
          ...commonScreens,
          dashboard: 'Parent dashboard with child overview',
          children: 'My children',
          calendar: 'School calendar and events',
          homework: 'Homework tracking',
          progress: 'Child progress reports',
          note: 'Navigation: Stack-based screens. Swipe or tap back button to go back.'
        };
      
      default:
        return {
          ...commonScreens,
          note: 'Navigation: Stack-based screens. Swipe or tap back button to go back.'
        };
    }
  }

  /**
   * Generate enhanced response with role-based intelligence
   */
  private async generateEnhancedResponse(content: string, conversationId: string, analysis: any, attachments?: DashAttachment[], detectedLanguage?: string): Promise<DashMessage> {
    try {
      // Get REAL awareness context
      const awareness = await DashRealTimeAwareness.getAwareness(conversationId);
      
      // Track message count for this conversation
      this.memoryManager.incrementMessageCount(conversationId);
      awareness.conversation.messageCount = this.memoryManager.getMessageCount(conversationId);
      
      // Build enhanced system prompt with all agentic context (✅ OPTIMIZED: Use cache)
      const session = await this.getCachedSession();
      const profile = await this.getCachedProfile();
      
      // Determine language with priority: voice detection > saved prefs > text heuristic > default EN
      let language = detectedLanguage;
      let languageSource = 'detected-voice';
      
      if (!language) {
        try {
          const prefs = await voiceService.getPreferences();
          if (prefs?.language) {
            language = prefs.language;
            languageSource = 'saved-prefs';
          }
        } catch (err) {
          console.warn('[Dash] Failed to get voice preferences:', err);
        }
      }
      
      if (!language) {
        const { DashConversationState } = await import('./DashConversationState');
        const convLang = DashConversationState.getPreferences()?.preferredLanguage;
        if (convLang) {
          language = convLang;
          languageSource = 'conversation-state';
        }
      }
      
      if (!language) {
        language = this.messageHandler.detectLanguageFromText(content);
        languageSource = 'text-heuristic';
      }
      
      if (!language) {
        language = 'en';
        languageSource = 'default-fallback';
      }
      
      console.log(`[Dash] 🌍 Building AI prompt | Language: ${language} | Source: ${languageSource}`);
      
      // CRITICAL: Inject language explicitly into agentic context
      if (!detectedLanguage && language !== 'en') {
        console.log(`[Dash] ⚠️  Language from ${languageSource}, not from voice detection - AI may not respond naturally`);
      }
      
      // Determine if this is a voice interaction (from orb/voice mode)
      const isVoiceMode = languageSource === 'detected-voice' || detectedLanguage !== undefined;
      
      let systemPrompt: string;
      if (isVoiceMode) {
        // STREAMLINED CONVERSATIONAL PROMPT FOR VOICE
        const userName = awareness?.user?.name || 'there';
        const userRole = (profile as any)?.role || 'user';
        
        systemPrompt = `You are Dash. Ultra-concise AI assistant.

🚨 VOICE MODE: EXTREME BREVITY REQUIRED 🚨

RULES:
1. ONE sentence responses ONLY (max 10-15 words)
2. NO greetings, NO pleasantries, NO filler
3. Answer ONLY what was asked - nothing more
4. NO asterisks, NO narration, NO stage directions
5. NO explanations unless explicitly requested

EXAMPLES:
❌ "Hello! How can I help you today?"
✅ "Hi."

❌ "Great question! The gesture feature works by..."
✅ "Long press the mic button."

❌ "Let me explain how the voice settings work. You can find them in..."
✅ "Settings > Voice."

❌ "I'd be happy to help! The petty cash screen shows..."
✅ "Open petty cash screen."

User: ${userName} | Language: ${language}
Respond in ${language} if they spoke ${language}.`;
      } else if (session?.user_id && profile) {
        // Use enhanced agentic prompt with correct language for text-based chat
        systemPrompt = await DashAgenticIntegration.buildEnhancedSystemPrompt(awareness, {
          userId: session.user_id,
          profile,
          tier: 'starter',
          role: (profile as any).role || 'teacher',
          currentScreen: awareness?.app?.currentScreen,
          language: language
        });
      } else {
        // Fallback to basic prompt
        systemPrompt = DashRealTimeAwareness.buildAwareSystemPrompt(awareness);
      }
      
      // Generate contextual greeting if needed (only for new conversations)
      const greeting = DashRealTimeAwareness.generateContextualGreeting(awareness);
      
      // Pre-parse navigation commands to reduce latency (open immediately when obvious)
      const contentLower = content.toLowerCase();
      let preDashboardAction: { type: 'open_screen'; route: string; params?: Record<string, any> } | null = null;
      if (contentLower.includes('petty cash') || contentLower.includes('cashbook') || contentLower.includes('cash book')) {
        if (contentLower.includes('reconcile') || contentLower.includes('reconciliation')) {
          preDashboardAction = { type: 'open_screen', route: '/screens/petty-cash-reconcile' };
        } else {
          preDashboardAction = { type: 'open_screen', route: '/screens/petty-cash' };
        }
      }
      // Financial quick open
      if (!preDashboardAction && (contentLower.includes('financial dashboard') || contentLower.includes('open finance'))) {
        preDashboardAction = { type: 'open_screen', route: '/screens/financial-dashboard' };
      }
      
      let preOpened = false;
      try {
        if (preDashboardAction && DashRealTimeAwareness.shouldAutoExecute(contentLower, awareness)) {
          await DashRealTimeAwareness.openScreen(preDashboardAction.route, preDashboardAction.params);
          preOpened = true;
        }
      } catch (e) {
        console.warn('[Dash] Pre-open navigation failed:', e);
      }
      
      // Add intent understanding to context
      let enhancedPrompt = systemPrompt;
      if (analysis.intent) {
        enhancedPrompt += `

USER INTENT: ${analysis.intent.primary_intent} (confidence: ${analysis.intent.confidence})
${analysis.intent.secondary_intents?.length ? `Secondary intents: ${analysis.intent.secondary_intents.join(', ')}` : ''}`;
      }

      // Extract images from attachments for vision API
      const images = attachments
        ?.filter(att => att.kind === 'image' && att.status === 'uploaded')
        ?.map(att => ({
          data: att.meta?.base64,
          media_type: att.mimeType as 'image/jpeg' | 'image/png' | 'image/gif' | 'image/webp'
        }))
        ?.filter(img => img.data); // Only include if base64 exists
      
      const hasImages = images && images.length > 0;
      
      // Call AI service with enhanced context
      // Use ai-proxy if images present (supports vision), otherwise use ai-gateway
      const aiResponse = hasImages 
        ? await this.callAIServiceWithVision({
            prompt: content,
            context: enhancedPrompt,
            images: images,
            conversationHistory: this.currentConversationId ? (await this.getConversation(this.currentConversationId))?.messages || [] : []
          })
        : await this.callAIService({
            action: 'homework_help',
            question: content,
            context: enhancedPrompt,
            gradeLevel: 'General',
            conversationHistory: this.currentConversationId ? (await this.getConversation(this.currentConversationId))?.messages || [] : []
          });

      // AGGRESSIVE SCREEN OPENING: Analyze user input for navigation keywords
      let dashboardAction = this.generateDashboardAction(analysis.intent);
      // contentLower already defined above
      
      // Check if we should auto-execute based on intent
      const shouldAutoOpen = DashRealTimeAwareness.shouldAutoExecute(contentLower, awareness);
      
      // Financial dashboard keywords
      if (!dashboardAction && (contentLower.includes('financial') || contentLower.includes('finance') || 
          contentLower.includes('fees') || contentLower.includes('payments') || contentLower.includes('revenue'))) {
        dashboardAction = { type: 'open_screen', route: '/screens/financial-dashboard' };
      }
      // Petty cash keywords
      if (!dashboardAction && (contentLower.includes('petty cash') || contentLower.includes('cashbook') || contentLower.includes('cash book'))) {
        if (contentLower.includes('reconcile') || contentLower.includes('reconciliation')) {
          dashboardAction = { type: 'open_screen', route: '/screens/petty-cash-reconcile' };
        } else {
          dashboardAction = { type: 'open_screen', route: '/screens/petty-cash' };
        }
      }
      
      // Lesson generator keywords
      if (!dashboardAction && (contentLower.includes('lesson') || contentLower.includes('plan') || 
          contentLower.includes('curriculum'))) {
        const params: Record<string, string> = this.extractLessonParameters(content, aiResponse.content || '');
        dashboardAction = { type: 'open_screen', route: '/screens/ai-lesson-generator', params };
      }
      
      // Messaging keywords
      if (!dashboardAction && (contentLower.includes('message') || contentLower.includes('notify') || 
          contentLower.includes('contact')) && (contentLower.includes('parent') || contentLower.includes('teacher'))) {
        dashboardAction = { type: 'open_screen', route: '/screens/teacher-messages' };
      }
      
      // Worksheet keywords
      if (!dashboardAction && (contentLower.includes('worksheet') || contentLower.includes('activity') || 
          contentLower.includes('practice') || contentLower.includes('exercise'))) {
        const worksheetParams = this.extractWorksheetParameters(content, aiResponse.content || '');
        dashboardAction = { type: 'open_screen', route: '/screens/worksheet-demo', params: worksheetParams };
      }
      
      // Diagnostic keywords - self-awareness and repair
      if (!dashboardAction && (contentLower.includes('diagnostic') || contentLower.includes('health check') || 
          contentLower.includes('app status') || contentLower.includes('system health') || 
          contentLower.includes('check app') || contentLower.includes('app issues'))) {
        dashboardAction = { type: 'run_diagnostics' } as any;
      }
      // Fix/repair keywords
      if (!dashboardAction && (contentLower.includes('fix app') || contentLower.includes('repair') || 
          contentLower.includes('fix issues') || contentLower.includes('auto fix') || 
          contentLower.includes('resolve issues'))) {
        dashboardAction = { type: 'auto_fix' } as any;
      }
      
      // Web search keywords
      if (!dashboardAction && (contentLower.includes('search for') || contentLower.includes('search the web') || 
          contentLower.includes('look up') || contentLower.includes('find information') || 
          contentLower.includes('search online') || contentLower.includes('google'))) {
        dashboardAction = { type: 'web_search' } as any;
      }
      // Fact check keywords
      if (!dashboardAction && (contentLower.includes('fact check') || contentLower.includes('verify') || 
          contentLower.includes('is it true') || contentLower.includes('check if'))) {
        dashboardAction = { type: 'fact_check' } as any;
      }
      
      // If screen action is detected and should auto-execute, open it immediately
      if (dashboardAction && dashboardAction.type === 'open_screen' && shouldAutoOpen && !preOpened) {
        // Actually open the screen right now - NO CONFIRMATION to avoid duplicate screens
        await DashRealTimeAwareness.openScreen(dashboardAction.route, dashboardAction.params);
        
        // Don't add confirmation message - just let the screen open smoothly
        // The user will see the screen open and understand what happened
      }
      
      // Handle diagnostic actions
      if (dashboardAction && dashboardAction.type === 'run_diagnostics') {
        try {
          const { dashDiagnostics } = await import('./DashDiagnosticEngine');
          const summary = await dashDiagnostics.getDiagnosticSummary();
          aiResponse.content = `I've run a complete diagnostic check:\n\n${summary}\n\nWould you like me to automatically fix any issues I can resolve?`;
        } catch (error) {
          console.error('[Dash] Diagnostic run failed:', error);
          aiResponse.content = "I encountered an error while running diagnostics. The diagnostic system itself may need attention.";
        }
      }
      
      // Handle auto-fix actions
      if (dashboardAction && dashboardAction.type === 'auto_fix') {
        try {
          const { dashDiagnostics } = await import('./DashDiagnosticEngine');
          const diagnostics = await dashDiagnostics.runFullDiagnostics();
          
          if (diagnostics.issues.length === 0) {
            aiResponse.content = "Great news! I didn't find any issues that need fixing. The app is running smoothly.";
          } else {
            const { fixed, failed } = await dashDiagnostics.autoFixIssues();
            
            let response = "I've attempted to fix the detected issues:\n\n";
            if (fixed.length > 0) {
              response += `✅ **Fixed:**\n${fixed.map(id => `- ${diagnostics.issues.find(i => i.id === id)?.description}`).join('\n')}\n\n`;
            }
            if (failed.length > 0) {
              response += `❌ **Could not fix:**\n${failed.map(id => `- ${diagnostics.issues.find(i => i.id === id)?.description}`).join('\n')}\n\n`;
            }
            response += "The app should be working better now. Let me know if you need further assistance!";
            
            aiResponse.content = response;
          }
        } catch (error) {
          console.error('[Dash] Auto-fix failed:', error);
          aiResponse.content = "I encountered an error while trying to fix the issues. You may need to restart the app manually.";
        }
      }
      
      // Handle web search actions
      if (dashboardAction && dashboardAction.type === 'web_search') {
        try {
          // Extract search query from user content
          let searchQuery = content
            .replace(/search for|search the web for|look up|find information about|search online for|google/gi, '')
            .trim();
          
          if (!searchQuery) {
            aiResponse.content = "What would you like me to search for? Please provide a topic or question.";
          } else {
            aiResponse.content = `Searching the web for: "${searchQuery}"...\n\n`;
            
            // Perform web search via Edge Function
            const searchResult = await this.performWebSearch(searchQuery, {
              maxResults: 5,
              safeSearch: true
            });
            
            if (searchResult.error) {
              aiResponse.content += `I encountered an issue while searching: ${searchResult.error}\n\nPlease try again later.`;
            } else if (searchResult.results.length === 0) {
              aiResponse.content += "I couldn't find any relevant results for your search. Try rephrasing your query.";
            } else {
              aiResponse.content += `Here's what I found:\n\n`;
              searchResult.results.forEach((result, index) => {
                aiResponse.content += `**${index + 1}. ${result.title}**\n`;
                aiResponse.content += `${result.snippet}\n`;
                aiResponse.content += `Source: ${result.source} - [${result.url}](${result.url})\n\n`;
              });
              
              // Add educational context if relevant
              if (awareness.user.role === 'teacher' || awareness.user.role === 'principal') {
                aiResponse.content += "\n💡 **Tip**: I can also search specifically for educational resources. Just ask me to 'find educational resources about [topic]'.";
              }
            }
          }
        } catch (error) {
          console.error('[Dash] Web search failed:', error);
          aiResponse.content = "I'm unable to search the web at the moment. Please check your internet connection and try again.";
        }
      }
      
      // Handle fact check actions
      if (dashboardAction && dashboardAction.type === 'fact_check') {
        try {
          // Extract statement to fact-check
          let statement = content
            .replace(/fact check|verify|is it true that|check if/gi, '')
            .trim();
          
          if (!statement) {
            aiResponse.content = "What statement would you like me to fact-check? Please provide the claim or information you want verified.";
          } else {
            aiResponse.content = `Fact-checking: "${statement}"...\n\n`;
            
            // Perform fact check via web search
            const factCheckResult = await this.performFactCheck(statement);
            
            if (factCheckResult.error) {
              aiResponse.content += `I couldn't complete the fact-check: ${factCheckResult.error}`;
            } else {
              aiResponse.content += `**Confidence Level**: ${Math.round(factCheckResult.confidence * 100)}%\n\n`;
              aiResponse.content += `**Summary**: ${factCheckResult.summary}\n\n`;
              
              if (factCheckResult.sources.length > 0) {
                aiResponse.content += `**Sources**:\n`;
                factCheckResult.sources.forEach((source, index) => {
                  aiResponse.content += `${index + 1}. ${source.title} - [${source.url}](${source.url})\n`;
                });
              }
              
              aiResponse.content += "\n⚠️ **Note**: Always verify information from multiple reputable sources.";
            }
          }
        } catch (error) {
          console.error('[Dash] Fact check failed:', error);
          aiResponse.content = "I couldn't perform the fact-check at this time. Please try again later.";
        }
      }
      
      // Prepend greeting if new conversation
      const finalContent = greeting ? `${greeting}${aiResponse.content}` : (aiResponse.content || 'I apologize, but I encountered an issue processing your request.');
      
      const assistantMessage: DashMessage = {
        id: `msg_${Date.now()}_${Math.random().toString(36).substr(2, 9)}`,
        type: 'assistant',
        content: finalContent,
        timestamp: Date.now(),
        metadata: {
          confidence: analysis.intent?.confidence || 0.5,
          suggested_actions: this.generateSuggestedActions(analysis.intent, awareness.user.role),
          user_intent: analysis.intent,
          dashboard_action: dashboardAction
        }
      };

      // Track response with agentic integration
      const responseTime = Date.now() - assistantMessage.timestamp + 100; // Approximate
      await DashAgenticIntegration.handlePostResponse(true, responseTime, {
        intent: analysis.intent?.primary_intent,
        featureUsed: dashboardAction?.route,
        action: dashboardAction
      }).catch(err => console.warn('[Dash] Telemetry tracking failed:', err));

      return assistantMessage;
    } catch (error) {
      console.error('[Dash] Enhanced response generation failed:', error);
      // Fallback to basic response
      return this.generateResponse(content, conversationId);
    }
  }

  /**
   * Handle proactive opportunities
   */
  private async handleProactiveOpportunities(opportunities: any[], response: DashMessage): Promise<void> {
    try {
      const { DashAgenticEngine } = await import('./DashAgenticEngine');
      const agenticEngine = DashAgenticEngine.getInstance();

      for (const opportunity of opportunities.slice(0, 2)) {
        if (opportunity.type === 'automation' && opportunity.priority === 'high') {
          await agenticEngine.createTask(
            opportunity.title,
            opportunity.description,
            'workflow',
            this.userProfile?.role || 'user',
            [{
              title: 'Execute automation',
              description: opportunity.description,
              type: 'automated',
              status: 'pending',
              actions: opportunity.actions?.map((action: any) => ({
                id: `action_${Date.now()}`,
                type: this.mapActionType(action.action),
                parameters: action.parameters || {}
              })) || []
            }]
          );
        } else if (opportunity.type === 'reminder') {
          await agenticEngine.createReminder(
            opportunity.title,
            opportunity.description,
            opportunity.timing.best_time || Date.now() + (5 * 60 * 1000),
            opportunity.priority
          );
        }
      }

      if (response.metadata) {
        response.metadata.suggested_actions = opportunities.slice(0, 3).map(op => op.title);
      }
    } catch (error) {
      console.error('[Dash] Failed to handle proactive opportunities:', error);
    }
  }

  /**
   * Handle action intents
   */
  private async handleActionIntent(intent: any, response: DashMessage): Promise<void> {
    try {
      const { DashAgenticEngine } = await import('./DashAgenticEngine');
      const agenticEngine = DashAgenticEngine.getInstance();

      if (intent.primary_intent === 'create_lesson') {
        await agenticEngine.createTask(
          'Create Lesson Plan',
          `Create a lesson plan for ${intent.parameters.subject || 'the specified subject'}`,
          'workflow',
          'teacher',
          [
            {
              title: 'Gather curriculum requirements',
              description: 'Research curriculum standards and requirements',
              type: 'automated',
              status: 'pending'
            },
            {
              title: 'Create lesson structure',
              description: 'Design lesson objectives, activities, and assessments',
              type: 'automated',
              status: 'pending'
            },
            {
              title: 'Review and finalize',
              description: 'Review lesson plan and make final adjustments',
              type: 'manual',
              status: 'pending'
            }
          ]
        );

        if (response.metadata) {
          response.metadata.dashboard_action = {
            type: 'execute_task',
            taskId: 'lesson_creation_task'
          };
        }
      } else if (intent.primary_intent === 'schedule_task') {
        const reminderTime = this.parseTimeFromIntent(intent.parameters.time) || Date.now() + (60 * 60 * 1000);
        await agenticEngine.createReminder(
          'Scheduled Task',
          `Reminder: ${intent.parameters.task || 'Complete scheduled task'}`,
          reminderTime,
          'medium'
        );
      }
    } catch (error) {
      console.error('[Dash] Failed to handle action intent:', error);
    }
  }

  /**
   * Update enhanced memory with analysis context
   */
  private async updateEnhancedMemory(userInput: string, response: DashMessage, analysis: any): Promise<void> {
    try {
      const timestamp = Date.now();
      
      // Add intent memory
      await this.memoryManager.addMemoryItem({
        type: 'pattern',
        key: `user_intent_${analysis.intent.primary_intent}`,
        value: {
          intent: analysis.intent.primary_intent,
          confidence: analysis.intent.confidence,
          context: analysis.context,
          timestamp: timestamp
        },
        confidence: analysis.intent.confidence,
        expires_at: timestamp + (90 * 24 * 60 * 60 * 1000),
        reinforcement_count: 1,
        tags: ['intent', 'pattern', analysis.intent.category]
      });
      
      if (response.metadata?.confidence && response.metadata.confidence > 0.7) {
        // Add success memory
        await this.memoryManager.addMemoryItem({
          type: 'interaction',
          key: `successful_interaction_${timestamp}`,
          value: {
            user_input: userInput,
            response: response.content,
            intent: analysis.intent.primary_intent,
            confidence: response.metadata.confidence
          },
          confidence: response.metadata.confidence,
          expires_at: timestamp + (30 * 24 * 60 * 60 * 1000),
          emotional_weight: 1.0,
          tags: ['success', 'interaction']
        });
      }
    } catch (error) {
      console.error('[Dash] Failed to update enhanced memory:', error);
    }
  }

  // Track last API call time for rate limit prevention
  private lastAPICallTime: number = 0;
  private readonly MIN_API_CALL_INTERVAL = 300; // Faster interactions: 300ms between calls
  private isSpeechAborted: boolean = false; // Global flag to abort speech

  /**
   * Call AI service with enhanced context and retry logic
   * Now uses request queue to prevent rate limiting
   */
  private async callAIService(params: any, retryCount = 0): Promise<any> {
    const MAX_RETRIES = 3;
    const BASE_DELAY = 1000; // 1 second
    
    // Import AI request queue
    const { aiRequestQueue } = await import('@/lib/ai-gateway/request-queue');
    
    // Debounce: Prevent rapid-fire API calls
    const now = Date.now();
    const timeSinceLastCall = now - this.lastAPICallTime;
    if (timeSinceLastCall < this.MIN_API_CALL_INTERVAL && retryCount === 0) {
      const waitTime = this.MIN_API_CALL_INTERVAL - timeSinceLastCall;
      console.log(`[Dash] Debouncing API call. Waiting ${waitTime}ms...`);
      await new Promise(resolve => setTimeout(resolve, waitTime));
    }
    this.lastAPICallTime = Date.now();
    
    try {
      const supabase = assertSupabase();
      
      // Tier-based model selection - Sonnet for paid tiers, Haiku for free
      let selectedModel = params.model;
      if (!selectedModel) {
        const userTier = await this.getUserTier();
        if (userTier === 'free') {
          selectedModel = 'claude-3-haiku-20240307';
          console.log('[Dash] Using Haiku for free tier');
        } else {
          // Paid tiers (starter, premium, pro, enterprise) get Sonnet
          selectedModel = 'claude-3-5-sonnet-20241022';
          console.log(`[Dash] Using Sonnet 3.5 for ${userTier} tier`);
        }
      }
      
      const requestBody = {
        ...params,
        model: selectedModel
      };
      
      // Queue the AI request to prevent rate limiting
      const { data, error } = await aiRequestQueue.enqueue(() => 
        supabase.functions.invoke('ai-gateway', {
          body: requestBody
        })
      );
      
      if (error) {
        const status = (error as any).context?.status || (error as any).status;
        
        // Log detailed error information
        console.error('[Dash] AI Gateway Error:', {
          message: error.message,
          status,
          statusText: (error as any).statusText,
          retryCount,
          context: (error as any).context,
          details: error
        });
        
        // Handle rate limiting (429) with exponential backoff
        if (status === 429 && retryCount < MAX_RETRIES) {
          // Respect Retry-After if provided; otherwise exponential backoff with jitter
          let retryAfterMs = 0;
          try {
            const retryAfterHeader = (error as any)?.context?.headers?.map?.['retry-after'] || (error as any)?.context?.headers?.['retry-after'];
            if (retryAfterHeader) {
              const parsed = parseInt(String(retryAfterHeader));
              if (!isNaN(parsed)) retryAfterMs = parsed * 1000;
            }
          } catch { /* Intentional: non-fatal */ }
          const expBackoff = BASE_DELAY * Math.pow(2, retryCount); // 1s, 2s, 4s
          const jitter = Math.floor(Math.random() * 500);
          const delay = Math.max(retryAfterMs, expBackoff) + jitter;
          console.warn(`[Dash] Rate limited (429). Retrying in ${delay}ms... (attempt ${retryCount + 1}/${MAX_RETRIES})`);
          await new Promise(resolve => setTimeout(resolve, delay));
          return this.callAIService(params, retryCount + 1);
        }
        
        // Handle server errors (500, 502, 503, 504) with retry
        if ([500, 502, 503, 504].includes(status) && retryCount < MAX_RETRIES) {
          const delay = BASE_DELAY * (retryCount + 1); // 1s, 2s, 3s
          console.warn(`[Dash] Server error (${status}). Retrying in ${delay}ms... (attempt ${retryCount + 1}/${MAX_RETRIES})`);
          
          await new Promise(resolve => setTimeout(resolve, delay));
          return this.callAIService(params, retryCount + 1);
        }
        
        throw error;
      }
      
      return data;
    } catch (error: any) {
      const status = error?.context?.status || error?.status;
      
      // Enhanced error logging
      console.error('[Dash] AI service call failed:', {
        name: error?.name,
        message: error?.message,
        status,
        statusCode: error?.statusCode,
        retryCount,
        context: error?.context,
        stack: error?.stack?.split('\n').slice(0, 3).join('\n'),
        requestParams: {
          messages: params.messages?.length || 0,
          hasSystemPrompt: !!params.system,
          model: params.model
        }
      });
      
      // User-friendly error messages based on status
      let userMessage = 'I apologize, but I encountered an issue. Please try again.';
      
      if (status === 429) {
        userMessage = "I'm currently experiencing high demand. Please wait a moment and try again.";
      } else if ([500, 502, 503, 504].includes(status)) {
        userMessage = 'The AI service is temporarily unavailable. Please try again in a moment.';
      } else if (status === 401 || status === 403) {
        userMessage = 'Authentication issue detected. Please try signing out and back in.';
      }
      
      return { 
        content: userMessage,
        error: true,
        errorDetails: error?.message || 'Unknown error',
        errorStatus: status
      };
    }
  }

  /**
   * Call AI service with vision support (uses ai-proxy Edge Function)
   * For messages with image attachments
   */
  private async callAIServiceWithVision(params: {
    prompt: string;
    context?: string;
    images?: Array<{ data: string; media_type: string }>;
    conversationHistory?: any[];
  }, retryCount = 0): Promise<any> {
    const MAX_RETRIES = 3;
    const BASE_DELAY = 1000;
    
    // Import AI request queue
    const { aiRequestQueue } = await import('@/lib/ai-gateway/request-queue');
    
    // Debounce: Prevent rapid-fire API calls
    const now = Date.now();
    const timeSinceLastCall = now - this.lastAPICallTime;
    if (timeSinceLastCall < this.MIN_API_CALL_INTERVAL && retryCount === 0) {
      const waitTime = this.MIN_API_CALL_INTERVAL - timeSinceLastCall;
      console.log(`[Dash Vision] Debouncing API call. Waiting ${waitTime}ms...`);
      await new Promise(resolve => setTimeout(resolve, waitTime));
    }
    this.lastAPICallTime = Date.now();
    
    try {
      const supabase = assertSupabase();
      
      // Format request for ai-proxy Edge Function
      const requestBody = {
        scope: this.userProfile?.role || 'teacher',
        service_type: 'homework_help',
        payload: {
          prompt: params.prompt,
          context: params.context,
          images: params.images, // Base64 images array
        },
        metadata: {
          has_images: params.images && params.images.length > 0,
          image_count: params.images?.length || 0,
        }
      };
      
      console.log(`[Dash Vision] Calling ai-proxy with ${params.images?.length || 0} images`);
      
      // Queue the AI request to prevent rate limiting
      const { data, error } = await aiRequestQueue.enqueue(() => 
        supabase.functions.invoke('ai-proxy', {
          body: requestBody
        })
      );
      
      if (error) {
        const status = (error as any).context?.status || (error as any).status;
        
        // Log detailed error information
        console.error('[Dash Vision] AI Proxy Error:', {
          message: error.message,
          status,
          statusText: (error as any).statusText,
          retryCount,
          context: (error as any).context,
          details: error
        });
        
        // Handle rate limiting (429) with exponential backoff
        if (status === 429 && retryCount < MAX_RETRIES) {
          let retryAfterMs = 0;
          try {
            const retryAfterHeader = (error as any)?.context?.headers?.map?.['retry-after'] || (error as any)?.context?.headers?.['retry-after'];
            if (retryAfterHeader) {
              const parsed = parseInt(String(retryAfterHeader));
              if (!isNaN(parsed)) retryAfterMs = parsed * 1000;
            }
          } catch { /* Intentional: non-fatal */ }
          const expBackoff = BASE_DELAY * Math.pow(2, retryCount);
          const jitter = Math.floor(Math.random() * 500);
          const delay = Math.max(retryAfterMs, expBackoff) + jitter;
          console.warn(`[Dash Vision] Rate limited (429). Retrying in ${delay}ms... (attempt ${retryCount + 1}/${MAX_RETRIES})`);
          await new Promise(resolve => setTimeout(resolve, delay));
          return this.callAIServiceWithVision(params, retryCount + 1);
        }
        
        // Handle server errors with retry
        if ([500, 502, 503, 504].includes(status) && retryCount < MAX_RETRIES) {
          const delay = BASE_DELAY * (retryCount + 1);
          console.warn(`[Dash Vision] Server error (${status}). Retrying in ${delay}ms... (attempt ${retryCount + 1}/${MAX_RETRIES})`);
          await new Promise(resolve => setTimeout(resolve, delay));
          return this.callAIServiceWithVision(params, retryCount + 1);
        }
        
        throw error;
      }
      
      // Handle successful response from ai-proxy
      if (data?.success && data?.content) {
        return {
          content: data.content,
          usage: data.usage,
          model: data.usage?.model || 'claude-3-5-sonnet-20241022'
        };
      }
      
      // Handle unsuccessful response
      if (!data?.success && data?.error) {
        throw new Error(data.error.message || 'AI Proxy returned error');
      }
      
      return data;
    } catch (error: any) {
      const status = error?.context?.status || error?.status;
      
      // Enhanced error logging
      console.error('[Dash Vision] AI service call failed:', {
        name: error?.name,
        message: error?.message,
        status,
        statusCode: error?.statusCode,
        retryCount,
        context: error?.context,
        imageCount: params.images?.length || 0
      });
      
      // User-friendly error messages
      let userMessage = 'I apologize, but I encountered an issue analyzing the image. Please try again.';
      
      if (status === 429) {
        userMessage = "I'm currently experiencing high demand. Please wait a moment and try again.";
      } else if ([500, 502, 503, 504].includes(status)) {
        userMessage = 'The AI vision service is temporarily unavailable. Please try again in a moment.';
      } else if (status === 401 || status === 403) {
        userMessage = 'Authentication issue detected. Please try signing out and back in.';
      } else if (error?.message?.includes('Vision features require')) {
        userMessage = 'Vision features require Basic subscription (R299) or higher. Please upgrade to use image analysis.';
      }
      
      return { 
        content: userMessage,
        error: true,
        errorDetails: error?.message || 'Unknown error',
        errorStatus: status
      };
    }
  }

  /**
   * Generate suggested actions based on intent and user role
   */
  private generateSuggestedActions(intent: any, userRole: string): string[] {
    const actions: string[] = [];
    
    // Role-based action suggestions
    const roleCapabilities: Record<string, string[]> = {
      'principal': ['lesson_planning', 'teacher_management', 'financial_oversight', 'communication'],
      'teacher': ['lesson_planning', 'grading_assistance', 'student_management', 'parent_communication'],
      'parent': ['homework_help', 'progress_tracking', 'communication']
    };
    
    const capabilities = roleCapabilities[userRole] || [];
    
    if (intent?.primary_intent === 'create_lesson' && capabilities.includes('lesson_planning')) {
      actions.push('Create detailed lesson plan', 'Align with curriculum', 'Generate assessment rubric');
    } else if (intent?.primary_intent === 'grade_assignment' && capabilities.includes('grading_assistance')) {
      actions.push('Auto-grade assignments', 'Generate feedback', 'Track student progress');
    } else if (intent?.primary_intent === 'parent_communication' && capabilities.includes('parent_communication')) {
      actions.push('Draft parent email', 'Schedule meeting', 'Share progress report');
    } else {
      // Default actions based on role
      if (userRole === 'teacher') {
        actions.push('Create lesson', 'View students', 'Check assignments');
      } else if (userRole === 'principal') {
        actions.push('View analytics', 'Manage teachers', 'Financial overview');
      } else if (userRole === 'parent') {
        actions.push('View children', 'Check homework', 'Message teacher');
      }
    }
    
    return actions;
  }

  /**
   * Generate dashboard action based on intent
   */
  private generateDashboardAction(intent: any): any {
    if (intent?.primary_intent === 'create_lesson') {
      return {
        type: 'open_screen',
        route: '/screens/lesson-planner',
        params: intent.parameters
      };
    } else if (intent?.primary_intent === 'grade_assignment') {
      return {
        type: 'open_screen',
        route: '/screens/grading-assistant',
        params: intent.parameters
      };
    } else if (intent?.primary_intent === 'student_progress') {
      return {
        type: 'open_screen',
        route: '/screens/student-progress',
        params: intent.parameters
      };
    }
    
    return null;
  }

  /**
   * Map action type for task execution
   */
  private mapActionType(action: string): string {
    const mapping: { [key: string]: string } = {
      'navigate': 'navigate',
      'create_task': 'api_call',
      'send_email': 'email_send',
      'create_notification': 'notification',
      'update_data': 'data_update',
      'generate_file': 'file_generation'
    };
    
    return mapping[action] || 'api_call';
  }

  /**
   * Parse time from intent parameters
   */
  private parseTimeFromIntent(timeString?: string): number | null {
    if (!timeString) return null;
    
    const now = new Date();
    
    if (timeString.toLowerCase().includes('tomorrow')) {
      const tomorrow = new Date(now);
      tomorrow.setDate(tomorrow.getDate() + 1);
      tomorrow.setHours(9, 0, 0, 0);
      return tomorrow.getTime();
    } else if (timeString.toLowerCase().includes('hour')) {
      const hours = parseInt(timeString.match(/\d+/)?.[0] || '1');
      return now.getTime() + (hours * 60 * 60 * 1000);
    }
    
    return null;
  }

  /**
   * Get user profile (delegated to contextBuilder)
   */
  public getUserProfile(): DashUserProfile | null {
    return this.contextBuilder.getUserProfile();
  }
  
  /**
   * Get user's subscription tier for model selection
   * Queries database to determine actual subscription level
   */
  private async getUserTier(): Promise<'free' | 'starter' | 'premium' | 'enterprise'> {
    try {
      const supabase = assertSupabase();
      const { data: userRes } = await supabase.auth.getUser();
      if (!userRes?.user) return 'free';
      
      const user = userRes.user;
      
      // Check user metadata first (fastest)
      const metaTier = (user?.user_metadata as any)?.subscription_tier as string | undefined;
      if (metaTier && ['free', 'starter', 'premium', 'enterprise'].includes(metaTier)) {
        return metaTier as 'free' | 'starter' | 'premium' | 'enterprise';
      }
      
      // Get organization ID (prioritize organization_id over legacy preschool_id)
      let orgId = (user?.user_metadata as any)?.organization_id || (user?.user_metadata as any)?.preschool_id;
      
      if (!orgId) {
        const { data: userRow } = await supabase
          .from('users')
          .select('organization_id, preschool_id')
          .eq('auth_user_id', user.id)
          .maybeSingle();
        orgId = userRow?.organization_id || userRow?.preschool_id;
      }
      
      // Check organization tier
      if (orgId) {
        const { data: org } = await supabase
          .from('organizations')
          .select('plan_tier')
          .eq('id', orgId)
          .maybeSingle();
        if (org?.plan_tier) {
          const tierStr = String(org.plan_tier).toLowerCase();
          if (['starter', 'premium', 'enterprise'].includes(tierStr)) {
            return tierStr as 'starter' | 'premium' | 'enterprise';
          }
        }
      }
      
      // Check subscriptions table (legacy support)
      if (orgId) {
        const { data: sub } = await supabase
          .from('subscriptions')
          .select('plan_id')
          .eq('school_id', orgId)
          .in('status', ['active', 'trialing'])
          .maybeSingle();
        
        if (sub?.plan_id) {
          const { data: plan } = await supabase
            .from('subscription_plans')
            .select('tier')
            .eq('id', sub.plan_id)
            .maybeSingle();
          
          if (plan?.tier) {
            const tierStr = String(plan.tier).toLowerCase();
            if (['starter', 'premium', 'enterprise'].includes(tierStr)) {
              return tierStr as 'starter' | 'premium' | 'enterprise';
            }
          }
        }
        
        // Fallback to preschools table (legacy support)
        const { data: school } = await supabase
          .from('preschools')
          .select('subscription_tier')
          .eq('id', orgId)
          .maybeSingle();
        
        if (school?.subscription_tier) {
          const tierStr = String(school.subscription_tier).toLowerCase();
          if (['starter', 'premium', 'enterprise'].includes(tierStr)) {
            return tierStr as 'starter' | 'premium' | 'enterprise';
          }
        }
      }
      
      // Default to free
      return 'free';
    } catch (error) {
      console.error('[Dash] Failed to determine user tier:', error);
      return 'free'; // Safe fallback
    }
  }

  /**
   * Update user preferences (delegated to contextBuilder)
   */
  public async updateUserPreferences(preferences: Partial<DashUserProfile['preferences']>): Promise<void> {
    await this.contextBuilder.updateUserPreferences(preferences);
    // Sync local reference for backward compatibility
    this.userProfile = this.contextBuilder.getUserProfile();
  }

  /**
   * Cleanup resources and dispose of all caches
   * 
   * Implements the dispose pattern for safe resource cleanup.
   * Call this when the DashAIAssistant instance is no longer needed,
   * such as when a component unmounts or the app is closing.
   * 
   * @remarks
   * After calling cleanup/dispose, any further operations on this instance
   * will throw an error. A new instance must be created via getInstance().
   * 
   * Cleans up:
   * - Active timers and intervals
   * - All Maps (memory, tasks, reminders, insights, context, message counts)
   * - Interaction history arrays
   * - Error tracking state
   * - Active speech/TTS (stops any ongoing speech playback)
   * 
   * @example
   * ```typescript
   * const dash = DashAIAssistant.getInstance();
   * // ... use dash ...
   * dash.dispose(); // Clean up when done
   * ```
   */
  public cleanup(): void {
    console.log('[Dash] Cleaning up AI Assistant resources...');
    
    // Mark as disposed
    this.isDisposed = true;
    
    // Stop any active speech immediately
    try {
      this.stopSpeaking();
    } catch (e) {
      console.warn('[Dash] Failed to stop speech during cleanup (non-fatal):', e);
    }
    
    // Clear timers
    if (this.proactiveTimer) {
      clearInterval(this.proactiveTimer);
      this.proactiveTimer = null;
    }
    if (this.cacheCleanupTimer) {
      clearInterval(this.cacheCleanupTimer);
      this.cacheCleanupTimer = null;
    }
    
    // Dispose modular components (Phase 4 refactoring)
    try {
      this.memoryManager?.dispose();
      this.voiceController?.dispose();
      this.messageHandler?.dispose();
      this.contextBuilder?.dispose();
    } catch (e) {
      console.warn('[Dash] Module disposal error (non-fatal):', e);
    }
    
    // Clear remaining state
    this.activeTasks.clear();
    this.activeReminders.clear();
    this.pendingInsights.clear();
    
    // Reset conversation pointer
    this.currentConversationId = null;
    
    // Reset error tracking
    this.consecutiveErrors = 0;
    this.lastErrorTimestamp = 0;
    
    console.log('[Dash] Cleanup complete - instance disposed');
  }
  
  /**
   * Dispose of the DashAIAssistant instance and free all resources.
   * 
   * This is an alias for cleanup() that follows the standard dispose pattern.
   * 
   * @remarks
   * After calling dispose, the instance is marked as disposed and cannot be used.
   * Any subsequent method calls will throw an error.
   * 
   * @see cleanup
   */
  public dispose(): void {
    this.cleanup();
  }
  
  /**
   * Check if instance has been disposed
   */
  private checkDisposed(): void {
    if (this.isDisposed) {
      throw new Error('[Dash] Cannot perform operation: instance has been disposed');
    }
  }

  /**
   * Append a user message to the current conversation (or specified conversation)
   */
  public async appendUserMessage(content: string, conversationId?: string): Promise<DashMessage> {
    const convId = conversationId || this.currentConversationId || await this.startNewConversation('Chat with Dash');

    // Heuristic language detection for typed/streamed text to inform TTS of the next assistant reply
    let detectedLang: 'en' | 'af' | 'zu' | 'xh' | 'nso' = 'en';
    try {
      detectedLang = this.messageHandler.detectLanguageFromText(content);
    } catch (error) {
      console.warn('[Dash] Language detection failed, using default (non-fatal):', error);
    }

    const msg: DashMessage = {
      id: `msg_${Date.now()}_${Math.random().toString(36).substr(2, 9)}`,
      type: 'user',
      content: content,
      timestamp: Date.now(),
      metadata: { detected_language: detectedLang },
    };
    await this.addMessageToConversation(convId, msg);
    return msg;
  }

  /**
   * Append an assistant message to the current conversation (or specified conversation)
   */
  public async appendAssistantMessage(content: string, conversationId?: string, metadata?: DashMessage['metadata']): Promise<DashMessage> {
    const convId = conversationId || this.currentConversationId || await this.startNewConversation('Chat with Dash');
    const msg: DashMessage = {
      id: `msg_${Date.now()}_${Math.random().toString(36).substr(2, 9)}`,
      type: 'assistant',
      content: content,
      timestamp: Date.now(),
      ...(metadata ? { metadata } : {}),
    } as DashMessage;
    await this.addMessageToConversation(convId, msg);
    return msg;
  }
}

// Backward compatibility: Export singleton instance
// TODO: Remove once all call sites migrated to DI
import { container, TOKENS } from '../lib/di/providers/default';
export const DashAIAssistantInstance: DashAIAssistant = (() => {
  try {
    return container.resolve(TOKENS.dashAI) as DashAIAssistant;
  } catch {
    // Fallback during initialization
    return new DashAIAssistant();
  }
})();

// Back-compat static accessor for legacy call sites
export namespace DashAIAssistant {
  export function getInstance(): DashAIAssistant {
    return DashAIAssistantInstance;
  }
}

export default DashAIAssistantInstance;<|MERGE_RESOLUTION|>--- conflicted
+++ resolved
@@ -677,12 +677,6 @@
   private readonly MAX_CONSECUTIVE_ERRORS = 3;
   private readonly ERROR_COOLDOWN_MS = 5000; // 5 seconds between errors
   
-<<<<<<< HEAD
-  // Performance optimization: Cache frequently accessed data
-  private profileCache: { data: any; timestamp: number } | null = null;
-  private sessionCache: { data: any; timestamp: number } | null = null;
-  private readonly CACHE_TTL = 60000; // 1 minute
-=======
   // ✅ OPTIMIZATION: Cache for profile and session queries (1-minute TTL)
   private profileCache: { data: any; timestamp: number } | null = null;
   private sessionCache: { data: any; timestamp: number } | null = null;
@@ -691,7 +685,6 @@
   
   // ✅ OPTIMIZATION: Response cache for instant replies to common queries
   private responseCache = responseCache;
->>>>>>> 40d2b473
   
   // Storage keys
   private static readonly CONVERSATIONS_KEY = 'dash_conversations';
@@ -726,11 +719,7 @@
     try {
       console.log('[Dash] Initializing AI Assistant with agentic capabilities...');
       
-<<<<<<< HEAD
-      // ✅ OPTIMIZATION: Preload all dependencies to avoid per-message import latency
-=======
       // ✅ OPTIMIZATION: Preload dependencies early
->>>>>>> 40d2b473
       await this.preloadDependencies();
       
       // Initialize audio
@@ -785,69 +774,6 @@
       console.error('[Dash] Failed to initialize AI Assistant:', error);
       throw error;
     }
-  }
-
-  /**
-   * ✅ OPTIMIZATION: Preload all dynamic imports to eliminate per-message latency
-   * Saves ~3 seconds per message!
-   */
-  private async preloadDependencies(): Promise<void> {
-    try {
-      console.log('[Dash] ⏱️ Preloading dependencies...');
-      const startTime = Date.now();
-      
-      // Preload all imports in parallel (not per-message!)
-      await Promise.all([
-        import('./DashContextAnalyzer'),
-        import('./DashProactiveEngine'),
-        import('./DashConversationState'),
-        import('./DashAgenticEngine'),
-        import('./DashDiagnosticEngine'),
-      ]);
-      
-      const duration = Date.now() - startTime;
-      console.log(`[Dash] ✅ Dependencies preloaded in ${duration}ms`);
-    } catch (error) {
-      console.warn('[Dash] Failed to preload some dependencies (non-critical):', error);
-    }
-  }
-
-  /**
-   * ✅ OPTIMIZATION: Get cached profile to avoid repeated DB queries
-   * Saves ~200ms per message!
-   */
-  private async getCachedProfile(): Promise<any> {
-    const now = Date.now();
-    if (this.profileCache && (now - this.profileCache.timestamp) < this.CACHE_TTL) {
-      return this.profileCache.data;
-    }
-    
-    const profile = await getCurrentProfile();
-    this.profileCache = { data: profile, timestamp: now };
-    return profile;
-  }
-
-  /**
-   * ✅ OPTIMIZATION: Get cached session to avoid repeated DB queries
-   * Saves ~200ms per message!
-   */
-  private async getCachedSession(): Promise<any> {
-    const now = Date.now();
-    if (this.sessionCache && (now - this.sessionCache.timestamp) < this.CACHE_TTL) {
-      return this.sessionCache.data;
-    }
-    
-    const session = await getCurrentSession();
-    this.sessionCache = { data: session, timestamp: now };
-    return session;
-  }
-
-  /**
-   * Clear cache (call on logout or profile update)
-   */
-  public clearCache(): void {
-    this.profileCache = null;
-    this.sessionCache = null;
   }
 
   /**
@@ -3180,117 +3106,6 @@
     return this.generateResponse(userInput, conversationId, undefined, detectedLanguage);
   }
 
-  /**
-   * ✅ OPTIMIZATION: Detect simple queries that don't need agentic processing
-   * Saves 5-10 seconds for basic questions!
-   */
-  private isSimpleQuery(input: string): boolean {
-    const trimmed = input.trim().toLowerCase();
-    
-    // Math questions: "what is 5 x 5", "5 times 5", etc.
-    if (/^what('?s| is)\s+\d+\s*[x\*×]\s*\d+/i.test(trimmed)) return true;
-    if (/^\d+\s*[x\*×]\s*\d+/i.test(trimmed)) return true;
-    if (/^what('?s| is)\s+\d+\s*(plus|minus|divided by|times)\s*\d+/i.test(trimmed)) return true;
-    
-    // Simple factual questions
-    if (/^what('?s| is) (the )?(capital|weather|time|date)/i.test(trimmed)) return true;
-    if (/^(who|where|when) (is|are|was|were)\s+\w+/i.test(trimmed)) return true;
-    
-    // Simple navigation: "open settings", "show messages"
-    if (/^(open|show|go to)\s+\w+$/i.test(trimmed)) return true;
-    
-    // Simple greetings and confirmations
-    if (/^(hi|hello|hey|yes|no|ok|okay|thanks|thank you)$/i.test(trimmed)) return true;
-    
-    // Single word questions
-    if (trimmed.split(' ').length === 1 && trimmed.length < 15) return true;
-    
-    return false;
-  }
-
-  /**
-   * ✅ OPTIMIZATION: Generate fast response for simple queries
-   * Bypasses all agentic processing (context analysis, proactive engine, etc.)
-   * Returns in <500ms instead of 5-10 seconds!
-   */
-  private async generateSimpleResponse(
-    userInput: string,
-    conversationId: string,
-    detectedLanguage?: string
-  ): Promise<DashMessage> {
-    const trimmed = userInput.trim().toLowerCase();
-    
-    // Handle simple math directly (no AI call needed!)
-    const mathMatch = trimmed.match(/(\d+)\s*[x\*×]\s*(\d+)/);
-    if (mathMatch) {
-      const result = parseInt(mathMatch[1]) * parseInt(mathMatch[2]);
-      console.log(`[Dash] 🧮 Math: ${mathMatch[1]} × ${mathMatch[2]} = ${result}`);
-      return {
-        id: `msg_${Date.now()}_${Math.random().toString(36).substr(2, 9)}`,
-        type: 'assistant',
-        content: String(result),
-        timestamp: Date.now(),
-        metadata: { confidence: 1.0 }
-      };
-    }
-    
-    // Handle plus/minus/divide
-    const arithMatch = trimmed.match(/(\d+)\s*(plus|minus|divided by|times)\s*(\d+)/i);
-    if (arithMatch) {
-      const a = parseInt(arithMatch[1]);
-      const b = parseInt(arithMatch[3]);
-      const op = arithMatch[2].toLowerCase();
-      let result = 0;
-      if (op.includes('plus')) result = a + b;
-      else if (op.includes('minus')) result = a - b;
-      else if (op.includes('divided')) result = Math.floor(a / b);
-      else if (op.includes('times')) result = a * b;
-      
-      return {
-        id: `msg_${Date.now()}_${Math.random().toString(36).substr(2, 9)}`,
-        type: 'assistant',
-        content: String(result),
-        timestamp: Date.now(),
-        metadata: { confidence: 1.0 }
-      };
-    }
-    
-    // Handle simple navigation
-    const navMatch = trimmed.match(/^(open|show|go to)\s+(\w+)$/i);
-    if (navMatch) {
-      const screen = navMatch[2];
-      return {
-        id: `msg_${Date.now()}_${Math.random().toString(36).substr(2, 9)}`,
-        type: 'assistant',
-        content: `Opening ${screen}`,
-        timestamp: Date.now(),
-        metadata: {
-          confidence: 0.95,
-          dashboard_action: {
-            type: 'open_screen',
-            route: `/screens/${screen}`
-          }
-        }
-      };
-    }
-    
-    // For other simple queries, use lightweight AI call (minimal context)
-    const response = await this.callAIService({
-      action: 'general_assistance',
-      messages: [{ role: 'user', content: userInput }],
-      context: 'You are Dash. Answer briefly and directly in 1-2 sentences.',
-      gradeLevel: 'General'
-    });
-    
-    return {
-      id: `msg_${Date.now()}_${Math.random().toString(36).substr(2, 9)}`,
-      type: 'assistant',
-      content: response.content || 'I can help with that.',
-      timestamp: Date.now(),
-      metadata: { confidence: 0.8 }
-    };
-  }
-
   private async generateResponse(userInput: string, conversationId: string, attachments?: DashAttachment[], detectedLanguage?: string): Promise<DashMessage> {
     try {
       console.log('[Dash Agent] Processing message with agentic engines...');
@@ -3300,22 +3115,11 @@
         console.log('[Dash Agent] ⚠️  No detected language provided, will use fallback chain');
       }
       
-      // ✅ OPTIMIZATION: Fast path for simple queries (skip all agentic processing)
-      if (this.isSimpleQuery(userInput)) {
-        console.log('[Dash Agent] 🚀 Fast path: Simple query detected');
-        return await this.generateSimpleResponse(userInput, conversationId, detectedLanguage);
-      }
-      
       // Lightweight intent guard for common conversational openers
       const inputLC = String(userInput || '').trim().toLowerCase();
       if (inputLC.includes('can you hear me')) {
-<<<<<<< HEAD
-        const profile = await this.getCachedProfile();
-        const displayName = (profile as any)?.first_name || 'there';
-=======
         const hearMeProfile = await getCurrentProfile();
         const displayName = (hearMeProfile as any)?.first_name || 'there';
->>>>>>> 40d2b473
         const content = `Yes, I can hear you clearly, ${displayName}. How can I help you today?`;
         return {
           id: `msg_${Date.now()}_${Math.random().toString(36).substr(2, 9)}`,
@@ -3326,12 +3130,6 @@
         };
       }
       
-<<<<<<< HEAD
-      // Get conversation history and user context (✅ OPTIMIZED: Use cache)
-      const conversation = await this.getConversation(conversationId);
-      const recentMessages = conversation?.messages.slice(-5) || [];
-      const profile = await this.getCachedProfile();
-=======
       // ✅ OPTIMIZATION: Check response cache for instant platform-aware replies (<100ms)
       // Uses actual EduDash features, not generic responses
       const profile = await this.getCachedProfile();
@@ -3365,7 +3163,6 @@
       const conversation = await this.getConversation(conversationId);
       const recentMessages = conversation?.messages.slice(-5) || [];
       // Profile already loaded above for cache check - reuse it
->>>>>>> 40d2b473
       
       // Build full context for agentic analysis
       const fullContext = {
@@ -3406,24 +3203,6 @@
       console.log('[Dash Agent] Phase 3: Generating enhanced response...');
       const assistantMessage = await this.generateEnhancedResponse(userInput, conversationId, analysis, attachments, detectedLanguage);
       
-<<<<<<< HEAD
-      // ✅ OPTIMIZATION: PHASE 4 & 5 in background (don't block response!)
-      if (opportunities.length > 0) {
-        console.log('[Dash Agent] Phase 4: Handling proactive opportunities (background)...');
-        this.handleProactiveOpportunities(opportunities, assistantMessage)
-          .catch(err => console.warn('[Dash] Proactive opportunities failed:', err));
-      }
-      
-      if (analysis.intent && analysis.intent.primary_intent) {
-        console.log('[Dash Agent] Phase 5: Handling action intent (background)...');
-        this.handleActionIntent(analysis.intent, assistantMessage)
-          .catch(err => console.warn('[Dash] Action intent handling failed:', err));
-      }
-      
-      // ✅ OPTIMIZATION: Memory update in background (don't block response!)
-      this.updateEnhancedMemory(userInput, assistantMessage, analysis)
-        .catch(err => console.warn('[Dash] Memory update failed:', err));
-=======
       // ✅ OPTIMIZATION: PHASE 4 & 5 - Run proactive operations in background (non-blocking)
       // Don't await - let them complete asynchronously to return response faster
       Promise.all([
@@ -3449,7 +3228,6 @@
       
       console.log('[Dash Agent] 💨 Background operations queued (phases 4-5 + memory)');
       // Note: we're not awaiting the Promise.all above, so these run in the background
->>>>>>> 40d2b473
       
       // Post-process to avoid file attachment claims
       assistantMessage.content = this.ensureNoAttachmentClaims(assistantMessage.content);
@@ -3545,48 +3323,68 @@
       const roleSpec = this.userProfile ? this.personality.role_specializations[this.userProfile.role] : null;
       const capabilities = roleSpec?.capabilities || [];
       
-      let systemPrompt = `You are Dash, an AI assistant.
-
-🚨 ANSWER DIRECTLY - NO FILLER PHRASES 🚨
-BANNED PHRASES (never use these):
-- "Understood", "I understand"
-- "Let me break this down"
-- "Great question"
-- "I'm here to help you"
-- "As a [role]", "As the [role]"
-- "*clears throat*", "*speaks*", or any asterisk actions
+      let systemPrompt = `You are Dash, an AI assistant for EduDash Pro.
+
+🚨 CRITICAL: NO NARRATION ALLOWED 🚨
+You are a TEXT-BASED assistant. You CANNOT and MUST NOT:
+- Use asterisks or stage directions: NO "*clears throat*", "*speaks*", "*opens*", "*points*"
+- Use action verbs in first person: NO "Let me open", "I'll check", "I'm looking"
+- Roleplay or act out scenarios
+- Describe your tone or demeanor
+- Use emojis in narration
+
+MULTILINGUAL CONVERSATION RULES:
+🌍 RESPOND IN THE USER'S LANGUAGE NATURALLY
+- If user speaks Afrikaans → respond in Afrikaans naturally
+- If user speaks Zulu → respond in Zulu naturally
+- If user speaks English → respond in English naturally
+- DO NOT explain what the user said or translate their words
+- DO NOT teach language unless explicitly asked
+- Just have a normal conversation in their language
+
+EXAMPLES:
+❌ BAD: "'Hallo' is the Afrikaans word for 'Hello'. It's a friendly way to greet..."
+✅ GOOD: "Hallo! Hoe kan ek jou vandag help?" (if they spoke Afrikaans)
+
+❌ BAD: "You asked 'How are you' in Zulu. That's very nice! Let me explain..."
+✅ GOOD: "Ngiyaphila, ngiyabonga! Wena unjani?" (if they spoke Zulu)
 
 RESPONSE FORMAT:
-- Answer the actual question asked
-- If asked math: just give the answer (e.g., "5 x 5" → "25")
-- If asked facts: just state the fact (e.g., "capital of France" → "Paris")
-- If asked to open screen: just say "Opening [Screen]"
-- Keep it 1-2 sentences for simple questions
-
-MULTILINGUAL:
-- Respond in user's language naturally
-- No explaining what language they used
-- No teaching unless explicitly asked
-
-EXAMPLES:
-❌ BAD: "Understood! As a teacher, let me help you with this multiplication problem..."
-✅ GOOD: "25"
-
-❌ BAD: "Great question! Let me break down this navigation for you..."
-✅ GOOD: "Opening Settings"
-
-❌ BAD: "I'm here to help you as the principal of the school. Let's address..."
-✅ GOOD: [Just answer the question]
-
-TECHNICAL FACTS (only mention if relevant):
-- Voice packs: managed by device OS (Android/iOS)
-- Android TTS: Google Text-to-Speech Engine
-- iOS TTS: Settings > Accessibility > Spoken Content
-
-JUST ANSWER THE QUESTION - No preamble, no filler.`;
-
-      // Note: Role context available but not forcing it into every response
-      // Only use role context if the question is actually about role-specific tasks
+- Answer in 1-3 sentences for simple questions
+- Match the user's language naturally - don't explain it
+- State facts only - if you don't know, say "I don't have that information"
+- Skip greetings after the first message
+- Don't repeat the user's name excessively
+
+EXAMPLES OF GOOD RESPONSES:
+❌ BAD: "*clears throat* Okay, Precious, let's take a look at the gestures..."
+✅ GOOD: "The gesture feature requires a long press on the mic button, then slide up to lock or left to cancel."
+
+❌ BAD: "First, let's address the gestures not working properly. To fix this, the development team will need to..."
+✅ GOOD: "Long press the mic button for 500ms to activate gesture mode. Slide up 80px to lock, or left 100px to cancel."
+
+❌ BAD: "Good evening! Hello Principal Precious! *smiles warmly* I'm here to help..."
+✅ GOOD: "The chat bubbles should have rounded corners. If they appear sharp, the app might need to be restarted."
+
+TECHNICAL FACTS - Voice & TTS:
+- Voice packs are managed by device OS (Android/iOS), NOT by this app
+- Android: Update "Google Text-to-Speech Engine" from Play Store
+- iOS: Settings > Accessibility > Spoken Content > Voices
+- South African languages (Zulu, Xhosa, Afrikaans) have limited TTS support
+- App cannot download or install voice packs
+
+RESPONSE STYLE:
+- Natural, conversational tone (like talking to a colleague)
+- Skip greetings after the first message
+- Answer the question directly without preamble
+- Use simple language, avoid jargon unless necessary
+- BE CONVERSATIONAL, NOT EDUCATIONAL (unless teaching is requested)`;
+
+      if (roleSpec && this.userProfile?.role) {
+        systemPrompt += `
+
+CONTEXT: Helping a ${this.userProfile.role}. Tone: ${roleSpec.tone}.`;
+      }
 
       // Call AI service using general_assistance action with messages array
       const messages = [];
@@ -3609,7 +3407,7 @@
       const aiResponse = await this.callAIService({
         action: 'general_assistance',
         messages: messages,
-        context: systemPrompt,
+        context: `User is a ${this.userProfile?.role || 'educator'} seeking assistance. ${systemPrompt}`,
         gradeLevel: 'General'
       });
 
@@ -4118,141 +3916,7 @@
   // Memory operations now delegated to DashMemoryManager
 
   /**
-<<<<<<< HEAD
-   * Update memory based on interaction
-   */
-  private async updateMemory(userInput: string, response: any): Promise<void> {
-    try {
-      // Extract key information to remember
-      const timestamp = Date.now();
-      
-      // Remember user preferences
-      if (userInput.includes('prefer') || userInput.includes('like')) {
-        const memoryItem: DashMemoryItem = {
-          id: `pref_${timestamp}`,
-          type: 'preference',
-          key: `user_preference_${timestamp}`,
-          value: userInput,
-          confidence: 0.8,
-          created_at: timestamp,
-          updated_at: timestamp,
-          expires_at: timestamp + (30 * 24 * 60 * 60 * 1000) // 30 days
-        };
-        this.memory.set(memoryItem.key, memoryItem);
-      }
-      
-      // Remember context for future conversations
-      const contextItem: DashMemoryItem = {
-        id: `ctx_${timestamp}`,
-        type: 'context',
-        key: `conversation_context_${timestamp}`,
-        value: {
-          input: userInput,
-          response: response.content,
-          timestamp
-        },
-        confidence: 0.6,
-        created_at: timestamp,
-        updated_at: timestamp,
-        expires_at: timestamp + (7 * 24 * 60 * 60 * 1000) // 7 days
-      };
-      this.memory.set(contextItem.key, contextItem);
-      
-      await this.saveMemory();
-    } catch (error) {
-      console.error('[Dash] Failed to update memory:', error);
-    }
-  }
-
-  /**
-   * Clean expired memory items
-   */
-  private cleanExpiredMemory(): void {
-    const now = Date.now();
-    const keysToDelete: string[] = [];
-    this.memory.forEach((item, key) => {
-      if (item.expires_at && item.expires_at < now) {
-        keysToDelete.push(key);
-      }
-    });
-    keysToDelete.forEach(key => this.memory.delete(key));
-  }
-
-  /**
-   * Load user context for personalization
-   */
-  private async loadUserContext(): Promise<void> {
-    try {
-      const profile = await this.getCachedProfile();
-      if (profile) {
-        // Update personality based on user role
-        this.personality = {
-          ...this.personality,
-          greeting: this.getPersonalizedGreeting(profile.role),
-          expertise_areas: this.getExpertiseAreasForRole(profile.role)
-        };
-      }
-    } catch (error) {
-      console.error('[Dash] Failed to load user context:', error);
-    }
-  }
-
-  /**
-   * Get personalized greeting based on user role
-   */
-  private getPersonalizedGreeting(role: string): string {
-    switch (role?.toLowerCase()) {
-      case 'teacher':
-        return "Hello! I'm Dash, your AI teaching assistant. Ready to create amazing learning experiences together?";
-      case 'principal':
-        return "Good day! I'm Dash, your educational AI assistant. How can I help you lead your school to success today?";
-      case 'parent':
-        return "Hi there! I'm Dash, here to support your child's educational journey. How can I assist you today?";
-      default:
-        return DEFAULT_PERSONALITY.greeting;
-    }
-  }
-
-  /**
-   * Get expertise areas based on user role
-   */
-  private getExpertiseAreasForRole(role: string): string[] {
-    const baseAreas = ['education', 'student support', 'educational technology'];
-    
-    switch (role?.toLowerCase()) {
-      case 'teacher':
-        return [...baseAreas, 'lesson planning', 'classroom management', 'student assessment', 'curriculum development'];
-      case 'principal':
-        return [...baseAreas, 'school administration', 'staff management', 'policy development', 'school analytics'];
-      case 'parent':
-        return [...baseAreas, 'homework help', 'parent-teacher communication', 'student progress tracking'];
-      default:
-        return DEFAULT_PERSONALITY.expertise_areas;
-    }
-  }
-
-  /**
-   * Load personality settings
-   */
-  private async loadPersonality(): Promise<void> {
-    try {
-      const storage = SecureStore || AsyncStorage;
-      const personalityData = await storage.getItem(DashAIAssistant.PERSONALITY_KEY);
-      
-      if (personalityData) {
-        const savedPersonality = JSON.parse(personalityData);
-        this.personality = { ...DEFAULT_PERSONALITY, ...savedPersonality };
-      }
-    } catch (error) {
-      console.error('[Dash] Failed to load personality:', error);
-    }
-  }
-
-  /**
-   * Save personality settings
-=======
    * Save personality settings (delegated to contextBuilder)
->>>>>>> 40d2b473
    */
   public async savePersonality(personality: Partial<DashPersonality>): Promise<void> {
     await this.contextBuilder.savePersonality(personality);
@@ -4768,7 +4432,7 @@
   private async getCurrentContext(): Promise<any> {
     try {
       const now = new Date();
-      const profile = await this.getCachedProfile();
+      const profile = await getCurrentProfile();
       
       return {
         time_context: {
@@ -4960,9 +4624,9 @@
       this.memoryManager.incrementMessageCount(conversationId);
       awareness.conversation.messageCount = this.memoryManager.getMessageCount(conversationId);
       
-      // Build enhanced system prompt with all agentic context (✅ OPTIMIZED: Use cache)
-      const session = await this.getCachedSession();
-      const profile = await this.getCachedProfile();
+      // Build enhanced system prompt with all agentic context
+      const session = await getCurrentSession();
+      const profile = await getCurrentProfile();
       
       // Determine language with priority: voice detection > saved prefs > text heuristic > default EN
       let language = detectedLanguage;
