/**
 * Dash AI Assistant Service
 * 
 * A comprehensive AI assistant with voice capabilities, persistent memory,
 * and deep integration with EduDash Pro services.
 */

import { Audio } from 'expo-av';
import * as Speech from 'expo-speech';
import * as FileSystem from 'expo-file-system';
import AsyncStorage from '@react-native-async-storage/async-storage';
import { assertSupabase } from '@/lib/supabase';
import { getCurrentSession, getCurrentProfile } from '@/lib/sessionManager';
import { Platform } from 'react-native';
import { router } from 'expo-router';
import { EducationalPDFService } from '@/lib/services/EducationalPDFService';
import { AIInsightsService } from '@/services/aiInsightsService';
import { WorksheetService } from './WorksheetService';
import { DashTaskAutomation } from './DashTaskAutomation';

// Dynamically import SecureStore for cross-platform compatibility
let SecureStore: any = null;
try {
  if (Platform.OS !== 'web') {
    SecureStore = require('expo-secure-store');
  }
} catch (e) {
  console.debug('SecureStore import failed (web or unsupported platform)', e);
}

export interface DashMessage {
  id: string;
  type: 'user' | 'assistant' | 'system' | 'task_result';
  content: string;
  timestamp: number;
  voiceNote?: {
    audioUri: string;
    duration: number;
    transcript?: string;
    storagePath?: string;
    bucket?: string;
    contentType?: string;
    language?: string;
    provider?: string;
  };
  metadata?: {
    context?: string;
    confidence?: number;
    suggested_actions?: string[];
    references?: Array<{
      type: 'lesson' | 'student' | 'assignment' | 'resource' | 'parent' | 'class' | 'task';
      id: string;
      title: string;
      url?: string;
    }>;
    dashboard_action?: {
      type: 'switch_layout' | 'open_screen' | 'execute_task' | 'create_reminder' | 'send_notification';
      layout?: 'classic' | 'enhanced';
      route?: string;
      params?: any;
      taskId?: string;
      task?: DashTask;
      reminder?: DashReminder;
    };
    emotions?: {
      sentiment: 'positive' | 'negative' | 'neutral';
      confidence: number;
      detected_emotions: string[];
    };
    user_intent?: {
      primary_intent: string;
      secondary_intents: string[];
      confidence: number;
    };
    task_progress?: {
      taskId: string;
      status: 'pending' | 'in_progress' | 'completed' | 'failed';
      progress: number;
      next_steps: string[];
    };
  };
}

export interface DashTask {
  id: string;
  title: string;
  description: string;
  type: 'one_time' | 'recurring' | 'workflow';
  status: 'pending' | 'in_progress' | 'completed' | 'paused' | 'failed';
  priority: 'low' | 'medium' | 'high' | 'urgent';
  assignedTo: string; // user role or specific user
  createdBy: string; // Dash or user
  createdAt: number;
  dueDate?: number;
  estimatedDuration?: number; // in minutes
  steps: DashTaskStep[];
  dependencies?: string[]; // other task IDs
  context: {
    conversationId: string;
    userRole: string;
    relatedEntities: Array<{
      type: 'student' | 'parent' | 'class' | 'lesson' | 'assignment';
      id: string;
      name: string;
    }>;
  };
  automation?: {
    triggers: string[];
    conditions: Record<string, any>;
    actions: DashAction[];
  };
  progress: {
    currentStep: number;
    completedSteps: string[];
    blockers?: string[];
    notes?: string;
  };
}

export interface DashTaskStep {
  id: string;
  title: string;
  description: string;
  type: 'manual' | 'automated' | 'approval_required';
  status: 'pending' | 'in_progress' | 'completed' | 'skipped' | 'failed';
  estimatedDuration?: number;
  requiredData?: Record<string, any>;
  validation?: {
    required: boolean;
    criteria: string[];
  };
  actions?: DashAction[];
}

export interface DashAction {
  id: string;
  type: 'navigate' | 'api_call' | 'notification' | 'data_update' | 'file_generation' | 'email_send';
  parameters: Record<string, any>;
  condition?: Record<string, any>;
  retries?: number;
  timeout?: number;
}

export interface DashReminder {
  id: string;
  title: string;
  message: string;
  type: 'one_time' | 'recurring';
  triggerAt: number;
  recurrence?: {
    pattern: 'daily' | 'weekly' | 'monthly';
    interval: number;
    endDate?: number;
  };
  userId: string;
  conversationId?: string;
  relatedTaskId?: string;
  priority: 'low' | 'medium' | 'high';
  status: 'active' | 'triggered' | 'dismissed' | 'snoozed';
}

export interface DashConversation {
  id: string;
  title: string;
  messages: DashMessage[];
  created_at: number;
  updated_at: number;
  summary?: string;
  tags?: string[];
}

export interface DashMemoryItem {
  id: string;
  type: 'preference' | 'fact' | 'context' | 'skill' | 'goal' | 'interaction' | 'relationship' | 'pattern' | 'insight';
  key: string;
  value: any;
  confidence: number;
  created_at: number;
  updated_at: number;
  expires_at?: number;
  relatedEntities?: Array<{
    type: 'user' | 'student' | 'parent' | 'class' | 'subject';
    id: string;
    name: string;
  }>;
  embeddings?: number[]; // For semantic search
  reinforcement_count?: number;
  emotional_weight?: number; // How emotionally significant this memory is
  retrieval_frequency?: number; // How often this memory is accessed
  tags?: string[];
}

export interface DashUserProfile {
  userId: string;
  role: 'teacher' | 'principal' | 'parent' | 'student' | 'admin';
  name: string;
  preferences: {
    communication_style: 'formal' | 'casual' | 'friendly';
    notification_frequency: 'immediate' | 'daily_digest' | 'weekly_summary';
    preferred_subjects?: string[];
    working_hours?: {
      start: string;
      end: string;
      timezone: string;
    };
    task_management_style: 'detailed' | 'summary' | 'minimal';
    ai_autonomy_level: 'high' | 'medium' | 'low'; // How much Dash can act independently
  };
  context: {
    current_classes?: string[];
    current_students?: string[];
    current_subjects?: string[];
    organization_id?: string;
    grade_levels?: string[];
    responsibilities?: string[];
  };
  goals: {
    short_term: DashGoal[];
    long_term: DashGoal[];
    completed: DashGoal[];
  };
  interaction_patterns: {
    most_active_times: string[];
    preferred_task_types: string[];
    common_requests: Array<{
      pattern: string;
      frequency: number;
      last_used: number;
    }>;
    success_metrics: Record<string, number>;
  };
  memory_preferences: {
    remember_personal_details: boolean;
    remember_work_patterns: boolean;
    remember_preferences: boolean;
    auto_suggest_tasks: boolean;
    proactive_reminders: boolean;
  };
}

export interface DashGoal {
  id: string;
  title: string;
  description: string;
  category: 'academic' | 'administrative' | 'personal' | 'professional_development';
  priority: 'low' | 'medium' | 'high';
  target_date?: number;
  progress: number; // 0-100
  metrics: Array<{
    name: string;
    target: number;
    current: number;
    unit: string;
  }>;
  related_tasks: string[];
  status: 'active' | 'paused' | 'completed' | 'cancelled';
  created_at: number;
  updated_at: number;
}

export interface DashInsight {
  id: string;
  type: 'pattern' | 'recommendation' | 'prediction' | 'alert' | 'opportunity';
  title: string;
  description: string;
  confidence: number;
  priority: 'low' | 'medium' | 'high' | 'urgent';
  category: string;
  data_sources: string[];
  created_at: number;
  expires_at?: number;
  actionable: boolean;
  suggested_actions?: string[];
  impact_estimate?: {
    type: 'time_saved' | 'efficiency_gained' | 'problem_prevented';
    value: number;
    unit: string;
  };
}

export interface DashPersonality {
  name: string;
  greeting: string;
  personality_traits: string[];
  response_style: 'formal' | 'casual' | 'encouraging' | 'professional' | 'adaptive';
  expertise_areas: string[];
  voice_settings: {
    rate: number;
    pitch: number;
    language: string;
    voice?: string;
  };
  role_specializations: {
    [role: string]: {
      greeting: string;
      capabilities: string[];
      tone: string;
      proactive_behaviors: string[];
      task_categories: string[];
    };
  };
  agentic_settings: {
    autonomy_level: 'low' | 'medium' | 'high';
    can_create_tasks: boolean;
    can_schedule_actions: boolean;
    can_access_data: boolean;
    can_send_notifications: boolean;
    requires_confirmation_for: string[];
  };
}

const DEFAULT_PERSONALITY: DashPersonality = {
  name: 'Dash',
  greeting: "Hi! I'm Dash, your AI teaching assistant. How can I help you today?",
  personality_traits: [
    'helpful',
    'encouraging',
    'knowledgeable',
    'patient',
    'creative',
    'supportive',
    'proactive',
    'adaptive',
    'insightful'
  ],
  response_style: 'adaptive',
  expertise_areas: [
    'education',
    'lesson planning',
    'student assessment',
    'classroom management',
    'curriculum development',
    'educational technology',
    'parent communication',
    'task automation',
    'data analysis',
    'workflow optimization'
  ],
  voice_settings: {
    rate: 0.8,
    pitch: 1.0,
    language: 'en-US'
  },
  role_specializations: {
    teacher: {
      greeting: "Hello! I'm Dash, your teaching assistant. Ready to help with lesson planning, grading, and classroom management!",
      capabilities: [
        'lesson_planning',
        'grading_assistance',
        'parent_communication',
        'student_progress_tracking',
        'curriculum_alignment',
        'resource_suggestions',
        'behavior_management_tips',
        'assessment_creation'
      ],
      tone: 'encouraging and professional',
      proactive_behaviors: [
        'suggest_lesson_improvements',
        'remind_upcoming_deadlines',
        'flag_student_concerns',
        'recommend_resources'
      ],
      task_categories: ['academic', 'administrative', 'communication']
    },
    principal: {
      greeting: "Good morning! I'm Dash, your administrative assistant. Here to help with school management, staff coordination, and strategic planning.",
      capabilities: [
        'staff_management',
        'budget_analysis',
        'policy_recommendations',
        'parent_communication',
        'data_analytics',
        'strategic_planning',
        'crisis_management',
        'compliance_tracking'
      ],
      tone: 'professional and strategic',
      proactive_behaviors: [
        'monitor_school_metrics',
        'suggest_policy_updates',
        'flag_budget_concerns',
        'track_compliance_deadlines'
      ],
      task_categories: ['administrative', 'strategic', 'compliance', 'communication']
    },
    parent: {
      greeting: "Hi there! I'm Dash, your family's education assistant. I'm here to help with homework, track progress, and keep you connected with school.",
      capabilities: [
        'homework_assistance',
        'progress_tracking',
        'school_communication',
        'learning_resources',
        'study_planning',
        'activity_suggestions',
        'behavioral_support',
        'academic_guidance'
      ],
      tone: 'friendly and supportive',
      proactive_behaviors: [
        'remind_homework_deadlines',
        'suggest_learning_activities',
        'flag_progress_concerns',
        'recommend_parent_involvement'
      ],
      task_categories: ['academic_support', 'communication', 'personal']
    },
    student: {
      greeting: "Hey! I'm Dash, your study buddy. Ready to help with homework, learning, and making school awesome!",
      capabilities: [
        'homework_help',
        'study_techniques',
        'concept_explanation',
        'practice_problems',
        'goal_setting',
        'time_management',
        'learning_games',
        'motivation_boost'
      ],
      tone: 'friendly and encouraging',
      proactive_behaviors: [
        'remind_study_sessions',
        'suggest_break_times',
        'celebrate_achievements',
        'recommend_study_methods'
      ],
      task_categories: ['academic', 'personal', 'motivational']
    }
  },
  agentic_settings: {
    autonomy_level: 'medium',
    can_create_tasks: true,
    can_schedule_actions: true,
    can_access_data: true,
    can_send_notifications: false,
    requires_confirmation_for: [
      'send_external_emails',
      'modify_grades',
      'delete_important_data',
      'share_personal_information'
    ]
  }
};

export class DashAIAssistant {
  private static instance: DashAIAssistant;
  private currentConversationId: string | null = null;
  private memory: Map<string, DashMemoryItem> = new Map();
  private personality: DashPersonality = DEFAULT_PERSONALITY;
  private isRecording = false;
  private recordingObject: Audio.Recording | null = null;
  private soundObject: Audio.Sound | null = null;
  
  // Enhanced agentic capabilities
  private userProfile: DashUserProfile | null = null;
  private activeTasks: Map<string, DashTask> = new Map();
  private activeReminders: Map<string, DashReminder> = new Map();
  private pendingInsights: Map<string, DashInsight> = new Map();
  private proactiveTimer: NodeJS.Timeout | null = null;
  private contextCache: Map<string, any> = new Map();
  private interactionHistory: Array<{
    timestamp: number;
    type: string;
    data: any;
  }> = [];
  
  // Storage keys
  private static readonly CONVERSATIONS_KEY = 'dash_conversations';
  private static readonly CURRENT_CONVERSATION_KEY = '@dash_ai_current_conversation_id';
  private static readonly MEMORY_KEY = 'dash_memory';
  private static readonly PERSONALITY_KEY = 'dash_personality';
  private static readonly SETTINGS_KEY = 'dash_settings';
  private static readonly USER_PROFILE_KEY = 'dash_user_profile';
  private static readonly TASKS_KEY = 'dash_active_tasks';
  private static readonly REMINDERS_KEY = 'dash_active_reminders';
  private static readonly INSIGHTS_KEY = 'dash_pending_insights';

  public static getInstance(): DashAIAssistant {
    if (!DashAIAssistant.instance) {
      DashAIAssistant.instance = new DashAIAssistant();
    }
    return DashAIAssistant.instance;
  }

  /**
   * Initialize Dash AI Assistant
   */
  public async initialize(): Promise<void> {
    try {
      console.log('[Dash] Initializing AI Assistant...');
      
      // Initialize audio
      await this.initializeAudio();
      
      // Load persistent data
      await this.loadMemory();
      await this.loadPersonality();
      
      // Load user context
      await this.loadUserContext();
      
      console.log('[Dash] AI Assistant initialized successfully');
    } catch (error) {
      console.error('[Dash] Failed to initialize AI Assistant:', error);
      throw error;
    }
  }

  /**
   * Initialize audio system
   */
  private async initializeAudio(): Promise<void> {
    try {
      // On web, expo-av audio mode options are not applicable; skip configuration
      if (Platform.OS === 'web') {
        console.debug('[Dash] Skipping audio mode configuration on web');
        return;
      }

      await Audio.requestPermissionsAsync();

      if (Platform.OS === 'ios') {
        await Audio.setAudioModeAsync({
          allowsRecordingIOS: true,
          playsInSilentModeIOS: true,
        });
      } else if (Platform.OS === 'android') {
        await Audio.setAudioModeAsync({
          shouldDuckAndroid: true,
          playThroughEarpieceAndroid: false,
        } as any);
      }
    } catch (error) {
      console.error('[Dash] Audio initialization failed:', error);
    }
  }

  /**
   * Start a new conversation
   */
  public async startNewConversation(title?: string): Promise<string> {
    const conversationId = `dash_conv_${Date.now()}_${Math.random().toString(36).substr(2, 9)}`;
    this.currentConversationId = conversationId;
    
    const conversation: DashConversation = {
      id: conversationId,
      title: title || `Conversation ${new Date().toLocaleDateString()}`,
      messages: [],
      created_at: Date.now(),
      updated_at: Date.now()
    };
    
    await this.saveConversation(conversation);
    try {
      await AsyncStorage.setItem(DashAIAssistant.CURRENT_CONVERSATION_KEY, conversationId);
    } catch {}
    return conversationId;
  }

  /**
   * Send a text message to Dash
   */
  public async sendMessage(content: string, conversationId?: string): Promise<DashMessage> {
    const convId = conversationId || this.currentConversationId;
    if (!convId) {
      throw new Error('No active conversation');
    }

    // Create user message
    const userMessage: DashMessage = {
      id: `msg_${Date.now()}_${Math.random().toString(36).substr(2, 9)}`,
      type: 'user',
      content,
      timestamp: Date.now()
    };

    // Add to conversation
    await this.addMessageToConversation(convId, userMessage);

    // Generate AI response
    const assistantResponse = await this.generateResponse(content, convId);
    await this.addMessageToConversation(convId, assistantResponse);

    return assistantResponse;
  }

  /**
   * Send a voice message to Dash
   */
  public async sendVoiceMessage(audioUri: string, conversationId?: string): Promise<DashMessage> {
    const convId = conversationId || this.currentConversationId;
    if (!convId) {
      throw new Error('No active conversation');
    }

    // Transcribe audio
    const tr = await this.transcribeAudio(audioUri);
    const transcript = tr.transcript;
    
    // Get audio duration
    const { sound } = await Audio.Sound.createAsync({ uri: audioUri });
    const status = await sound.getStatusAsync();
    const duration = status.isLoaded ? status.durationMillis || 0 : 0;
    await sound.unloadAsync();

    // Create user message with voice note
    const userMessage: DashMessage = {
      id: `msg_${Date.now()}_${Math.random().toString(36).substr(2, 9)}`,
      type: 'user',
      content: transcript,
      timestamp: Date.now(),
      voiceNote: {
        audioUri,
        duration,
        transcript,
        storagePath: tr.storagePath,
        bucket: tr.storagePath ? 'voice-notes' : undefined,
        contentType: tr.contentType,
        language: tr.language,
        provider: tr.provider
      }
    };

    // Add to conversation
    await this.addMessageToConversation(convId, userMessage);

    // Generate AI response
    const assistantResponse = await this.generateResponse(transcript, convId);
    await this.addMessageToConversation(convId, assistantResponse);

    return assistantResponse;
  }

  /**
   * Start voice recording
   */
  public async startRecording(): Promise<void> {
    if (this.isRecording) {
      throw new Error('Already recording');
    }

    try {
      // Web compatibility checks for recording support and secure context
      if (Platform.OS === 'web') {
        try {
          const w: any = typeof window !== 'undefined' ? window : null;
          const nav: any = typeof navigator !== 'undefined' ? navigator : null;

          const isSecure = w && (w.isSecureContext || w.location?.protocol === 'https:' || w.location?.hostname === 'localhost' || w.location?.hostname === '127.0.0.1');
          if (!isSecure) {
            throw new Error('Microphone requires a secure context (HTTPS or localhost).');
          }

          if (!nav?.mediaDevices?.getUserMedia) {
            throw new Error('Your browser does not support microphone capture (mediaDevices.getUserMedia missing). Please use Chrome or Edge.');
          }

          if (w?.MediaRecorder && typeof (w as any).MediaRecorder.isTypeSupported === 'function') {
            const preferred = 'audio/webm';
            if (!(w as any).MediaRecorder.isTypeSupported(preferred)) {
              console.warn(`[Dash] ${preferred} not fully supported; the browser may record using a different container/codec.`);
            }
          } else {
            console.warn('[Dash] MediaRecorder is not available; recording may not work in this browser (e.g., Safari).');
          }
        } catch (compatErr) {
          console.error('[Dash] Web recording compatibility error:', compatErr);
          throw compatErr;
        }
      }

      console.log('[Dash] Starting recording...');
      this.recordingObject = new Audio.Recording();

      // Use the Expo AV recording API: prepareToRecordAsync + startAsync
      await this.recordingObject.prepareToRecordAsync({
        android: {
          extension: '.m4a',
          outputFormat: Audio.AndroidOutputFormat.MPEG_4,
          audioEncoder: Audio.AndroidAudioEncoder.AAC,
          sampleRate: 44100,
          numberOfChannels: 2,
          bitRate: 128000,
        },
        ios: {
          extension: '.m4a',
          outputFormat: Audio.IOSOutputFormat.MPEG4AAC,
          audioQuality: Audio.IOSAudioQuality.MAX,
          sampleRate: 44100,
          numberOfChannels: 2,
          bitRate: 128000,
          linearPCMBitDepth: 16,
          linearPCMIsBigEndian: false,
          linearPCMIsFloat: false,
        },
      } as Audio.RecordingOptions);

      await this.recordingObject.startAsync();
      this.isRecording = true;
      console.log('[Dash] Recording started');
    } catch (error) {
      console.error('[Dash] Failed to start recording:', error);
      throw error;
    }
  }

  /**
   * Stop voice recording and return audio URI
   */
  public async stopRecording(): Promise<string> {
    if (!this.isRecording || !this.recordingObject) {
      throw new Error('Not recording');
    }

    try {
      console.log('[Dash] Stopping recording...');
      await this.recordingObject.stopAndUnloadAsync();
      const recordingUri = this.recordingObject.getURI();
      
      this.recordingObject = null;
      this.isRecording = false;
      
      console.log('[Dash] Recording stopped:', recordingUri);
      return recordingUri || '';
    } catch (error) {
      console.error('[Dash] Failed to stop recording:', error);
      throw error;
    }
  }

  /**
   * Extract lesson parameters from user input and AI response (enhanced)
   */
  private extractLessonParameters(userInput: string, aiResponse: string): Record<string, string> {
    const params: Record<string, string> = {};
    const fullTextRaw = `${userInput || ''} ${aiResponse || ''}`;
    const fullText = fullTextRaw.toLowerCase();

    // Language hints (e.g., "in Spanish", "respond in Afrikaans")
    const languageHints: Record<string, RegExp> = {
      en: /(in\s+english|respond\s+in\s+english)/i,
      es: /(in\s+spanish|en\s+español|responde\s+en\s+español)/i,
      fr: /(in\s+french|en\s+français)/i,
      pt: /(in\s+portuguese|em\s+portugu[eê]s)/i,
      de: /(in\s+german|auf\s+deutsch)/i,
      af: /(in\s+afrikaans)/i,
      zu: /(in\s+zulu|ngesi[zs]ulu)/i,
      st: /(in\s+sesotho|sesotho)/i,
    };
    for (const [code, rx] of Object.entries(languageHints)) {
      if (rx.test(fullTextRaw)) { params.language = code; break; }
    }

    // Curriculum hints
    if (/caps/i.test(fullTextRaw)) params.curriculum = 'CAPS';
    else if (/common\s*core/i.test(fullTextRaw)) params.curriculum = 'Common Core';
    else if (/cambridge|igcse/i.test(fullTextRaw)) params.curriculum = 'Cambridge';
    else if (/(uk\s*national\s*curriculum|uk\s*curriculum)/i.test(fullTextRaw)) params.curriculum = 'UK';
    else if (/ib\s*(pyp|myp|dp)?/i.test(fullTextRaw)) params.curriculum = 'IB';

    // Model hints ("use haiku/sonnet/opus", or speed words)
    if (/\b(haiku|fast)\b/i.test(fullTextRaw)) params.model = 'claude-3-haiku';
    else if (/\b(sonnet|smart|balanced)\b/i.test(fullTextRaw)) params.model = 'claude-3-sonnet';
    else if (/\b(opus|expert|advanced)\b/i.test(fullTextRaw)) params.model = 'claude-3-opus';

    // Grade level
    const gradeMatch = fullText.match(/grade\s*(\d{1,2})|year\s*(\d{1,2})|(\d{1,2})(?:st|nd|rd|th)?\s*grade/i);
    if (gradeMatch) {
      const grade = gradeMatch[1] || gradeMatch[2] || gradeMatch[3];
      if (grade && parseInt(grade) >= 1 && parseInt(grade) <= 12) {
        params.gradeLevel = grade;
      }
    }

    // Subject synonyms
    const subjectPatterns = {
      'Mathematics': /(math|mathematics|maths|arithmetic|algebra|geometry|calculus|numbers?\s*sense|fractions?)/i,
      'Science': /(science|biology|chemistry|physics|life\s*science|natural\s*science)/i,
      'English': /(english|language\s*arts?|reading|writing|literature)/i,
      'Afrikaans': /(afrikaans)/i,
      'Life Skills': /(life\s*skills?)/i,
      'Geography': /(geography|social\s*studies)/i,
      'History': /(history)/i,
      'Art': /(art|creative|drawing|painting)/i,
      'Music': /(music|singing)/i,
      'Physical Education': /(physical\s*education|pe|sports?|fitness)/i
    } as const;
    for (const [subject, pattern] of Object.entries(subjectPatterns)) {
      if (pattern.test(fullTextRaw)) { params.subject = subject; break; }
    }

    // Topic/theme: allow quoted phrases or after keywords
    const topicQuoted = fullTextRaw.match(/topic\s*[:\-]?\s*"([^"]{3,80})"|"([^"]{3,80})"\s*(lesson|plan)/i);
    if (topicQuoted && (topicQuoted[1] || topicQuoted[2])) {
      const t = (topicQuoted[1] || topicQuoted[2] || '').trim();
      if (t) params.topic = t;
    } else {
      const topicMatch = fullText.match(/(?:about|on|teaching|topic|theme)\s+([^.,;!?]+?)(?:\s+(?:for|to|with)|[.,;!?]|$)/i);
      if (topicMatch && topicMatch[1]) {
        const t = topicMatch[1].trim();
        if (t.length > 2 && t.length < 80) params.topic = t;
      }
    }

    // Duration: handle "one and a half hours", "half an hour", "90-minute"
    let durationMins: number | null = null;
    const numMatch = fullText.match(/(\d{1,3})\s*\-?\s*(?:minute|min)s?\b/i);
    const hourMatch = fullText.match(/(\d(?:\.\d)?)\s*(?:hour|hr)s?/i);
    const ninetyLike = /\b(90\s*minute|one\s+and\s+a\s+half\s+hours?)\b/i.test(fullTextRaw);
    const halfHour = /\b(half\s+an\s+hour|30\s*minutes?)\b/i.test(fullTextRaw);
    if (numMatch) durationMins = parseInt(numMatch[1]);
    else if (hourMatch) durationMins = Math.round(parseFloat(hourMatch[1]) * 60);
    else if (ninetyLike) durationMins = 90;
    else if (halfHour) durationMins = 30;
    if (durationMins && durationMins >= 15 && durationMins <= 180) params.duration = String(durationMins);

    // Objectives: capture bullet points and sentences
    const lines = fullTextRaw.split(/\n|;|•|\-/).map(s => s.trim()).filter(Boolean);
    const objectiveCandidates: string[] = [];
    const objectiveVerbs = /(objective|goal|aim|learn|understand|analyze|evaluate|create|apply|compare|describe|identify)/i;
    for (const ln of lines) {
      if (objectiveVerbs.test(ln) && ln.length > 5 && ln.length < 140) {
        objectiveCandidates.push(ln.replace(/^[^:]*:?\s*/, ''))
      }
    }
    if (objectiveCandidates.length) params.objectives = objectiveCandidates.slice(0, 4).join('; ');

    // Assessment hints
    const assess = fullTextRaw.match(/(quiz|exit\s*ticket|rubric|project|worksheet)/i);
    if (assess) params.assessmentType = assess[1].toLowerCase();

    // Autogenerate if we have enough
    const paramCount = Object.keys(params).length;
    // IMPORTANT: Do not auto-trigger generation. We only prefill.
    // We explicitly avoid setting any autogenerate flag so the user must confirm
    // and press Generate in the UI.
    // if (paramCount >= 2) params.autogenerate = 'true';

    console.log('[Dash] Extracted lesson parameters (enhanced):', params);
    return params;
  }

  /**
   * Build and open a deep link to Lesson Generator using extracted params
   */
  public openLessonGeneratorFromContext(userInput: string, aiResponse: string): void {
    try {
      const params = this.extractLessonParameters(userInput, aiResponse);
      const query = new URLSearchParams(params as any).toString();
      router.push({ pathname: '/screens/ai-lesson-generator', params });
    } catch (e) {
      console.warn('[Dash] Failed to open Lesson Generator from context:', e);
    }
  }
  
  /**
   * Extract worksheet parameters from user input and AI response
   */
  private extractWorksheetParameters(userInput: string, aiResponse: string): Record<string, string> {
    const params: Record<string, string> = {};
    const fullText = `${userInput} ${aiResponse}`.toLowerCase();
    
    // Extract worksheet type
    if (fullText.includes('math') || fullText.includes('arithmetic') || fullText.includes('addition') || fullText.includes('subtraction') || fullText.includes('multiplication') || fullText.includes('division')) {
      params.type = 'math';
      params.title = 'Math Practice Worksheet';
    } else if (fullText.includes('reading') || fullText.includes('comprehension') || fullText.includes('vocabulary') || fullText.includes('spelling')) {
      params.type = 'reading';
      params.title = 'Reading Activity Worksheet';
    } else {
      params.type = 'activity';
      params.title = 'Learning Activity Worksheet';
    }
    
    // Extract age group
    const ageMatch = fullText.match(/(\d+)\s*[-–to]\s*(\d+)\s*year|age\s*(\d+)|grade\s*(\d+)/i);
    if (ageMatch) {
      const age1 = ageMatch[1] ? parseInt(ageMatch[1]) : null;
      const age2 = ageMatch[2] ? parseInt(ageMatch[2]) : null;
      const age3 = ageMatch[3] ? parseInt(ageMatch[3]) : null;
      const grade = ageMatch[4] ? parseInt(ageMatch[4]) : null;
      
      if (age1 && age2) {
        if (age1 >= 3 && age2 <= 4) params.ageGroup = '3-4 years';
        else if (age1 >= 4 && age2 <= 5) params.ageGroup = '4-5 years';
        else if (age1 >= 5 && age2 <= 6) params.ageGroup = '5-6 years';
        else if (age1 >= 6 && age2 <= 7) params.ageGroup = '6-7 years';
        else params.ageGroup = '5-6 years';
      } else if (age3) {
        if (age3 <= 4) params.ageGroup = '3-4 years';
        else if (age3 <= 5) params.ageGroup = '4-5 years';
        else if (age3 <= 6) params.ageGroup = '5-6 years';
        else params.ageGroup = '6-7 years';
      } else if (grade) {
        if (grade <= 1) params.ageGroup = '5-6 years';
        else if (grade <= 2) params.ageGroup = '6-7 years';
        else params.ageGroup = '6-7 years';
      }
    }
    
    // Extract difficulty level
    if (fullText.includes('easy') || fullText.includes('simple') || fullText.includes('beginner')) {
      params.difficulty = 'Easy';
    } else if (fullText.includes('hard') || fullText.includes('difficult') || fullText.includes('challenging') || fullText.includes('advanced')) {
      params.difficulty = 'Hard';
    } else {
      params.difficulty = 'Medium';
    }
    
    // Extract number of problems for math worksheets
    if (params.type === 'math') {
      const numberMatch = fullText.match(/(\d+)\s*(?:problem|question|exercise|item)/i);
      if (numberMatch) {
        const count = parseInt(numberMatch[1]);
        if (count >= 5 && count <= 50) {
          params.problemCount = count.toString();
        }
      }
      
      // Default values for math worksheets
      if (!params.problemCount) params.problemCount = '15';
      
      // Math operation type
      if (fullText.includes('addition') || fullText.includes('add')) {
        params.operation = 'addition';
      } else if (fullText.includes('subtraction') || fullText.includes('subtract') || fullText.includes('minus')) {
        params.operation = 'subtraction';
      } else if (fullText.includes('multiplication') || fullText.includes('multiply') || fullText.includes('times')) {
        params.operation = 'multiplication';
      } else {
        params.operation = 'mixed'; // Default to mixed operations
      }
    }
    
    // Extract color preference
    if (fullText.includes('color') || fullText.includes('colour') || fullText.includes('colorful') || fullText.includes('colourful')) {
      params.colorMode = 'Color';
    } else if (fullText.includes('black') && fullText.includes('white')) {
      params.colorMode = 'Black & White';
    }
    
    // Extract paper size
    if (fullText.includes('a4') || fullText.includes('letter')) {
      params.paperSize = fullText.includes('a4') ? 'A4' : 'Letter';
    }
    
    // Add auto-generation flag if we have enough parameters
    if (Object.keys(params).length >= 2) {
      params.autoGenerate = 'true';
    }
    
    console.log('[Dash] Extracted worksheet parameters:', params);
    return params;
  }
  
  /**
   * Intelligent text normalization for smart reading
   * Handles numbers, dates, special characters, and formatting
   */
  private normalizeTextForSpeech(text: string): string {
    let normalized = text;
    
<<<<<<< HEAD
    // First, handle educational and contextual content
    normalized = this.normalizeEducationalContent(normalized);
=======
    // Handle bullet points and list formatting FIRST (before other transformations)
    normalized = this.normalizeBulletPoints(normalized);
>>>>>>> 4fdbac16
    
    // Handle numbers intelligently
    normalized = this.normalizeNumbers(normalized);
    
    // Handle dates and time formats
    normalized = this.normalizeDatesAndTime(normalized);
    
    // Handle underscores and special formatting
    normalized = this.normalizeSpecialFormatting(normalized);
    
    // Handle abbreviations and acronyms
    normalized = this.normalizeAbbreviations(normalized);
    
    // Handle mathematical expressions (only in math contexts)
    normalized = this.normalizeMathExpressions(normalized);
    
<<<<<<< HEAD
    // Handle punctuation for natural speech
    normalized = this.normalizePunctuation(normalized);
    
    // Remove emojis (Unicode ranges) but keep educational symbols
    normalized = normalized
      .replace(/[\u{1F600}-\u{1F64F}]/gu, '') // Emoticons
      .replace(/[\u{1F300}-\u{1F5FF}]/gu, '') // Misc Symbols and Pictographs
      .replace(/[\u{1F680}-\u{1F6FF}]/gu, '') // Transport and Map
      .replace(/[\u{1F1E0}-\u{1F1FF}]/gu, '') // Regional country flags
      .replace(/[\u{2600}-\u{26FF}]/gu, '')  // Misc symbols
      .replace(/[\u{2700}-\u{27BF}]/gu, '')  // Dingbats
      .replace(/[\u{1F900}-\u{1F9FF}]/gu, '') // Supplemental Symbols and Pictographs
      .replace(/[\u{1FA70}-\u{1FAFF}]/gu, '') // Symbols and Pictographs Extended-A
      // Normalize whitespace and clean up
=======
    // Remove emojis and special characters (simplified for ES5 compatibility)
    normalized = normalized
      .replace(/[\u2600-\u26FF]/g, '')  // Misc symbols
      .replace(/[\u2700-\u27BF]/g, '')  // Dingbats
      .replace(/[\uD800-\uDBFF][\uDC00-\uDFFF]/g, '') // Surrogate pairs (emojis)
      // Remove extra whitespace
>>>>>>> 4fdbac16
      .replace(/\s+/g, ' ')
      .replace(/([.!?])\s*$/, '$1') // Ensure proper ending punctuation
      .trim();
    
    // Final cleanup for speech synthesis
    normalized = this.finalizeForSpeech(normalized);
    
    return normalized;
  }
  
  /**
   * Normalize educational and contextual content for better speech
   */
  private normalizeEducationalContent(text: string): string {
    return text
      // Fix common educational terms
      .replace(/\bK-12\b/g, 'K through twelve')
      .replace(/\bPre-K\b/g, 'Pre kindergarten')
      .replace(/\bGrade ([0-9]+)\b/g, 'Grade $1')
      .replace(/\bYear ([0-9]+)\b/g, 'Year $1')
      .replace(/\bPhD\b/g, 'P H D')
      .replace(/\bBA\b/g, 'B A')
      .replace(/\bMA\b/g, 'M A')
      .replace(/\bBSc\b/g, 'B S C')
      .replace(/\bMSc\b/g, 'M S C')
      // Fix age ranges
      .replace(/(\d+)-(\d+)\s*years?/g, '$1 to $2 years old')
      .replace(/(\d+)-(\d+)\s*months?/g, '$1 to $2 months old')
      // Fix curriculum terms
      .replace(/\bSTEM\b/g, 'S T E M')
      .replace(/\bSTEAM\b/g, 'S T E A M')
      .replace(/\bIEP\b/g, 'I E P')
      .replace(/\b504\s*plan\b/g, 'five oh four plan')
      // Fix assessment terms
      .replace(/\bGPA\b/g, 'G P A')
      .replace(/\bSAT\b/g, 'S A T')
      .replace(/\bACT\b/g, 'A C T')
      // Fix common educational abbreviations
      .replace(/\bELL\b/g, 'E L L')
      .replace(/\bESL\b/g, 'E S L')
      .replace(/\bADHD\b/g, 'A D H D')
      .replace(/\bASD\b/g, 'A S D')
      // Fix technology terms
      .replace(/\bLMS\b/g, 'L M S')
      .replace(/\bVR\b/g, 'V R')
      .replace(/\bAR\b/g, 'A R')
      .replace(/\bAI\b/g, 'A I')
      // Fix common measurement units
      .replace(/\bcm\b/g, 'centimeters')
      .replace(/\bmm\b/g, 'millimeters')
      .replace(/\bkg\b/g, 'kilograms')
      .replace(/\bg\b/g, 'grams')
      .replace(/\bml\b/g, 'milliliters')
      .replace(/\bl\b/g, 'liters');
  }
  
  /**
   * Normalize punctuation for natural speech flow
   */
  private normalizePunctuation(text: string): string {
    return text
      // Handle lists and bullets
      .replace(/^[•·▪▫◦‣⁃]\s*/gm, '') // Remove bullet points
      .replace(/^\d+\.\s*/gm, '') // Remove numbered list markers
      .replace(/^[a-zA-Z]\.\s*/gm, '') // Remove lettered list markers
      // Handle parenthetical expressions
      .replace(/\(([^)]+)\)/g, ', $1,')
      // Handle dashes and em-dashes
      .replace(/\s*[-–—]\s*/g, ', ')
      // Handle quotation marks
      .replace(/["""''`]/g, '')
      // Handle colons in context
      .replace(/(\w):\s*([A-Z])/g, '$1. $2') // Convert colons to periods when followed by capital letter
      .replace(/(\w):\s*([a-z])/g, '$1, $2') // Convert colons to commas when followed by lowercase
      // Handle semicolons
      .replace(/;/g, ',')
      // Handle multiple periods
      .replace(/\.{2,}/g, '.')
      // Handle exclamation and question combinations
      .replace(/[!?]{2,}/g, '!')
      // Ensure proper spacing around punctuation
      .replace(/\s*([.!?])\s*/g, '$1 ')
      .replace(/\s*,\s*/g, ', ')
      // Clean up multiple spaces
      .replace(/\s+/g, ' ');
  }
  
  /**
   * Final cleanup and optimization for speech synthesis
   */
  private finalizeForSpeech(text: string): string {
    return text
      // Ensure sentences end properly
      .replace(/([^.!?])$/, '$1.')
      // Handle abbreviations at sentence end
      .replace(/\b(Mr|Mrs|Dr|Prof|St|Ave|Rd)\.$/, '$1')
      // Add natural pauses
      .replace(/([.!?])\s*([A-Z])/g, '$1 $2') // Pause between sentences
      .replace(/,\s*/g, ', ') // Brief pause for commas
      // Fix any remaining issues
      .replace(/\s+/g, ' ')
      .replace(/^[,.]\s*/, '') // Remove leading punctuation
      .trim();
  }
  
  /**
   * Normalize numbers for intelligent reading
   */
  private normalizeNumbers(text: string): string {
    return text
      // Handle large numbers with separators (e.g., 1,000 -> one thousand)
      .replace(/\b(\d{1,3}(?:,\d{3})+)\b/g, (match) => {
        const number = parseInt(match.replace(/,/g, ''));
        return this.numberToWords(number);
      })
      // Handle decimal numbers (e.g., 3.14 -> three point one four)
      .replace(/\b(\d+)\.(\d+)\b/g, (match, whole, decimal) => {
        const wholeWords = this.numberToWords(parseInt(whole));
        const decimalWords = decimal.split('').map((d: string) => this.numberToWords(parseInt(d))).join(' ');
        return `${wholeWords} point ${decimalWords}`;
      })
      // Handle ordinal numbers (e.g., 1st -> first, 2nd -> second)
      .replace(/\b(\d+)(st|nd|rd|th)\b/gi, (match, num) => {
        return this.numberToOrdinal(parseInt(num));
      })
      // Handle regular numbers (e.g., 123 -> one hundred twenty three)
      .replace(/\b\d+\b/g, (match) => {
        const number = parseInt(match);
        if (number > 2024 && number < 2100) {
          // Handle years specially (e.g., 2025 -> twenty twenty five)
          return this.numberToWords(number, true);
        }
        return this.numberToWords(number);
      });
  }
  
  /**
   * Normalize dates and time for speech
   */
  private normalizeDatesAndTime(text: string): string {
    return text
      // Handle ISO dates (2024-12-25)
      .replace(/\b(\d{4})-(\d{1,2})-(\d{1,2})\b/g, (match, year, month, day) => {
        const monthName = this.getMonthName(parseInt(month));
        const dayOrdinal = this.numberToOrdinal(parseInt(day));
        return `${monthName} ${dayOrdinal}, ${year}`;
      })
      // Handle US dates (12/25/2024)
      .replace(/\b(\d{1,2})\/(\d{1,2})\/(\d{4})\b/g, (match, month, day, year) => {
        const monthName = this.getMonthName(parseInt(month));
        const dayOrdinal = this.numberToOrdinal(parseInt(day));
        return `${monthName} ${dayOrdinal}, ${year}`;
      })
      // Handle time (14:30 -> two thirty PM)
      .replace(/\b(\d{1,2}):(\d{2})\b/g, (match, hour, minute) => {
        return this.timeToWords(parseInt(hour), parseInt(minute));
      });
  }
  
  /**
   * Normalize bullet points and list formatting
   */
  private normalizeBulletPoints(text: string): string {
    return text
      // Handle bullet points at start of lines
      .replace(/^[\s]*[-•*+]\s+/gm, '') // Remove bullet at line start
      .replace(/\n[\s]*[-•*+]\s+/g, '\n') // Remove bullet after newlines
      // Handle numbered lists
      .replace(/^[\s]*(\d+)[.)\s]+/gm, '') // Remove "1. " or "1) " at line start
      .replace(/\n[\s]*(\d+)[.)\s]+/g, '\n') // Remove numbered bullets after newlines
      // Handle dashes in educational content (not math contexts)
      .replace(/([a-zA-Z])\s*-\s*([A-Z][a-z])/g, '$1, $2') // "Students - They will" -> "Students, They will"
      // Handle dash separators in descriptions
      .replace(/([a-z])\s*-\s*([a-z])/g, '$1 to $2') // "5-6 years" -> "5 to 6 years"
      // Clean up extra spaces and newlines
      .replace(/\n\s*\n/g, '. ') // Double newlines become sentence breaks
      .replace(/\n/g, '. ') // Single newlines become sentence breaks
      .replace(/\s+/g, ' ') // Multiple spaces become single space
      .trim();
  }
  
  /**
   * Normalize special formatting like underscores and camelCase
   */
  private normalizeSpecialFormatting(text: string): string {
    return text
      // Handle underscore formatting (date_month_year -> date month year)
      .replace(/([a-zA-Z]+)_([a-zA-Z]+)/g, '$1 $2')
      // Handle camelCase (firstName -> first name)
      .replace(/([a-z])([A-Z])/g, '$1 $2')
      // Handle kebab-case (first-name -> first name)
      .replace(/([a-zA-Z]+)-([a-zA-Z]+)/g, '$1 $2')
      // Handle file extensions (.pdf -> dot P D F)
      .replace(/\.(pdf|doc|docx|xls|xlsx|ppt|pptx|txt|jpg|png|gif)\b/gi, (match, ext) => {
        return ` dot ${ext.toUpperCase().split('').join(' ')}`;
      });
  }
  
  /**
   * Normalize common abbreviations and acronyms
   */
  private normalizeAbbreviations(text: string): string {
    const abbreviations: Record<string, string> = {
      'Mr.': 'Mister',
      'Mrs.': 'Missus',
      'Dr.': 'Doctor',
      'Prof.': 'Professor',
      'St.': 'Street',
      'Ave.': 'Avenue',
      'Rd.': 'Road',
      'Ltd.': 'Limited',
      'Inc.': 'Incorporated',
      'vs.': 'versus',
      'etc.': 'etcetera',
      'i.e.': 'that is',
      'e.g.': 'for example',
      'AI': 'A I',
      'API': 'A P I',
      'URL': 'U R L',
      'HTML': 'H T M L',
      'CSS': 'C S S',
      'JS': 'JavaScript',
      'PDF': 'P D F',
      'FAQ': 'F A Q',
      'CEO': 'C E O',
      'CTO': 'C T O'
    };
    
    let normalized = text;
    for (const [abbr, expansion] of Object.entries(abbreviations)) {
      const regex = new RegExp(`\\b${abbr.replace('.', '\\.')}\\b`, 'gi');
      normalized = normalized.replace(regex, expansion);
    }
    
    return normalized;
  }
  
  /**
   * Normalize mathematical expressions (only in math contexts)
   */
  private normalizeMathExpressions(text: string): string {
    // Check if this appears to be mathematical content
    const hasMathContext = /\b(math|equation|formula|calculate|solve|problem|exercise)\b/i.test(text) ||
                          /\d+\s*[+\-*/=]\s*\d+/g.test(text) ||
                          /\b\d+\s*\/\s*\d+\b/.test(text);
    
    if (!hasMathContext) {
      // Only handle standalone fractions and percentages in non-math contexts
      return text
        .replace(/\b(\d+)\s*%/g, '$1 percent')
        // Handle fractions only when clearly mathematical (surrounded by numbers/operators)
        .replace(/\b(\d+)\s*\/\s*(\d+)\b(?=[^a-zA-Z]|$)/g, (match, num, den) => {
          return this.fractionToWords(parseInt(num), parseInt(den));
        });
    }
    
    // Full math processing for mathematical contexts
    return text
      // Handle basic operations
      .replace(/\+/g, ' plus ')
      .replace(/(?<!\w)-(?=\d)/g, ' minus ') // Only replace minus before numbers
      .replace(/\*/g, ' times ')
      .replace(/\//g, ' divided by ')
      .replace(/=/g, ' equals ')
      .replace(/%/g, ' percent ')
      // Handle fractions (1/2 -> one half)
      .replace(/\b(\d+)\s*\/\s*(\d+)\b/g, (match, num, den) => {
        return this.fractionToWords(parseInt(num), parseInt(den));
      });
  }
  
  /**
   * Convert number to words
   */
  private numberToWords(num: number, isYear: boolean = false): string {
    if (num === 0) return 'zero';
    
    const ones = ['', 'one', 'two', 'three', 'four', 'five', 'six', 'seven', 'eight', 'nine'];
    const teens = ['ten', 'eleven', 'twelve', 'thirteen', 'fourteen', 'fifteen', 'sixteen', 'seventeen', 'eighteen', 'nineteen'];
    const tens = ['', '', 'twenty', 'thirty', 'forty', 'fifty', 'sixty', 'seventy', 'eighty', 'ninety'];
    const thousands = ['', 'thousand', 'million', 'billion'];
    
    // Special handling for years
    if (isYear && num >= 1000 && num <= 9999) {
      const century = Math.floor(num / 100);
      const yearPart = num % 100;
      if (yearPart === 0) {
        return this.numberToWords(century) + ' hundred';
      } else {
        return this.numberToWords(century) + ' ' + (yearPart < 10 ? 'oh ' + this.numberToWords(yearPart) : this.numberToWords(yearPart));
      }
    }
    
    if (num < 10) return ones[num];
    if (num < 20) return teens[num - 10];
    if (num < 100) {
      return tens[Math.floor(num / 10)] + (num % 10 ? ' ' + ones[num % 10] : '');
    }
    if (num < 1000) {
      return ones[Math.floor(num / 100)] + ' hundred' + (num % 100 ? ' ' + this.numberToWords(num % 100) : '');
    }
    
    // Handle larger numbers
    let result = '';
    let thousandIndex = 0;
    
    while (num > 0) {
      const chunk = num % 1000;
      if (chunk !== 0) {
        const chunkWords = this.numberToWords(chunk);
        result = chunkWords + (thousands[thousandIndex] ? ' ' + thousands[thousandIndex] : '') + (result ? ' ' + result : '');
      }
      num = Math.floor(num / 1000);
      thousandIndex++;
    }
    
    return result;
  }
  
  /**
   * Convert number to ordinal words
   */
  private numberToOrdinal(num: number): string {
    const ordinals: Record<number, string> = {
      1: 'first', 2: 'second', 3: 'third', 4: 'fourth', 5: 'fifth',
      6: 'sixth', 7: 'seventh', 8: 'eighth', 9: 'ninth', 10: 'tenth',
      11: 'eleventh', 12: 'twelfth', 13: 'thirteenth', 14: 'fourteenth', 15: 'fifteenth',
      16: 'sixteenth', 17: 'seventeenth', 18: 'eighteenth', 19: 'nineteenth', 20: 'twentieth',
      21: 'twenty first', 22: 'twenty second', 23: 'twenty third', 30: 'thirtieth'
    };
    
    if (ordinals[num]) return ordinals[num];
    
    // For larger ordinals, use pattern
    if (num > 20) {
      const lastDigit = num % 10;
      const tens = Math.floor(num / 10) * 10;
      if (lastDigit === 0) {
        const tensWord = this.numberToWords(tens);
        return tensWord.slice(0, -1) + 'ieth';
      } else {
        return this.numberToWords(tens) + ' ' + this.numberToOrdinal(lastDigit);
      }
    }
    
    return this.numberToWords(num) + 'th';
  }
  
  /**
   * Get month name from number
   */
  private getMonthName(month: number): string {
    const months = [
      'January', 'February', 'March', 'April', 'May', 'June',
      'July', 'August', 'September', 'October', 'November', 'December'
    ];
    return months[month - 1] || 'Invalid Month';
  }
  
  /**
   * Convert time to words
   */
  private timeToWords(hour: number, minute: number): string {
    const period = hour >= 12 ? 'PM' : 'AM';
    const displayHour = hour === 0 ? 12 : hour > 12 ? hour - 12 : hour;
    
    if (minute === 0) {
      return `${this.numberToWords(displayHour)} o'clock ${period}`;
    } else if (minute === 15) {
      return `quarter past ${this.numberToWords(displayHour)} ${period}`;
    } else if (minute === 30) {
      return `half past ${this.numberToWords(displayHour)} ${period}`;
    } else if (minute === 45) {
      const nextHour = displayHour === 12 ? 1 : displayHour + 1;
      return `quarter to ${this.numberToWords(nextHour)} ${period}`;
    } else {
      return `${this.numberToWords(displayHour)} ${this.numberToWords(minute)} ${period}`;
    }
  }
  
  /**
   * Convert fraction to words
   */
  private fractionToWords(numerator: number, denominator: number): string {
    const fractions: Record<string, string> = {
      '1/2': 'one half',
      '1/3': 'one third',
      '2/3': 'two thirds',
      '1/4': 'one quarter',
      '3/4': 'three quarters',
      '1/5': 'one fifth',
      '2/5': 'two fifths',
      '3/5': 'three fifths',
      '4/5': 'four fifths'
    };
    
    const key = `${numerator}/${denominator}`;
    if (fractions[key]) return fractions[key];
    
    const numWords = this.numberToWords(numerator);
    const denWords = this.numberToOrdinal(denominator);
    return `${numWords} ${denWords}${numerator > 1 ? 's' : ''}`;
  }
  
  /**
   * Generate lesson directly for voice commands using enhanced PDF service
   */
  public async generateLessonDirectly(params: Record<string, any>): Promise<{ success: boolean; lessonId?: string; title?: string; features?: string[]; error?: string }> {
    try {
      console.log('[Dash] Generating lesson directly:', params);
      
      // Import EducationalPDFService dynamically
      const { EducationalPDFService } = await import('../lib/services/EducationalPDFService');
      const pdfService = new EducationalPDFService();
      
      // Map Dash parameters to PDF service parameters
      const lessonConfig = {
        subject: params.subject || 'General Education',
        grade: params.grade || params.ageGroup || 'Preschool',
        duration: params.duration || '45 minutes',
        objectives: params.objectives?.split(';').map((obj: string) => obj.trim()) || [
          'Engage students in interactive learning',
          'Develop critical thinking skills',
          'Apply knowledge through practical activities'
        ],
        activities: params.activities?.split(';').map((act: string) => act.trim()) || undefined,
        resources: params.resources?.split(';').map((res: string) => res.trim()) || undefined,
        assessments: params.assessments?.split(';').map((assess: string) => assess.trim()) || undefined,
        differentiation: params.differentiation || 'Multiple learning styles supported',
        extensions: params.extensions?.split(';').map((ext: string) => ext.trim()) || undefined
      };
      
      // Generate lesson plan using PDF service
      const lessonResult = await pdfService.generateEnhancedLessonPlan(lessonConfig);
      
      if (lessonResult.success && lessonResult.content) {
        const lessonId = `lesson_${Date.now()}_${Math.random().toString(36).substr(2, 9)}`;
        
        // Store lesson data in memory for retrieval
        await this.addMemoryItem({
          type: 'context',
          key: `generated_lesson_${lessonId}`,
          value: {
            ...lessonResult.content,
            id: lessonId,
            createdBy: 'DashAI',
            createdAt: new Date().toISOString()
          },
          confidence: 1.0,
          expires_at: Date.now() + (7 * 24 * 60 * 60 * 1000) // 7 days
        });
        
        return {
          success: true,
          lessonId,
          title: lessonResult.content.title || 'AI-Generated Lesson Plan',
          features: [
            'Learning objectives',
            'Interactive activities',
            'Assessment rubrics',
            'Differentiation strategies',
            'Resource recommendations'
          ]
        };
      }
      
      return {
        success: false,
        error: 'Failed to generate lesson content'
      };
      
    } catch (error) {
      console.error('[Dash] Direct lesson generation failed:', error);
      return {
        success: false,
        error: error instanceof Error ? error.message : 'Lesson generation failed'
      };
    }
  }
  
  /**
   * Generate worksheet directly for voice commands
   */
  public async generateWorksheetAutomatically(params: Record<string, any>): Promise<{ success: boolean; worksheetData?: any; error?: string }> {
    try {
      console.log('[Dash] Auto-generating worksheet with params:', params);
      
      // Create worksheet generation service instance
      const worksheetService = new WorksheetService();
      
      // Generate worksheet based on type
      let worksheetData;
      
      switch (params.type) {
        case 'math':
          worksheetData = await worksheetService.generateMathWorksheet({
            ageGroup: params.ageGroup || '5-6 years',
            difficulty: params.difficulty || 'Medium',
            operation: params.operation || 'mixed',
            problemCount: parseInt(params.problemCount || '15'),
            includeHints: params.includeHints !== 'false'
          });
          break;
          
        case 'reading':
          worksheetData = await worksheetService.generateReadingWorksheet({
            ageGroup: params.ageGroup || '5-6 years',
            difficulty: params.difficulty || 'Medium',
            topic: params.topic || 'General Reading',
            includeImages: params.includeImages !== 'false'
          });
          break;
          
        default:
          worksheetData = await worksheetService.generateActivityWorksheet({
            ageGroup: params.ageGroup || '5-6 years',
            difficulty: params.difficulty || 'Medium',
            topic: params.topic || 'Learning Activity',
            activityType: params.activityType || 'creative'
          });
          break;
      }
      
      return {
        success: true,
        worksheetData
      };
      
    } catch (error) {
      console.error('[Dash] Failed to auto-generate worksheet:', error);
      return {
        success: false,
        error: error instanceof Error ? error.message : 'Failed to generate worksheet'
      };
    }
  }
  
  /**
   * Navigate to a specific screen programmatically with intelligent route mapping
   */
  public async navigateToScreen(route: string, params?: Record<string, any>): Promise<{ success: boolean; error?: string }> {
    try {
      console.log('[Dash] Navigating to screen:', route, params);
      
      // Map common screen names to actual routes
      const routeMap: Record<string, string> = {
        'dashboard': '/',
        'home': '/',
        'students': '/screens/student-management',
        // Map generic "lessons" to hub; AI generator is a separate intent
        'lessons': '/screens/lessons-hub',
        'ai-lesson': '/screens/ai-lesson-generator',
        'worksheets': '/screens/worksheet-demo',
        'assignments': '/screens/assign-homework',
        // Map reports to teacher-reports screen
        'reports': '/screens/teacher-reports',
        'settings': '/screens/dash-ai-settings',
        // Chat -> Dash Assistant
        'chat': '/screens/dash-assistant',
        // Fallbacks for common nouns to existing screens
        'profile': '/screens/account',
        // Not implemented screens are mapped to closest existing destinations
        'calendar': '/screens/teacher-reports',
        'gradebook': '/screens/teacher-reports',
        // Parent messaging
        'parents': '/screens/parent-messages',
        'curriculum': '/screens/lessons-categories'
      };
      
      // Resolve the actual route
      const actualRoute = routeMap[route.toLowerCase().replace(/^\//, '')] || route;
      
      // Navigate to the specified route
      if (params && Object.keys(params).length > 0) {
        router.push({ pathname: actualRoute, params } as any);
      } else {
        router.push(actualRoute);
      }
      
      // Log successful navigation
      console.log(`[Dash] Successfully navigated to: ${actualRoute}`);
      return { success: true };
      
    } catch (error) {
      console.error('[Dash] Navigation failed:', error);
      return {
        success: false,
        error: error instanceof Error ? error.message : 'Navigation failed'
      };
    }
  }
  
  /**
   * Open Teacher Messages with optional prefilled subject/body
   */
  public openTeacherMessageComposer(subject?: string, body?: string): void {
    try {
      const params: Record<string, string> = {};
      if (subject) params.prefillSubject = subject;
      if (body) params.prefillMessage = body;
      router.push({ pathname: '/screens/teacher-messages', params } as any);
    } catch (e) {
      console.warn('[Dash] Failed to open Teacher Messages:', e);
    }
  }

  /**
   * Export provided text as a PDF via EducationalPDFService
   */
  public async exportTextAsPDF(title: string, content: string): Promise<{ success: boolean; error?: string }> {
    try {
      await EducationalPDFService.generateTextPDF(title || 'Dash Export', content || '');
      return { success: true };
    } catch (error: any) {
      return { success: false, error: error?.message || 'PDF export failed' };
    }
  }

  /**
   * Get current screen context for better assistance
   */
  public getCurrentScreenContext(): { screen: string; capabilities: string[]; suggestions: string[] } {
    // This would ideally get the current route from the navigation system
    // For now, we'll return a default context
    const defaultContext = {
      screen: 'dashboard',
      capabilities: [
        'navigate to different screens',
        'generate worksheets and lessons', 
        'manage students and assignments',
        'communicate with parents',
        'create reports and analytics'
      ],
      suggestions: [
        'Create a new lesson plan',
        'Generate a math worksheet',
        'Check student progress',
        'Send a message to parents',
        'View recent assignments'
      ]
    };
    
    return defaultContext;
  }
  
  /**
   * Suggest contextual actions based on current screen
   */
  public getContextualSuggestions(screen: string, userRole: string): string[] {
    const suggestions: Record<string, Record<string, string[]>> = {
      dashboard: {
        teacher: ['Create lesson plan', 'Generate worksheet', 'Check assignments', 'Message parents'],
        principal: ['View school analytics', 'Review teacher performance', 'Manage curriculum', 'Send announcements'],
        parent: ['Check child progress', 'View assignments', 'Schedule meeting', 'Update contact info']
      },
      'lesson-generator': {
        teacher: ['Generate new lesson', 'Import curriculum standards', 'Save as template', 'Share with colleagues'],
        principal: ['Review lesson plans', 'Approve curriculum', 'Monitor teaching standards'],
        parent: ['View lesson plans', 'Understand learning objectives']
      },
      'worksheet-demo': {
        teacher: ['Generate math worksheet', 'Create reading activity', 'Customize difficulty', 'Print for class'],
        principal: ['Review educational materials', 'Monitor resource usage'],
        parent: ['Download homework help', 'Practice activities for home']
      },
      'student-management': {
        teacher: ['Add new student', 'Update progress', 'Track behavior', 'Generate report'],
        principal: ['View all students', 'Enrollment statistics', 'Performance analytics'],
        parent: ['View my children', 'Update emergency contacts', 'Check attendance']
      }
    };
    
    return suggestions[screen]?.[userRole] || suggestions.dashboard[userRole] || [
      'Ask me anything about education',
      'Navigate to a different screen', 
      'Generate educational content',
      'Get help with current task'
    ];
  }
  
  /**
   * Enhanced contextual understanding and intent recognition
   */
  private analyzeUserIntent(userInput: string, conversationContext: DashMessage[]): {
    primaryIntent: string;
    confidence: number;
    entities: Array<{ type: string; value: string; confidence: number }>;
    context: string;
    urgency: 'low' | 'medium' | 'high';
    actionable: boolean;
  } {
    const input = userInput.toLowerCase().trim();
    
    // Intent patterns with confidence scoring
    const intentPatterns = {
      // Navigation intents
      navigation: {
        patterns: [/(?:go to|open|show me|navigate to|take me to)\s+(\w+)/i, /(?:where is|find)\s+(\w+)/i],
        confidence: 0.9
      },
      // Content creation intents
      creation: {
        patterns: [/(?:create|make|generate|build)\s+(\w+)/i, /(?:new|add)\s+(lesson|worksheet|assignment)/i],
        confidence: 0.85
      },
      // Question/help intents
      question: {
        patterns: [/^(?:what|how|why|when|where|who|can you|could you)/i, /\?$/],
        confidence: 0.8
      },
      // Task management intents
      task_management: {
        patterns: [/(?:assign|schedule|remind|track|manage)/i, /(?:todo|task|deadline)/i],
        confidence: 0.85
      },
      // Data retrieval intents
      data_retrieval: {
        patterns: [/(?:show|list|display|find|search|get)\s+(students|grades|reports|data)/i],
        confidence: 0.9
      },
      // Communication intents
      communication: {
        patterns: [/(?:send|message|email|call|notify|contact)\s+(parent|teacher|student)/i],
        confidence: 0.88
      }
    };
    
    let bestMatch = { intent: 'general_assistance', confidence: 0.5 };
    
    // Analyze input against patterns
    for (const [intent, config] of Object.entries(intentPatterns)) {
      for (const pattern of config.patterns) {
        if (pattern.test(input)) {
          if (config.confidence > bestMatch.confidence) {
            bestMatch = { intent, confidence: config.confidence };
          }
        }
      }
    }
    
    // Extract entities
    const entities = this.extractEntities(input);
    
    // Determine urgency
    const urgency = this.determineUrgency(input, conversationContext);
    
    // Determine if actionable
    const actionable = this.isActionableRequest(input, bestMatch.intent);
    
    // Build context from conversation history
    const context = this.buildConversationContext(conversationContext, bestMatch.intent);
    
    return {
      primaryIntent: bestMatch.intent,
      confidence: bestMatch.confidence,
      entities,
      context,
      urgency,
      actionable
    };
  }
  
  /**
   * Extract entities from user input
   */
  private extractEntities(input: string): Array<{ type: string; value: string; confidence: number }> {
    const entities = [];
    
    // Educational entities
    const educationalEntities = {
      subjects: ['math', 'mathematics', 'english', 'science', 'reading', 'writing', 'art', 'music'],
      grades: ['grade 1', 'grade 2', 'grade 3', 'year 1', 'year 2', 'kindergarten', 'pre-k'],
      activities: ['worksheet', 'lesson', 'assignment', 'quiz', 'test', 'activity', 'homework'],
      roles: ['student', 'parent', 'teacher', 'principal', 'admin'],
      difficulty: ['easy', 'medium', 'hard', 'beginner', 'intermediate', 'advanced'],
      ages: ['3-4 years', '4-5 years', '5-6 years', '6-7 years']
    };
    
    for (const [type, values] of Object.entries(educationalEntities)) {
      for (const value of values) {
        if (input.includes(value)) {
          entities.push({
            type,
            value,
            confidence: 0.9
          });
        }
      }
    }
    
    // Numbers and quantities
    const numberMatch = input.match(/\b(\d+)\s*(minutes?|hours?|problems?|questions?|students?)/gi);
    if (numberMatch) {
      entities.push({
        type: 'quantity',
        value: numberMatch[0],
        confidence: 0.95
      });
    }
    
    return entities;
  }
  
  /**
   * Determine urgency of the request
   */
  private determineUrgency(input: string, context: DashMessage[]): 'low' | 'medium' | 'high' {
    // High urgency indicators
    if (input.match(/\b(urgent|emergency|asap|immediately|now|help|problem|issue|broken)/i)) {
      return 'high';
    }
    
    // Medium urgency indicators
    if (input.match(/\b(today|tomorrow|soon|quickly|deadline|due)/i)) {
      return 'medium';
    }
    
    // Check conversation context for escalation
    const recentMessages = context.slice(-3);
    const hasRepeatedRequests = recentMessages.some(msg => 
      msg.type === 'user' && 
      msg.content.toLowerCase().includes(input.split(' ').slice(0, 3).join(' ').toLowerCase())
    );
    
    if (hasRepeatedRequests) {
      return 'medium';
    }
    
    return 'low';
  }
  
  /**
   * Determine if request is actionable
   */
  private isActionableRequest(input: string, intent: string): boolean {
    const actionableIntents = ['navigation', 'creation', 'task_management', 'communication'];
    
    if (actionableIntents.includes(intent)) {
      return true;
    }
    
    // Check for action verbs
    const actionVerbs = /\b(create|make|generate|send|schedule|assign|update|delete|save|print|download)/i;
    return actionVerbs.test(input);
  }
  
  /**
   * Build conversation context summary
   */
  private buildConversationContext(messages: DashMessage[], currentIntent: string): string {
    if (!messages || messages.length === 0) {
      return 'New conversation';
    }
    
    const recentMessages = messages.slice(-5);
    const topics = new Set<string>();
    
    for (const message of recentMessages) {
      if (message.type === 'user') {
        const intent = this.quickIntentDetection(message.content);
        topics.add(intent);
      }
    }
    
    const topicsList = Array.from(topics).join(', ');
    return `Recent topics: ${topicsList}. Current: ${currentIntent}`;
  }
  
  /**
   * Quick intent detection for context building
   */
  private quickIntentDetection(text: string): string {
    const lower = text.toLowerCase();
    
    if (lower.includes('lesson') || lower.includes('teach')) return 'lesson_planning';
    if (lower.includes('worksheet') || lower.includes('activity')) return 'worksheet_creation';
    if (lower.includes('student') || lower.includes('grade')) return 'student_management';
    if (lower.includes('parent') || lower.includes('message')) return 'communication';
    if (lower.includes('report') || lower.includes('data')) return 'reporting';
    if (lower.includes('help') || lower.includes('how')) return 'help_request';
    
    return 'general';
  }
  
  /**
   * Smart response personalization based on user profile and context
   */
  private personalizeResponse(response: string, userProfile?: DashUserProfile, context?: any): string {
    if (!userProfile) return response;
    
    // Adjust tone based on user preferences
    const communicationStyle = userProfile.preferences.communication_style;
    
    let personalizedResponse = response;
    
    // Role-specific personalization
    if (userProfile.role === 'teacher') {
      personalizedResponse = personalizedResponse.replace(
        /\bstudents?\b/gi, 
        userProfile.context.current_classes ? 'your students' : 'students'
      );
    } else if (userProfile.role === 'parent') {
      personalizedResponse = personalizedResponse.replace(
        /\bchild(?:ren)?\b/gi,
        userProfile.context.current_students ? 'your child' : 'your children'
      );
    }
    
    // Add contextual references
    if (userProfile.context.current_subjects?.length) {
      const subjects = userProfile.context.current_subjects.slice(0, 2).join(' and ');
      personalizedResponse += ` This would work well with your ${subjects} curriculum.`;
    }
    
    return personalizedResponse;
  }
  
  /**
   * Create and manage complex automated tasks
   */
  public async createAutomatedTask(
    templateId: string,
    customParams?: any
  ): Promise<{ success: boolean; task?: DashTask; error?: string }> {
    try {
      const taskAutomation = DashTaskAutomation.getInstance();
      const userRole = this.userProfile?.role || 'teacher';
      
      const result = await taskAutomation.createTask(templateId, customParams, userRole);
      
      if (result.success && result.task) {
        // Add task progress to memory for future reference
        await this.addMemoryItem({
          type: 'context',
          key: `active_task_${result.task.id}`,
          value: {
            taskId: result.task.id,
            title: result.task.title,
            status: result.task.status,
            createdAt: result.task.createdAt
          },
          confidence: 1.0,
          expires_at: Date.now() + (7 * 24 * 60 * 60 * 1000) // 7 days
        });
        
        console.log('[Dash] Created automated task:', result.task.title);
      }
      
      return result;
    } catch (error) {
      console.error('[Dash] Failed to create automated task:', error);
      return {
        success: false,
        error: error instanceof Error ? error.message : 'Task creation failed'
      };
    }
  }
  
  /**
   * Execute task step with user interaction
   */
  public async executeTaskStep(
    taskId: string,
    stepId: string,
    userInput?: any
  ): Promise<{ success: boolean; result?: any; nextStep?: string; error?: string }> {
    try {
      const taskAutomation = DashTaskAutomation.getInstance();
      const result = await taskAutomation.executeTaskStep(taskId, stepId, userInput);
      
      // Update memory with task progress
      if (result.success) {
        await this.addMemoryItem({
          type: 'interaction',
          key: `task_step_${taskId}_${stepId}`,
          value: {
            stepId,
            completedAt: Date.now(),
            result: result.result
          },
          confidence: 1.0
        });
      }
      
      return result;
    } catch (error) {
      console.error('[Dash] Task step execution failed:', error);
      return {
        success: false,
        error: error instanceof Error ? error.message : 'Step execution failed'
      };
    }
  }
  
  /**
   * Get user's active tasks for context
   */
  public getActiveTasks(): DashTask[] {
    const taskAutomation = DashTaskAutomation.getInstance();
    return taskAutomation.getActiveTasks();
  }
  
  /**
   * Get available task templates for user's role
   */
  public getAvailableTaskTemplates() {
    const taskAutomation = DashTaskAutomation.getInstance();
    const userRole = this.userProfile?.role || 'teacher';
    return taskAutomation.getTaskTemplates(userRole);
  }
  
  /**
   * Smart task suggestion based on user context and patterns
   */
  public suggestRelevantTasks(): string[] {
    const userRole = this.userProfile?.role || 'teacher';
    const currentTime = new Date();
    const dayOfWeek = currentTime.getDay();
    const hour = currentTime.getHours();
    
    const suggestions = [];
    
    // Time-based suggestions
    if (dayOfWeek === 5 && hour > 14) { // Friday afternoon
      suggestions.push('weekly_grade_report');
    }
    
    if (dayOfWeek === 1 && hour < 10) { // Monday morning
      suggestions.push('lesson_plan_sequence');
    }
    
    // Role-based suggestions
    switch (userRole) {
      case 'teacher':
        suggestions.push('assessment_creation_suite', 'student_progress_analysis');
        break;
      case 'principal':
        suggestions.push('weekly_grade_report', 'parent_communication_batch');
        break;
    }
    
    // Memory-based suggestions (check recent activities)
    const recentMemory = Array.from(this.memory.values())
      .filter(item => item.created_at > Date.now() - (24 * 60 * 60 * 1000)) // Last 24 hours
      .sort((a, b) => b.created_at - a.created_at)
      .slice(0, 5);
    
    const hasGradingActivity = recentMemory.some(item => 
      item.key.includes('grade') || item.value?.includes?.('assessment')
    );
    
    if (hasGradingActivity && !suggestions.includes('parent_communication_batch')) {
      suggestions.push('parent_communication_batch');
    }
    
    return suggestions.filter((item, index, arr) => arr.indexOf(item) === index); // Remove duplicates
  }
  
  /**
   * Proactive assistance - suggest actions based on user patterns and context
   */
  public async generateProactivesuggestions(): Promise<{
    suggestions: Array<{
      id: string;
      type: 'task' | 'reminder' | 'insight' | 'action';
      title: string;
      description: string;
      priority: 'low' | 'medium' | 'high';
      action?: { type: string; params: any };
    }>;
    insights: string[];
  }> {
    const suggestions = [];
    const insights = [];
    const userRole = this.userProfile?.role || 'teacher';
    const currentTime = new Date();
    const dayOfWeek = currentTime.getDay();
    const hour = currentTime.getHours();
    
    // Analyze user patterns from memory
    const recentMemory = Array.from(this.memory.values())
      .filter(item => item.created_at > Date.now() - (7 * 24 * 60 * 60 * 1000))
      .sort((a, b) => b.created_at - a.created_at);
    
    // Time-based proactive suggestions
    if (dayOfWeek === 1 && hour < 10) { // Monday morning
      suggestions.push({
        id: 'monday_planning',
        type: 'task' as const,
        title: 'Plan This Week',
        description: 'Start your week strong by planning lessons and activities',
        priority: 'high' as const,
        action: { type: 'open_screen', params: { route: 'lesson-generator' } }
      });
    }
    
    if (dayOfWeek === 5 && hour > 14) { // Friday afternoon
      suggestions.push({
        id: 'friday_wrap_up',
        type: 'task' as const,
        title: 'Weekly Wrap-up',
        description: 'Generate progress reports and communicate with parents',
        priority: 'medium' as const,
        action: { type: 'create_task', params: { template: 'weekly_grade_report' } }
      });
    }
    
    // Pattern-based suggestions
    const hasRecentLessonPlanning = recentMemory.some(item => 
      item.key.includes('lesson') || item.type === 'context' && String(item.value).includes('lesson')
    );
    
    if (hasRecentLessonPlanning) {
      suggestions.push({
        id: 'create_worksheet',
        type: 'action' as const,
        title: 'Create Practice Worksheet',
        description: 'Generate worksheets to reinforce your recent lesson content',
        priority: 'medium' as const,
        action: { type: 'generate_worksheet', params: { autoDetect: true } }
      });
      
      insights.push('You\'ve been actively planning lessons. Consider creating supporting materials like worksheets or assessments.');
    }
    
    // User interaction patterns
    const interactionHistory = recentMemory.filter(item => item.type === 'interaction');
    if (interactionHistory.length > 10) {
      insights.push(`You\'ve been quite active this week with ${interactionHistory.length} interactions. Great engagement!`);
      
      // Suggest efficiency improvements
      const commonTasks = this.identifyCommonTaskPatterns(interactionHistory);
      if (commonTasks.length > 0) {
        suggestions.push({
          id: 'automate_common_tasks',
          type: 'insight' as const,
          title: 'Automate Repetitive Tasks',
          description: `I noticed you frequently work with ${commonTasks.join(', ')}. Let me help automate this!`,
          priority: 'medium' as const,
          action: { type: 'setup_automation', params: { tasks: commonTasks } }
        });
      }
    }
    
    // Contextual help based on current challenges
    const recentErrors = recentMemory.filter(item => 
      item.key.includes('error') || String(item.value).toLowerCase().includes('failed')
    );
    
    if (recentErrors.length > 0) {
      suggestions.push({
        id: 'help_with_issues',
        type: 'action' as const,
        title: 'Need Help?',
        description: 'I noticed some challenges recently. Let me provide assistance or tutorials.',
        priority: 'high' as const,
        action: { type: 'provide_help', params: { context: 'error_recovery' } }
      });
    }
    
    // Role-specific proactive suggestions
    if (userRole === 'teacher') {
      // Check if it's assessment season
      const month = currentTime.getMonth();
      if ([2, 5, 11].includes(month)) { // March, June, December
        suggestions.push({
          id: 'assessment_season',
          type: 'task' as const,
          title: 'Assessment Season Prep',
          description: 'Prepare comprehensive assessments for this evaluation period',
          priority: 'high' as const,
          action: { type: 'create_task', params: { template: 'assessment_creation_suite' } }
        });
      }
      
      // Suggest parent communication if no recent contact
      const hasRecentParentContact = recentMemory.some(item => 
        item.key.includes('parent') || item.key.includes('communication')
      );
      
      if (!hasRecentParentContact && recentMemory.length > 5) {
        suggestions.push({
          id: 'parent_communication',
          type: 'reminder' as const,
          title: 'Connect with Parents',
          description: 'It\'s been a while since parent communication. Keep them engaged!',
          priority: 'medium' as const,
          action: { type: 'create_task', params: { template: 'parent_communication_batch' } }
        });
      }
    }
    
    // Learning and improvement suggestions
    if (recentMemory.length < 3) {
      suggestions.push({
        id: 'explore_features',
        type: 'insight' as const,
        title: 'Discover New Features',
        description: 'Explore more of what I can help you with - from lesson planning to student analytics',
        priority: 'low' as const,
        action: { type: 'feature_tour', params: {} }
      });
    }
    
    // Performance insights
    const completedTasks = recentMemory.filter(item => 
      item.type === 'context' && String(item.value).includes('completed')
    );
    
    if (completedTasks.length > 0) {
      insights.push(`You\'ve completed ${completedTasks.length} significant tasks this week. Excellent productivity!`);
    }
    
    return {
      suggestions: suggestions.sort((a, b) => {
        const priorityOrder = { high: 3, medium: 2, low: 1 };
        return priorityOrder[b.priority] - priorityOrder[a.priority];
      }),
      insights
    };
  }
  
  /**
   * Identify common task patterns for automation suggestions
   */
  private identifyCommonTaskPatterns(interactions: DashMemoryItem[]): string[] {
    const taskCounts: Record<string, number> = {};
    
    for (const interaction of interactions) {
      if (interaction.key.includes('worksheet')) taskCounts['worksheets'] = (taskCounts['worksheets'] || 0) + 1;
      if (interaction.key.includes('lesson')) taskCounts['lesson planning'] = (taskCounts['lesson planning'] || 0) + 1;
      if (interaction.key.includes('grade')) taskCounts['grading'] = (taskCounts['grading'] || 0) + 1;
      if (interaction.key.includes('parent')) taskCounts['parent communication'] = (taskCounts['parent communication'] || 0) + 1;
    }
    
    return Object.entries(taskCounts)
      .filter(([_, count]) => count >= 3)
      .map(([task, _]) => task);
  }
  
  /**
   * Context-aware help system
   */
  public provideContextualHelp(currentScreen?: string, userAction?: string): {
    helpText: string;
    quickActions: Array<{ label: string; action: string }>;
    tutorials: Array<{ title: string; description: string; url?: string }>;
  } {
    const userRole = this.userProfile?.role || 'teacher';
    
    let helpText = "I'm here to help! ";
    let quickActions: Array<{ label: string; action: string }> = [];
    let tutorials: Array<{ title: string; description: string; url?: string }> = [];
    
    // Screen-specific help
    if (currentScreen) {
      switch (currentScreen.toLowerCase()) {
        case 'worksheet-demo':
          helpText += "You can generate custom worksheets by selecting age group, difficulty, and subject. Try saying 'Create a math worksheet for 5-year-olds' or 'Generate an easy reading activity'.";
          quickActions = [
            { label: 'Generate Math Worksheet', action: 'generate_math_worksheet' },
            { label: 'Create Reading Activity', action: 'generate_reading_worksheet' },
            { label: 'Customize Settings', action: 'show_worksheet_settings' }
          ];
          break;
          
        case 'lesson-generator':
          helpText += "I can help you create comprehensive lesson plans. Specify the subject, grade level, and learning objectives, and I'll generate a complete lesson with activities and assessments.";
          quickActions = [
            { label: 'Quick Lesson Plan', action: 'generate_quick_lesson' },
            { label: 'Curriculum-Aligned Lesson', action: 'generate_curriculum_lesson' },
            { label: 'Multi-Day Sequence', action: 'generate_lesson_sequence' }
          ];
          break;
          
        case 'student-management':
          helpText += "Manage your students effectively with progress tracking, behavior notes, and performance analytics. I can help generate reports and identify students who need additional support.";
          quickActions = [
            { label: 'Progress Analysis', action: 'analyze_student_progress' },
            { label: 'Generate Report', action: 'generate_student_report' },
            { label: 'Communication Draft', action: 'draft_parent_message' }
          ];
          break;
          
        default:
          helpText += "I can assist with lesson planning, worksheet generation, student management, and much more. What would you like to work on?";
      }
    }
    
    // Role-specific help
    if (userRole === 'teacher') {
      tutorials.push(
        { title: 'Creating Effective Lesson Plans', description: 'Step-by-step guide to creating lesson plans', url: '/help/lesson-planning' },
        { title: 'Using AI for Worksheets', description: 'Generate custom worksheets with AI assistance', url: '/help/worksheet-generation' },
        { title: 'Parent Communication Best Practices', description: 'Effective strategies for parent communication', url: '/help/parent-communication' }
      );
    } else if (userRole === 'principal') {
      tutorials.push(
        { title: 'School Analytics Dashboard', description: 'Learn how to use the analytics dashboard', url: '/help/analytics' },
        { title: 'Curriculum Management', description: 'Manage your school curriculum effectively', url: '/help/curriculum' },
        { title: 'Teacher Performance Insights', description: 'Track and analyze teacher performance', url: '/help/teacher-insights' }
      );
    }
    
    // Add universal quick actions if none were set
    if (quickActions.length === 0) {
      quickActions = [
        { label: 'Create Worksheet', action: 'open_worksheet_generator' },
        { label: 'Plan Lesson', action: 'open_lesson_planner' },
        { label: 'View Tasks', action: 'show_active_tasks' },
        { label: 'Settings', action: 'open_dash_settings' }
      ];
    }
    
    return {
      helpText,
      quickActions,
      tutorials
    };
  }
  
  /**
   * Smart reminders and notifications
   */
  public async scheduleSmartReminder(params: {
    type: 'deadline' | 'follow_up' | 'routine' | 'custom';
    title: string;
    description: string;
    triggerTime: number;
    context?: any;
  }): Promise<{ success: boolean; reminderId?: string; error?: string }> {
    try {
      const reminder: DashReminder = {
        id: `reminder_${Date.now()}_${Math.random().toString(36).substr(2, 9)}`,
        title: params.title,
        message: params.description,
        type: 'one_time',
        triggerAt: params.triggerTime,
        userId: this.userProfile?.userId || 'unknown',
        conversationId: this.currentConversationId || undefined,
        priority: params.type === 'deadline' ? 'high' : 'medium',
        status: 'active'
      };
      
      // Store reminder in memory for later processing
      await this.addMemoryItem({
        type: 'context',
        key: `scheduled_reminder_${reminder.id}`,
        value: reminder,
        confidence: 1.0,
        expires_at: params.triggerTime + (24 * 60 * 60 * 1000) // Expire 24 hours after trigger
      });
      
      console.log('[Dash] Scheduled smart reminder:', reminder.title);
      return { success: true, reminderId: reminder.id };
      
    } catch (error) {
      console.error('[Dash] Failed to schedule reminder:', error);
      return {
        success: false,
        error: error instanceof Error ? error.message : 'Reminder scheduling failed'
      };
    }
  }
  
  /**
   * Legacy method for backward compatibility
   */
  private cleanTextForSpeech(text: string): string {
    return this.normalizeTextForSpeech(text);
  }

  /**
   * Play Dash's response with voice synthesis
   */
  public async speakResponse(message: DashMessage, callbacks?: {
    onStart?: () => void;
    onDone?: () => void;
    onStopped?: () => void;
    onError?: (error: any) => void;
  }): Promise<void> {
    if (message.type !== 'assistant') {
      return;
    }

    try {
      const voiceSettings = this.personality.voice_settings;
      
      // Intelligently normalize the text before speaking
      const normalizedText = this.normalizeTextForSpeech(message.content);
      
      // Only speak if there's actual text content after normalization
      if (normalizedText.length === 0) {
        console.log('[Dash] No speakable content after normalization');
        callbacks?.onError?.('No speakable content after normalization');
        return;
      }
      
      console.log('[Dash] About to start speaking:', normalizedText.substring(0, 100) + '...');
      
      return new Promise<void>((resolve, reject) => {
        Speech.speak(normalizedText, {
          language: voiceSettings.language,
          pitch: voiceSettings.pitch,
          rate: voiceSettings.rate,
          voice: voiceSettings.voice,
          onStart: () => {
            console.log('[Dash] Started speaking');
            callbacks?.onStart?.();
          },
          onDone: () => {
            console.log('[Dash] Finished speaking');
            callbacks?.onDone?.();
            resolve();
          },
          onStopped: () => {
            console.log('[Dash] Speech stopped');
            callbacks?.onStopped?.();
            resolve();
          },
          onError: (error: any) => {
            console.error('[Dash] Speech error:', error);
            callbacks?.onError?.(error);
            reject(error);
          },
        });
      });
    } catch (error) {
      console.error('[Dash] Failed to speak response:', error);
      callbacks?.onError?.(error);
      throw error;
    }
  }

  /**
   * Stop current speech
   */
  public async stopSpeaking(): Promise<void> {
    try {
      await Speech.stop();
    } catch (error) {
      console.error('[Dash] Failed to stop speaking:', error);
    }
  }

  /**
   * Generate AI response based on user input and context
   */
  private async generateResponse(userInput: string, conversationId: string): Promise<DashMessage> {
    try {
      // Get conversation history for context
      const conversation = await this.getConversation(conversationId);
      const recentMessages = conversation?.messages.slice(-5) || [];
      
      // Get user context
      const session = await getCurrentSession();
      const profile = await getCurrentProfile();
      
      // Build context for AI
      const context = {
        userInput,
        conversationHistory: recentMessages,
        userProfile: profile,
        memory: Array.from(this.memory.values()),
        personality: this.personality,
        timestamp: new Date().toISOString(),
      };

      // Call your AI service (integrate with existing AI lesson generator or create new endpoint)
      const response = await this.callAIServiceLegacy(context);
      
      // Update memory based on interaction
      await this.updateMemory(userInput, response);
      
      // Create assistant message
      const assistantMessage: DashMessage = {
        id: `msg_${Date.now()}_${Math.random().toString(36).substr(2, 9)}`,
        type: 'assistant',
        content: response.content,
        timestamp: Date.now(),
        metadata: {
          confidence: response.confidence || 0.9,
          suggested_actions: response.suggested_actions || [],
          references: response.references || [],
          dashboard_action: response.dashboard_action
        }
      };

      // Post-process assistant message to avoid implying non-existent attachments (e.g., PDFs)
      assistantMessage.content = this.ensureNoAttachmentClaims(assistantMessage.content);
      return assistantMessage;
    } catch (error) {
      console.error('[Dash] Failed to generate response:', error);
      
      // Fallback response
      return {
        id: `msg_${Date.now()}_${Math.random().toString(36).substr(2, 9)}`,
        type: 'assistant',
        content: "I'm sorry, I'm having trouble processing that right now. Could you please try again?",
        timestamp: Date.now(),
        metadata: {
          confidence: 0.1,
          suggested_actions: ['try_again', 'contact_support']
        }
      };
    }
  }
  
  /**
   * Simple guard to prevent claims of sending/attaching files when no file was produced.
   * If such claims are detected, add a clarifying line and suggest available options.
   */
  private ensureNoAttachmentClaims(text: string): string {
    try {
      const t = String(text || '');
      const rx = /(attached|enclosed|here is|i have sent|see the pdf|see attached|download the file)/i;
      if (!rx.test(t)) return t;
      const note = '\n\nNote: I cannot attach files directly. If you need a PDF or export, use the on-screen Export/Save options or ask me to open the appropriate screen.';
      // Avoid duplicating the note if already present
      if (t.includes('cannot attach files directly')) return t;
      return t + note;
    } catch {
      return text;
    }
  }
  
  /**
   * Call AI service to generate response (legacy - used by generateResponse)
   */
  private async callAIServiceLegacy(context: any): Promise<{
    content: string;
    confidence?: number;
    suggested_actions?: string[];
    references?: Array<{
      type: 'lesson' | 'student' | 'assignment' | 'resource';
      id: string;
      title: string;
    }>;
    dashboard_action?:
      | { type: 'switch_layout'; layout: 'classic' | 'enhanced' }
      | { type: 'open_screen'; route: string; params?: Record<string, string> }
      | { type: 'execute_task'; task: DashTask };
  }> {
    try {
      // Use the enhanced AI service instead of hardcoded responses
      const roleSpec = this.userProfile ? this.personality.role_specializations[this.userProfile.role] : null;
      const capabilities = roleSpec?.capabilities || [];
      
      let systemPrompt = `You are Dash, an AI Teaching Assistant specialized in early childhood education and preschool management. You are part of EduDash Pro, an advanced educational platform.

CORE PERSONALITY: ${this.personality.personality_traits.join(', ')}

RESPONSE GUIDELINES:
- Be concise, practical, and directly helpful
- Provide specific, actionable advice
- Reference educational best practices when relevant  
- Use a warm but professional tone
- Keep responses focused and avoid unnecessary elaboration
- When suggesting actions, be specific about next steps

SPECIAL DASHBOARD ACTIONS:
- If user asks about dashboard layouts, include dashboard_action in response
- For lesson planning requests, suggest opening the lesson generator
- For assessment tasks, recommend relevant tools`;

      if (roleSpec && this.userProfile?.role) {
        systemPrompt += `

ROLE-SPECIFIC CONTEXT:
- You are helping a ${this.userProfile.role}
- Communication tone: ${roleSpec.tone}  
- Your specialized capabilities: ${capabilities.join(', ')}`;
      }

      systemPrompt += `

RESPONSE FORMAT: You must respond with practical advice and suggest 2-4 relevant actions the user can take.`;

      // Call AI service using general_assistance action with messages array
      const messages = [];
      
      // Add conversation history in Claude format
      if (context.conversationHistory && Array.isArray(context.conversationHistory)) {
        const recentHistory = context.conversationHistory.slice(-10);
        for (const msg of recentHistory) {
          if (msg && typeof msg === 'object' && msg.type === 'user' && msg.content) {
            messages.push({ role: 'user', content: String(msg.content) });
          } else if (msg && typeof msg === 'object' && msg.type === 'assistant' && msg.content) {
            messages.push({ role: 'assistant', content: String(msg.content) });
          }
        }
      }
      
      // Add current user input
      messages.push({ role: 'user', content: context.userInput });
      
      const aiResponse = await this.callAIService({
        action: 'general_assistance',
        messages: messages,
        context: `User is a ${this.userProfile?.role || 'educator'} seeking assistance. ${systemPrompt}`,
        gradeLevel: 'General'
      });

      // Parse AI response and add contextual actions and dashboard behaviors
      const userInput = context.userInput.toLowerCase();
      let dashboard_action = undefined;
      let suggested_actions: string[] = [];

      // Analyze AI response for dashboard actions
      if (userInput.includes('dashboard') || userInput.includes('layout') || userInput.includes('switch')) {
        if (userInput.includes('enhanced') || userInput.includes('modern') || userInput.includes('new')) {
          dashboard_action = { type: 'switch_layout' as const, layout: 'enhanced' as const };
          suggested_actions.push('view_enhanced_features', 'dashboard_help');
        } else if (userInput.includes('classic') || userInput.includes('traditional') || userInput.includes('old')) {
          dashboard_action = { type: 'switch_layout' as const, layout: 'classic' as const };
          suggested_actions.push('view_classic_features', 'dashboard_help');
        } else {
          suggested_actions.push('switch_to_enhanced', 'switch_to_classic', 'dashboard_help');
        }
      }

      // Add lesson planning actions - enhanced with direct generation
      if (userInput.includes('lesson') || userInput.includes('plan') || userInput.includes('curriculum')) {
        const params: Record<string, string> = this.extractLessonParameters(userInput, aiResponse?.content || '');
        
        // Add tier-appropriate model selection
        const userTier = this.getUserTier();
        switch (userTier) {
          case 'starter':
          case 'premium':
          case 'enterprise':
            params.model = 'claude-3-sonnet';
            break;
          case 'free':
          default:
            params.model = 'claude-3-haiku';
            break;
        }
        
        // Check if this is a direct generation request
        if (userInput.includes('generate') || userInput.includes('create') || params.autogenerate === 'true') {
          // Direct lesson generation via enhanced PDF service
          try {
            const lessonResult = await this.generateLessonDirectly(params);
            if (lessonResult.success) {
              dashboard_action = { type: 'open_screen' as const, route: '/screens/lesson-viewer', params: { lessonId: lessonResult.lessonId, ...params } };
              suggested_actions.push('download_lesson_pdf', 'edit_lesson', 'share_lesson', 'create_worksheet');
              
              // Update the AI response to reflect successful generation
              return {
                content: `I've generated your lesson plan! ${lessonResult.title} is ready for ${params.grade || 'your students'}. The lesson includes ${lessonResult.features?.join(', ') || 'comprehensive activities and assessments'}.`,
                confidence: 0.95,
                suggested_actions,
                references: [{
                  type: 'lesson' as const,
                  id: lessonResult.lessonId,
                  title: lessonResult.title
                }],
                dashboard_action
              };
            }
          } catch (error) {
            console.warn('[Dash] Direct lesson generation failed, falling back to generator screen:', error);
          }
        }
        
        // Fallback to lesson generator screen
        dashboard_action = { type: 'open_screen' as const, route: '/screens/ai-lesson-generator', params };
        suggested_actions.push('create_lesson', 'view_lesson_templates', 'curriculum_alignment');
      }

      // Communication / messaging intents
      if (/\b(message|notify|contact)\b/i.test(userInput) && (userInput.includes('parent') || userInput.includes('teacher'))) {
        const subject = 'Announcement';
        const body = context.userInput;
        dashboard_action = { type: 'open_screen' as const, route: '/screens/teacher-messages', params: { prefillSubject: subject, prefillMessage: body } };
        suggested_actions.push('send_message');
      }

      // Announcements intent (route by role)
      if (/\b(announcement|announce|broadcast|platform\s+update|news)\b/i.test(userInput)) {
        const title = 'Announcement';
        const content = context.userInput;
        try {
          const prof = await getCurrentProfile();
          const role = (prof as any)?.role || 'teacher';
          if (role === 'super_admin') {
            dashboard_action = { type: 'open_screen' as const, route: '/screens/super-admin-announcements', params: { compose: '1', prefillTitle: title, prefillContent: content } };
          } else if (role === 'principal' || role === 'principal_admin') {
            dashboard_action = { type: 'open_screen' as const, route: '/screens/principal-announcement', params: { title, content, compose: '1' } };
          } else {
            // Teachers should use messaging to parents instead
            dashboard_action = { type: 'open_screen' as const, route: '/screens/teacher-messages', params: { prefillSubject: title, prefillMessage: content } };
          }
        } catch {
          dashboard_action = { type: 'open_screen' as const, route: '/screens/teacher-messages', params: { prefillSubject: title, prefillMessage: content } };
        }
        suggested_actions.push('create_announcement');
      }

      // Financial insights intent
      if (/\b(finance|financial|fees|payments|outstanding|revenue|insight)\b/i.test(userInput)) {
        try {
          const prof = await getCurrentProfile();
          const schoolId = (prof as any)?.preschool_id || (prof as any)?.organization_id;
          if (schoolId) {
            const insights = await AIInsightsService.generateInsightsForSchool(schoolId);
            if (insights && insights.length) {
              const bullets = insights.slice(0, 5).map(i => `• [${i.priority}] ${i.title} — ${i.description}`).join('\n');
              aiResponse.content = `${aiResponse.content || ''}\n\nFinancial insights:\n${bullets}`.trim();
            }
          }
        } catch (e) {
          console.warn('[Dash] Financial insights generation failed', e);
        }
        dashboard_action = { type: 'open_screen' as const, route: '/screens/financial-dashboard' };
        suggested_actions.push('view_financial_dashboard');
      }
      
      // PDF export intent
      if (/\b(pdf|export\s+pdf|download\s+pdf|create\s+pdf)\b/i.test(userInput)) {
        dashboard_action = { type: 'export_pdf' as any, title: 'Dash Export', content: aiResponse?.content || context.userInput } as any;
        suggested_actions.push('export_pdf');
      }
      
      // Add worksheet generation actions with improved voice command handling
      if (userInput.includes('worksheet') || userInput.includes('activity') || userInput.includes('practice') || userInput.includes('exercise')) {
        const worksheetParams = this.extractWorksheetParameters(userInput, aiResponse?.content || '');
        
        // Check if this is a direct generation command (voice)
        if (userInput.includes('generate') || userInput.includes('create') || userInput.includes('make') || worksheetParams.autoGenerate === 'true') {
          // For voice commands, generate directly and show results
          try {
            const worksheetResult = await this.generateWorksheetAutomatically(worksheetParams);
            if (worksheetResult.success && worksheetResult.worksheetData) {
              const worksheetId = `worksheet_${Date.now()}`;
              
              // Store worksheet data for retrieval
              await this.addMemoryItem({
                type: 'context',
                key: `generated_worksheet_${worksheetId}`,
                value: worksheetResult.worksheetData,
                confidence: 1.0,
                expires_at: Date.now() + (24 * 60 * 60 * 1000) // 24 hours
              });
              
              dashboard_action = { 
                type: 'open_screen' as const, 
                route: '/screens/worksheet-viewer', 
                params: { worksheetId, ...worksheetParams }
              };
              
              suggested_actions.push('download_pdf', 'print_worksheet', 'create_more', 'customize_worksheet');
              
              // Update AI response to reflect successful generation
              const worksheetType = worksheetResult.worksheetData.type || 'learning';
              const problemCount = worksheetResult.worksheetData.problems?.length || worksheetResult.worksheetData.activities?.length || 'several';
              
              return {
                content: `Perfect! I've created your ${worksheetType} worksheet with ${problemCount} ${worksheetType === 'math' ? 'problems' : 'activities'} for ${worksheetParams.ageGroup || 'your students'}. The worksheet is ${worksheetParams.difficulty || 'appropriately'} leveled and ready to use.`,
                confidence: 0.95,
                suggested_actions,
                references: [{
                  type: 'resource' as const,
                  id: worksheetId,
                  title: worksheetResult.worksheetData.title || 'Generated Worksheet'
                }],
                dashboard_action
              };
            }
          } catch (error) {
            console.warn('[Dash] Direct worksheet generation failed, falling back to demo screen:', error);
          }
        }
        
        // Fallback to worksheet demo screen with better parameter passing
        dashboard_action = { type: 'open_screen' as const, route: '/screens/worksheet-demo', params: worksheetParams };
        suggested_actions.push('generate_worksheet', 'customize_worksheet', 'download_pdf');
      }

      // Add contextual suggested actions based on user input
      if (userInput.includes('student') || userInput.includes('pupil')) {
        suggested_actions.push('student_enrollment', 'track_progress', 'behavior_management');
      }
      if (userInput.includes('parent') || userInput.includes('communication')) {
        suggested_actions.push('draft_message', 'schedule_meeting', 'progress_report');
      }
      if (userInput.includes('assess') || userInput.includes('grade') || userInput.includes('test')) {
        suggested_actions.push('create_assessment', 'track_progress', 'performance_analytics');
      }

      // Fallback actions if none were added
      if (suggested_actions.length === 0) {
        suggested_actions = ['lesson_planning', 'student_management', 'dashboard_help', 'explore_features'];
      }

      return {
        content: aiResponse?.content || aiResponse?.message || "I'm here to help with your educational needs. What would you like to work on?",
        confidence: 0.9,
        suggested_actions: suggested_actions.slice(0, 4), // Limit to 4 actions
        references: [],
        ...(dashboard_action && { dashboard_action })
      };
      
    } catch (error) {
      console.error('[Dash] Legacy AI service call failed:', error);
      return {
        content: "I'm here to support your educational journey! Whether you need help with lesson planning, student assessment, parent communication, or dashboard navigation, I'm ready to assist. What would you like to work on together?",
        confidence: 0.7,
        suggested_actions: ['lesson_planning', 'student_management', 'parent_communication', 'dashboard_help'],
        references: []
      };
    }
  }

  /**
   * Transcribe audio by uploading to Supabase Storage and invoking Edge Function.
   * - Web: uses blob: URI fetch
   * - Native: uses file:// fetch
   */
  private async transcribeAudio(audioUri: string): Promise<{ transcript: string; storagePath?: string; language?: string; provider?: string; contentType?: string }> {
    let storagePath: string | undefined;
    let contentType: string | undefined;
    try {
      console.log('[Dash] Transcribing audio:', audioUri);

      // Language hint derived from personality voice settings
      const voiceLang = this.personality?.voice_settings?.language || 'en-ZA';
      const language = (() => {
        const map: Record<string, string> = { 'en-ZA': 'en', 'en-US': 'en', 'en-GB': 'en', 'af': 'af', 'zu': 'zu', 'xh': 'zu', 'st': 'st' };
        return map[voiceLang] || voiceLang.slice(0, 2).toLowerCase();
      })();

      // Determine user ID if available
      let userId = 'anonymous';
      try {
        const { data: auth } = await assertSupabase().auth.getUser();
        userId = auth?.user?.id || 'anonymous';
      } catch {}

      // Load blob from URI (works for both web (blob:) and native (file:))
      const res = await fetch(audioUri);
      if (!res.ok) {
        throw new Error(`Failed to load recorded audio: ${res.status}`);
      }
      const blob = await res.blob();

      // Infer content type and extension
      const uriLower = (audioUri || '').toLowerCase();
      contentType = blob.type || (uriLower.endsWith('.m4a') ? 'audio/mp4'
        : uriLower.endsWith('.mp3') ? 'audio/mpeg'
        : uriLower.endsWith('.wav') ? 'audio/wav'
        : uriLower.endsWith('.ogg') ? 'audio/ogg'
        : uriLower.endsWith('.webm') ? 'audio/webm'
        : 'application/octet-stream');
      const ext = contentType.includes('mp4') || uriLower.endsWith('.m4a') ? 'm4a'
        : contentType.includes('mpeg') || uriLower.endsWith('.mp3') ? 'mp3'
        : contentType.includes('wav') || uriLower.endsWith('.wav') ? 'wav'
        : contentType.includes('ogg') || uriLower.endsWith('.ogg') ? 'ogg'
        : contentType.includes('webm') || uriLower.endsWith('.webm') ? 'webm'
        : 'bin';
      const fileName = `dash_${Date.now()}_${Math.random().toString(36).slice(2)}.${ext}`;

      // Choose a platform-specific prefix for easier tracing
      const prefix = Platform.OS === 'web' ? 'web' : Platform.OS;
      storagePath = `${prefix}/${userId}/${fileName}`;

      // Upload to Supabase Storage (voice-notes bucket)
      let body: any;
      try {
        // Prefer File when available, otherwise upload Blob
        // @ts-ignore: File may not exist in some environments
        const maybeFile = typeof File !== 'undefined' ? new File([blob], fileName, { type: contentType }) : null;
        body = maybeFile || blob;
      } catch {
        body = blob;
      }

      const { error: uploadError } = await assertSupabase()
        .storage
        .from('voice-notes')
        .upload(storagePath, body, { contentType, upsert: true });
      if (uploadError) {
        throw new Error(`Upload failed: ${uploadError.message}`);
      }

      // Invoke the transcription function
      const { data, error: fnError } = await assertSupabase()
        .functions
        .invoke('transcribe-audio', {
          body: { storage_path: storagePath, language }
        });
      if (fnError) {
        throw new Error(`Transcription function failed: ${fnError.message || String(fnError)}`);
      }

      const transcript = (data as any)?.transcript || '';
      const provider = (data as any)?.provider;

      return {
        transcript: transcript || 'Transcription returned empty result.',
        storagePath,
        language,
        provider,
        contentType,
      };
    } catch (error) {
      console.error('[Dash] Transcription failed:', error);
      return {
        transcript: "Voice message received - couldn't transcribe audio.",
        storagePath,
        language: this.personality?.voice_settings?.language?.slice(0,2).toLowerCase() || 'en',
        contentType,
      };
    }
  }

  /**
   * Load persistent memory from storage
   */
  private async loadMemory(): Promise<void> {
    try {
      const storage = SecureStore || AsyncStorage;
      const memoryData = await storage.getItem(DashAIAssistant.MEMORY_KEY);
      
      if (memoryData) {
        const memoryArray: DashMemoryItem[] = JSON.parse(memoryData);
        this.memory = new Map(memoryArray.map(item => [item.key, item]));
        
        // Clean expired items
        this.cleanExpiredMemory();
        
        console.log(`[Dash] Loaded ${this.memory.size} memory items`);
      }
    } catch (error) {
      console.error('[Dash] Failed to load memory:', error);
    }
  }

  /**
   * Save memory to persistent storage
   */
  private async saveMemory(): Promise<void> {
    try {
      const storage = SecureStore || AsyncStorage;
      const memoryArray = Array.from(this.memory.values());
      await storage.setItem(DashAIAssistant.MEMORY_KEY, JSON.stringify(memoryArray));
    } catch (error) {
      console.error('[Dash] Failed to save memory:', error);
    }
  }

  /**
   * Update memory based on interaction
   */
  private async updateMemory(userInput: string, response: any): Promise<void> {
    try {
      // Extract key information to remember
      const timestamp = Date.now();
      
      // Remember user preferences
      if (userInput.includes('prefer') || userInput.includes('like')) {
        const memoryItem: DashMemoryItem = {
          id: `pref_${timestamp}`,
          type: 'preference',
          key: `user_preference_${timestamp}`,
          value: userInput,
          confidence: 0.8,
          created_at: timestamp,
          updated_at: timestamp,
          expires_at: timestamp + (30 * 24 * 60 * 60 * 1000) // 30 days
        };
        this.memory.set(memoryItem.key, memoryItem);
      }
      
      // Remember context for future conversations
      const contextItem: DashMemoryItem = {
        id: `ctx_${timestamp}`,
        type: 'context',
        key: `conversation_context_${timestamp}`,
        value: {
          input: userInput,
          response: response.content,
          timestamp
        },
        confidence: 0.6,
        created_at: timestamp,
        updated_at: timestamp,
        expires_at: timestamp + (7 * 24 * 60 * 60 * 1000) // 7 days
      };
      this.memory.set(contextItem.key, contextItem);
      
      await this.saveMemory();
    } catch (error) {
      console.error('[Dash] Failed to update memory:', error);
    }
  }

  /**
   * Clean expired memory items
   */
  private cleanExpiredMemory(): void {
    const now = Date.now();
    const keysToDelete: string[] = [];
    this.memory.forEach((item, key) => {
      if (item.expires_at && item.expires_at < now) {
        keysToDelete.push(key);
      }
    });
    keysToDelete.forEach(key => this.memory.delete(key));
  }

  /**
   * Load user context for personalization
   */
  private async loadUserContext(): Promise<void> {
    try {
      const profile = await getCurrentProfile();
      if (profile) {
        // Update personality based on user role
        this.personality = {
          ...this.personality,
          greeting: this.getPersonalizedGreeting(profile.role),
          expertise_areas: this.getExpertiseAreasForRole(profile.role)
        };
      }
    } catch (error) {
      console.error('[Dash] Failed to load user context:', error);
    }
  }

  /**
   * Get personalized greeting based on user role
   */
  private getPersonalizedGreeting(role: string): string {
    switch (role?.toLowerCase()) {
      case 'teacher':
        return "Hello! I'm Dash, your AI teaching assistant. Ready to create amazing learning experiences together?";
      case 'principal':
        return "Good day! I'm Dash, your educational AI assistant. How can I help you lead your school to success today?";
      case 'parent':
        return "Hi there! I'm Dash, here to support your child's educational journey. How can I assist you today?";
      default:
        return DEFAULT_PERSONALITY.greeting;
    }
  }

  /**
   * Get expertise areas based on user role
   */
  private getExpertiseAreasForRole(role: string): string[] {
    const baseAreas = ['education', 'student support', 'educational technology'];
    
    switch (role?.toLowerCase()) {
      case 'teacher':
        return [...baseAreas, 'lesson planning', 'classroom management', 'student assessment', 'curriculum development'];
      case 'principal':
        return [...baseAreas, 'school administration', 'staff management', 'policy development', 'school analytics'];
      case 'parent':
        return [...baseAreas, 'homework help', 'parent-teacher communication', 'student progress tracking'];
      default:
        return DEFAULT_PERSONALITY.expertise_areas;
    }
  }

  /**
   * Load personality settings
   */
  private async loadPersonality(): Promise<void> {
    try {
      const storage = SecureStore || AsyncStorage;
      const personalityData = await storage.getItem(DashAIAssistant.PERSONALITY_KEY);
      
      if (personalityData) {
        const savedPersonality = JSON.parse(personalityData);
        this.personality = { ...DEFAULT_PERSONALITY, ...savedPersonality };
      }
    } catch (error) {
      console.error('[Dash] Failed to load personality:', error);
    }
  }

  /**
   * Save personality settings
   */
  public async savePersonality(personality: Partial<DashPersonality>): Promise<void> {
    try {
      this.personality = { ...this.personality, ...personality };
      
      const storage = SecureStore || AsyncStorage;
      await storage.setItem(DashAIAssistant.PERSONALITY_KEY, JSON.stringify(this.personality));
    } catch (error) {
      console.error('[Dash] Failed to save personality:', error);
    }
  }

  /**
   * Get conversation by ID
   */
  public async getConversation(conversationId: string): Promise<DashConversation | null> {
    try {
      // Always use AsyncStorage for conversations to enable indexing
      const conversationData = await AsyncStorage.getItem(`${DashAIAssistant.CONVERSATIONS_KEY}_${conversationId}`);
      return conversationData ? JSON.parse(conversationData) : null;
    } catch (error) {
      console.error('[Dash] Failed to get conversation:', error);
      return null;
    }
  }

  /**
   * Get all conversations
   */
  public async getAllConversations(): Promise<DashConversation[]> {
    try {
      const conversationKeys = await this.getConversationKeys();
      const conversations: DashConversation[] = [];
      for (const key of conversationKeys) {
        const conversationData = await AsyncStorage.getItem(key);
        if (conversationData) {
          try {
            const parsed = JSON.parse(conversationData);
            if (!Array.isArray(parsed.messages)) parsed.messages = [];
            if (typeof parsed.title !== 'string') parsed.title = 'Conversation';
            if (typeof parsed.created_at !== 'number') parsed.created_at = Date.now();
            if (typeof parsed.updated_at !== 'number') parsed.updated_at = parsed.created_at;
            conversations.push(parsed as DashConversation);
          } catch (e) {
            console.warn('[Dash] Skipping invalid conversation entry for key:', key, e);
          }
        }
      }
      return conversations.sort((a, b) => b.updated_at - a.updated_at);
    } catch (error) {
      console.error('[Dash] Failed to get conversations:', error);
      return [];
    }
  }

  /**
   * Save conversation
   */
  private async saveConversation(conversation: DashConversation): Promise<void> {
    try {
      await AsyncStorage.setItem(
        `${DashAIAssistant.CONVERSATIONS_KEY}_${conversation.id}`,
        JSON.stringify(conversation)
      );
    } catch (error) {
      console.error('[Dash] Failed to save conversation:', error);
    }
  }

  /**
   * Add message to conversation
   */
  private async addMessageToConversation(conversationId: string, message: DashMessage): Promise<void> {
    try {
      const conversation = await this.getConversation(conversationId);
      if (conversation) {
        conversation.messages.push(message);
        conversation.updated_at = Date.now();
        await this.saveConversation(conversation);
        try {
          await AsyncStorage.setItem(DashAIAssistant.CURRENT_CONVERSATION_KEY, conversationId);
        } catch {}
      }
    } catch (error) {
      console.error('[Dash] Failed to add message to conversation:', error);
    }
  }

  /**
   * Get conversation keys from storage
   */
  private async getConversationKeys(): Promise<string[]> {
    try {
      const allKeys = await AsyncStorage.getAllKeys();
      return allKeys.filter((k: string) => k.startsWith(`${DashAIAssistant.CONVERSATIONS_KEY}_`));
    } catch (error) {
      console.error('[Dash] Failed to list conversation keys:', error);
      return [];
    }
  }

  /**
   * Delete conversation
   */
  public async deleteConversation(conversationId: string): Promise<void> {
    try {
      await AsyncStorage.removeItem(`${DashAIAssistant.CONVERSATIONS_KEY}_${conversationId}`);
      // If deleting the current conversation, clear current pointer
      const currentId = await AsyncStorage.getItem(DashAIAssistant.CURRENT_CONVERSATION_KEY);
      if (currentId === conversationId) {
        await AsyncStorage.removeItem(DashAIAssistant.CURRENT_CONVERSATION_KEY);
        this.currentConversationId = null;
      }
    } catch (error) {
      console.error('[Dash] Failed to delete conversation:', error);
    }
  }

  /**
   * Get current conversation ID
   */
  public getCurrentConversationId(): string | null {
    return this.currentConversationId;
  }

  /**
   * Set current conversation ID
   */
  public setCurrentConversationId(conversationId: string): void {
    this.currentConversationId = conversationId;
    // Persist pointer so canvas resumes the last chat
    try { AsyncStorage.setItem(DashAIAssistant.CURRENT_CONVERSATION_KEY, conversationId); } catch {}
  }

  /**
   * Check if currently recording
   */
  public isCurrentlyRecording(): boolean {
    return this.isRecording;
  }

  /**
   * Get personality settings
   */
  public getPersonality(): DashPersonality {
    return this.personality;
  }

  /**
   * Get memory items
   */
  public getMemory(): DashMemoryItem[] {
    return Array.from(this.memory.values());
  }

  /**
   * Clear all memory
   */
  public async clearMemory(): Promise<void> {
    try {
      this.memory.clear();
      await this.saveMemory();
    } catch (error) {
      console.error('[Dash] Failed to clear memory:', error);
    }
  }

  /**
   * Add memory item
   */
  private async addMemoryItem(item: Omit<DashMemoryItem, 'id' | 'created_at' | 'updated_at'>): Promise<void> {
    try {
      const memoryItem: DashMemoryItem = {
        ...item,
        id: `memory_${Date.now()}_${Math.random().toString(36).substr(2, 9)}`,
        created_at: Date.now(),
        updated_at: Date.now()
      };
      
      this.memory.set(memoryItem.key, memoryItem);
      await this.saveMemory();
    } catch (error) {
      console.error('[Dash] Failed to add memory item:', error);
    }
  }

  /**
   * Export conversation as text
   */
  public async exportConversation(conversationId: string): Promise<string> {
    try {
      const conversation = await this.getConversation(conversationId);
      if (!conversation) {
        throw new Error('Conversation not found');
      }

      let exportText = `Dash AI Assistant Conversation\n`;
      exportText += `Title: ${conversation.title}\n`;
      exportText += `Date: ${new Date(conversation.created_at).toLocaleDateString()}\n`;
      exportText += `\n${'='.repeat(50)}\n\n`;

      for (const message of conversation.messages) {
        const timestamp = new Date(message.timestamp).toLocaleTimeString();
        const sender = message.type === 'user' ? 'You' : 'Dash';
        exportText += `[${timestamp}] ${sender}: ${message.content}\n\n`;
      }

      return exportText;
    } catch (error) {
      console.error('[Dash] Failed to export conversation:', error);
      throw error;
    }
  }

  /**
   * Save a lesson from a conversation message to the database
   */
  public async saveLessonToDatabase(
    lessonContent: string,
    lessonParams: {
      topic?: string;
      subject?: string;
      gradeLevel?: number;
      duration?: number;
      objectives?: string[];
    }
  ): Promise<{ success: boolean; lessonId?: string; error?: string }> {
    try {
      console.log('[Dash] Saving lesson to database...');
      
      // Get current user and profile
      const { data: auth } = await assertSupabase().auth.getUser();
      const authUserId = auth?.user?.id || '';
      const { data: profile } = await assertSupabase()
        .from('users')
        .select('id,preschool_id,organization_id')
        .eq('auth_user_id', authUserId)
        .maybeSingle();
        
      if (!profile) {
        return { success: false, error: 'User not found or not signed in' };
      }

      // Get lesson categories
      const { data: categories } = await assertSupabase()
        .from('lesson_categories')
        .select('id,name')
        .limit(1);
        
      const categoryId = categories?.[0]?.id;
      if (!categoryId) {
        return { success: false, error: 'No lesson category found. Please create a category first.' };
      }

      // Import the LessonGeneratorService dynamically to avoid circular imports
      const { LessonGeneratorService } = await import('@/lib/ai/lessonGenerator');

      // Create lesson object compatible with LessonGeneratorService
      const lesson = {
        title: lessonParams.topic 
          ? `${lessonParams.topic} - Grade ${lessonParams.gradeLevel || 'N/A'}` 
          : 'Dash Generated Lesson',
        description: lessonContent.length > 200 
          ? lessonContent.substring(0, 200) + '...' 
          : lessonContent,
        content: lessonContent,
        assessmentQuestions: lessonParams.objectives || [],
        activities: [] // Could be extracted from content in the future
      };

      // Save the lesson
      const result = await LessonGeneratorService.saveGeneratedLesson({
        lesson,
        teacherId: profile.id,
        preschoolId: profile.preschool_id || profile.organization_id || '',
        ageGroupId: 'dash-generated',
        categoryId,
        template: { 
          duration: lessonParams.duration || 45, 
          complexity: 'moderate' as const 
        },
        isPublished: true,
      });

      if (result.success) {
        console.log('[Dash] Lesson saved successfully:', result.lessonId);
      } else {
        console.error('[Dash] Failed to save lesson:', result.error);
      }

      return result;
    } catch (error: any) {
      console.error('[Dash] Error saving lesson to database:', error);
      return {
        success: false,
        error: error?.message || 'Failed to save lesson'
      };
    }
  }

  /**
   * Save homework help session or grading session as a study resource
   */
  public async saveStudyResource(
    content: string,
    resourceParams: {
      title?: string;
      type: 'homework_help' | 'grading_session';
      subject?: string;
      gradeLevel?: number;
      question?: string;
    }
  ): Promise<{ success: boolean; resourceId?: string; error?: string }> {
    try {
      console.log('[Dash] Saving study resource to database...');
      
      // Get current user and profile
      const { data: auth } = await assertSupabase().auth.getUser();
      const authUserId = auth?.user?.id || '';
      const { data: profile } = await assertSupabase()
        .from('users')
        .select('id,preschool_id,organization_id')
        .eq('auth_user_id', authUserId)
        .maybeSingle();
        
      if (!profile) {
        return { success: false, error: 'User not found or not signed in' };
      }

      // Save as a study resource or note
      const resourceTitle = resourceParams.title || 
        (resourceParams.type === 'homework_help' 
          ? `Homework Help: ${resourceParams.subject || 'General'}` 
          : `Grading Session: ${resourceParams.subject || 'Assessment'}`);

      const resourceData = {
        title: resourceTitle,
        description: content.length > 200 ? content.substring(0, 200) + '...' : content,
        content: content,
        resource_type: 'study_material',
        subject: resourceParams.subject || null,
        grade_level: resourceParams.gradeLevel || null,
        created_by: profile.id,
        organization_id: profile.preschool_id || profile.organization_id || null,
        is_ai_generated: true,
        metadata: {
          dash_type: resourceParams.type,
          original_question: resourceParams.question || null,
          generated_at: new Date().toISOString()
        }
      };

      // Try to save to resources table, if it exists
      const { data, error } = await assertSupabase()
        .from('resources')
        .insert(resourceData)
        .select('id')
        .single();

      if (error) {
        console.warn('[Dash] Resources table not available or insert failed:', error);
        // Could save to a different table or just keep in conversations
        return { 
          success: false, 
          error: 'Study resource saved in conversation only' 
        };
      }

      console.log('[Dash] Study resource saved successfully:', data.id);
      return { success: true, resourceId: data.id };
    } catch (error: any) {
      console.error('[Dash] Error saving study resource:', error);
      return {
        success: false,
        error: error?.message || 'Failed to save study resource'
      };
    }
   }


  /**
   * Get active reminders from agentic engine
   */
  public async getActiveReminders(): Promise<any[]> {
    try {
      const { DashAgenticEngine } = await import('./DashAgenticEngine');
      const agenticEngine = DashAgenticEngine.getInstance();
      return agenticEngine.getActiveReminders();
    } catch (error) {
      console.error('[Dash] Failed to get active reminders:', error);
      return [];
    }
  }

  // ==================== ENHANCED AGENTIC METHODS ====================

  /**
   * Load user profile
   */
  private async loadUserProfile(): Promise<void> {
    try {
      const storage = SecureStore || AsyncStorage;
      const profileData = await storage.getItem(DashAIAssistant.USER_PROFILE_KEY);
      
      if (profileData) {
        this.userProfile = JSON.parse(profileData);
        console.log(`[Dash] Loaded user profile for ${this.userProfile?.role || 'unknown'}`);
      } else {
        // Create basic profile from current user
        const currentProfile = await getCurrentProfile();
        if (currentProfile) {
          this.userProfile = {
            userId: currentProfile.id,
            role: currentProfile.role as any,
            name: (currentProfile as any).full_name || 'User',
            preferences: {
              communication_style: 'friendly',
              notification_frequency: 'daily_digest',
              task_management_style: 'summary',
              ai_autonomy_level: 'medium'
            },
            context: {
              organization_id: currentProfile.organization_id || undefined
            },
            goals: {
              short_term: [],
              long_term: [],
              completed: []
            },
            interaction_patterns: {
              most_active_times: [],
              preferred_task_types: [],
              common_requests: [],
              success_metrics: {}
            },
            memory_preferences: {
              remember_personal_details: true,
              remember_work_patterns: true,
              remember_preferences: true,
              auto_suggest_tasks: true,
              proactive_reminders: true
            }
          };
          await this.saveUserProfile();
        }
      }
    } catch (error) {
      console.error('[Dash] Failed to load user profile:', error);
    }
  }

  /**
   * Save user profile
   */
  private async saveUserProfile(): Promise<void> {
    if (!this.userProfile) return;
    
    try {
      const storage = SecureStore || AsyncStorage;
      await storage.setItem(DashAIAssistant.USER_PROFILE_KEY, JSON.stringify(this.userProfile));
    } catch (error) {
      console.error('[Dash] Failed to save user profile:', error);
    }
  }

  /**
   * Start proactive behaviors
   */
  private async startProactiveBehaviors(): Promise<void> {
    if (this.proactiveTimer) {
      clearInterval(this.proactiveTimer);
    }

    this.proactiveTimer = setInterval(async () => {
      await this.executeProactiveBehaviors();
    }, 10 * 60 * 1000) as any; // Run every 10 minutes

    console.log('[Dash] Started proactive behaviors');
  }

  /**
   * Execute proactive behaviors
   */
  private async executeProactiveBehaviors(): Promise<void> {
    if (!this.userProfile) return;

    try {
      const context = await this.getCurrentContext();
      const roleSpecialization = this.personality.role_specializations[this.userProfile.role];
      
      if (!roleSpecialization) return;

      // Execute role-specific proactive behaviors
      for (const behavior of roleSpecialization.proactive_behaviors) {
        await this.executeProactiveBehavior(behavior, context);
      }
    } catch (error) {
      console.error('[Dash] Error in proactive behaviors:', error);
    }
  }

  /**
   * Execute a specific proactive behavior
   */
  private async executeProactiveBehavior(behavior: string, context: any): Promise<void> {
    switch (behavior) {
      case 'suggest_lesson_improvements':
        if (context.time_context?.is_work_hours && this.userProfile?.role === 'teacher') {
          console.log('[Dash] Proactive: Analyzing lessons for improvement suggestions');
        }
        break;
        
      case 'remind_upcoming_deadlines':
        if (this.userProfile?.role === 'teacher' || this.userProfile?.role === 'principal') {
          console.log('[Dash] Proactive: Checking for upcoming deadlines');
        }
        break;
        
      case 'flag_student_concerns':
        if (this.userProfile?.role === 'teacher') {
          console.log('[Dash] Proactive: Monitoring for student concerns');
        }
        break;
        
      case 'monitor_school_metrics':
        if (this.userProfile?.role === 'principal') {
          console.log('[Dash] Proactive: Monitoring school performance metrics');
        }
        break;
    }
  }

  /**
   * Get current context
   */
  private async getCurrentContext(): Promise<any> {
    try {
      const now = new Date();
      const profile = await getCurrentProfile();
      
      return {
        time_context: {
          hour: now.getHours(),
          day_of_week: now.toLocaleDateString('en', { weekday: 'long' }),
          is_work_hours: now.getHours() >= 8 && now.getHours() <= 17
        },
        user_state: {
          role: profile?.role || 'unknown'
        },
        app_context: {
          active_features: []
        }
      };
    } catch (error) {
      console.error('[Dash] Failed to get current context:', error);
      return {};
    }
  }

  /**
   * Generate enhanced response with role-based intelligence
   */
  private async generateEnhancedResponse(content: string, conversationId: string, analysis: any): Promise<DashMessage> {
    try {
      // Get role-specific greeting and capabilities
      const roleSpec = this.userProfile ? this.personality.role_specializations[this.userProfile.role] : null;
      const capabilities = roleSpec?.capabilities || [];
      
      // Enhance the prompt with role context and capabilities
      let systemPrompt = `You are Dash, an AI Teaching Assistant specialized in early childhood education and preschool management. You are part of EduDash Pro, an advanced educational platform.

CORE PERSONALITY: ${this.personality.personality_traits.join(', ')}

RESPONSE GUIDELINES:
- Be concise, practical, and directly helpful
- Provide specific, actionable advice
- Reference educational best practices when relevant
- Use a warm but professional tone
- Keep responses focused and avoid unnecessary elaboration
- When suggesting actions, be specific about next steps`;
      
      if (roleSpec && this.userProfile?.role) {
        systemPrompt += `

ROLE-SPECIFIC CONTEXT:
- You are helping a ${this.userProfile.role}
- Communication tone: ${roleSpec.tone}
- Your specialized capabilities: ${capabilities.join(', ')}
- Role-specific greeting: ${roleSpec.greeting}`;
      }

      // Add context awareness
      if (analysis.context) {
        systemPrompt += `

CURRENT CONTEXT: ${JSON.stringify(analysis.context, null, 2)}`;
      }

      // Add intent understanding
      if (analysis.intent) {
        systemPrompt += `

USER INTENT: ${analysis.intent.primary_intent} (confidence: ${analysis.intent.confidence})
${analysis.intent.secondary_intents?.length ? `Secondary intents: ${analysis.intent.secondary_intents.join(', ')}` : ''}`;
      }

      systemPrompt += `

IMPORTANT: Always provide specific, contextual responses that directly address the user's needs. Avoid generic educational advice unless specifically requested.`;

      // Call AI service with enhanced context using homework_help action
      const aiResponse = await this.callAIService({
        action: 'homework_help',
        question: content,
        context: `User is a ${this.userProfile?.role || 'educator'} seeking assistance. ${systemPrompt}`,
        gradeLevel: 'General',
        conversationHistory: this.currentConversationId ? (await this.getConversation(this.currentConversationId))?.messages || [] : []
      });

      const assistantMessage: DashMessage = {
        id: `msg_${Date.now()}_${Math.random().toString(36).substr(2, 9)}`,
        type: 'assistant',
        content: aiResponse.content || 'I apologize, but I encountered an issue processing your request.',
        timestamp: Date.now(),
        metadata: {
          confidence: analysis.intent?.confidence || 0.5,
          suggested_actions: this.generateSuggestedActions(analysis.intent, capabilities),
          user_intent: analysis.intent,
          dashboard_action: this.generateDashboardAction(analysis.intent)
        }
      };

      return assistantMessage;
    } catch (error) {
      console.error('[Dash] Enhanced response generation failed:', error);
      // Fallback to basic response
      return this.generateResponse(content, conversationId);
    }
  }

  /**
   * Handle proactive opportunities
   */
  private async handleProactiveOpportunities(opportunities: any[], response: DashMessage): Promise<void> {
    try {
      const { DashAgenticEngine } = await import('./DashAgenticEngine');
      const agenticEngine = DashAgenticEngine.getInstance();

      for (const opportunity of opportunities.slice(0, 2)) {
        if (opportunity.type === 'automation' && opportunity.priority === 'high') {
          await agenticEngine.createTask(
            opportunity.title,
            opportunity.description,
            'workflow',
            this.userProfile?.role || 'user',
            [{
              title: 'Execute automation',
              description: opportunity.description,
              type: 'automated',
              status: 'pending',
              actions: opportunity.actions?.map((action: any) => ({
                id: `action_${Date.now()}`,
                type: this.mapActionType(action.action),
                parameters: action.parameters || {}
              })) || []
            }]
          );
        } else if (opportunity.type === 'reminder') {
          await agenticEngine.createReminder(
            opportunity.title,
            opportunity.description,
            opportunity.timing.best_time || Date.now() + (5 * 60 * 1000),
            opportunity.priority
          );
        }
      }

      if (response.metadata) {
        response.metadata.suggested_actions = opportunities.slice(0, 3).map(op => op.title);
      }
    } catch (error) {
      console.error('[Dash] Failed to handle proactive opportunities:', error);
    }
  }

  /**
   * Handle action intents
   */
  private async handleActionIntent(intent: any, response: DashMessage): Promise<void> {
    try {
      const { DashAgenticEngine } = await import('./DashAgenticEngine');
      const agenticEngine = DashAgenticEngine.getInstance();

      if (intent.primary_intent === 'create_lesson') {
        await agenticEngine.createTask(
          'Create Lesson Plan',
          `Create a lesson plan for ${intent.parameters.subject || 'the specified subject'}`,
          'workflow',
          'teacher',
          [
            {
              title: 'Gather curriculum requirements',
              description: 'Research curriculum standards and requirements',
              type: 'automated',
              status: 'pending'
            },
            {
              title: 'Create lesson structure',
              description: 'Design lesson objectives, activities, and assessments',
              type: 'automated',
              status: 'pending'
            },
            {
              title: 'Review and finalize',
              description: 'Review lesson plan and make final adjustments',
              type: 'manual',
              status: 'pending'
            }
          ]
        );

        if (response.metadata) {
          response.metadata.dashboard_action = {
            type: 'execute_task',
            taskId: 'lesson_creation_task'
          };
        }
      } else if (intent.primary_intent === 'schedule_task') {
        const reminderTime = this.parseTimeFromIntent(intent.parameters.time) || Date.now() + (60 * 60 * 1000);
        await agenticEngine.createReminder(
          'Scheduled Task',
          `Reminder: ${intent.parameters.task || 'Complete scheduled task'}`,
          reminderTime,
          'medium'
        );
      }
    } catch (error) {
      console.error('[Dash] Failed to handle action intent:', error);
    }
  }

  /**
   * Update enhanced memory with analysis context
   */
  private async updateEnhancedMemory(userInput: string, response: DashMessage, analysis: any): Promise<void> {
    try {
      const timestamp = Date.now();
      
      const intentMemory: DashMemoryItem = {
        id: `intent_${timestamp}`,
        type: 'pattern',
        key: `user_intent_${analysis.intent.primary_intent}`,
        value: {
          intent: analysis.intent.primary_intent,
          confidence: analysis.intent.confidence,
          context: analysis.context,
          timestamp: timestamp
        },
        confidence: analysis.intent.confidence,
        created_at: timestamp,
        updated_at: timestamp,
        expires_at: timestamp + (90 * 24 * 60 * 60 * 1000),
        reinforcement_count: 1,
        tags: ['intent', 'pattern', analysis.intent.category]
      };
      
      this.memory.set(intentMemory.key, intentMemory);
      
      if (response.metadata?.confidence && response.metadata.confidence > 0.7) {
        const successMemory: DashMemoryItem = {
          id: `success_${timestamp}`,
          type: 'interaction',
          key: `successful_interaction_${timestamp}`,
          value: {
            user_input: userInput,
            response: response.content,
            intent: analysis.intent.primary_intent,
            confidence: response.metadata.confidence
          },
          confidence: response.metadata.confidence,
          created_at: timestamp,
          updated_at: timestamp,
          expires_at: timestamp + (30 * 24 * 60 * 60 * 1000),
          emotional_weight: 1.0,
          tags: ['success', 'interaction']
        };
        
        this.memory.set(successMemory.key, successMemory);
      }
      
      await this.saveMemory();
    } catch (error) {
      console.error('[Dash] Failed to update enhanced memory:', error);
    }
  }

  /**
   * Call AI service with enhanced context
   */
  private async callAIService(params: any): Promise<any> {
    try {
      const supabase = assertSupabase();
      
      // Include model from environment variables if not specified
      const requestBody = {
        ...params,
        model: params.model || process.env.EXPO_PUBLIC_ANTHROPIC_MODEL || 'claude-3-5-sonnet-20241022'
      };
      
      const { data, error } = await supabase.functions.invoke('ai-gateway', {
        body: requestBody
      });
      
      if (error) throw error;
      return data;
    } catch (error) {
      console.error('[Dash] AI service call failed:', error);
      return { content: 'I apologize, but I encountered an issue. Please try again.' };
    }
  }

  /**
   * Generate suggested actions based on intent and capabilities
   */
  private generateSuggestedActions(intent: any, capabilities: string[]): string[] {
    const actions: string[] = [];
    
    if (intent?.primary_intent === 'create_lesson' && capabilities.includes('lesson_planning')) {
      actions.push('Create detailed lesson plan', 'Align with curriculum', 'Generate assessment rubric');
    } else if (intent?.primary_intent === 'grade_assignment' && capabilities.includes('grading_assistance')) {
      actions.push('Auto-grade assignments', 'Generate feedback', 'Track student progress');
    } else if (intent?.primary_intent === 'parent_communication') {
      actions.push('Draft parent email', 'Schedule meeting', 'Share progress report');
    }
    
    return actions;
  }

  /**
   * Generate dashboard action based on intent
   */
  private generateDashboardAction(intent: any): any {
    if (intent?.primary_intent === 'create_lesson') {
      return {
        type: 'open_screen',
        route: '/screens/lesson-planner',
        params: intent.parameters
      };
    } else if (intent?.primary_intent === 'grade_assignment') {
      return {
        type: 'open_screen',
        route: '/screens/grading-assistant',
        params: intent.parameters
      };
    } else if (intent?.primary_intent === 'student_progress') {
      return {
        type: 'open_screen',
        route: '/screens/student-progress',
        params: intent.parameters
      };
    }
    
    return null;
  }

  /**
   * Map action type for task execution
   */
  private mapActionType(action: string): string {
    const mapping: { [key: string]: string } = {
      'navigate': 'navigate',
      'create_task': 'api_call',
      'send_email': 'email_send',
      'create_notification': 'notification',
      'update_data': 'data_update',
      'generate_file': 'file_generation'
    };
    
    return mapping[action] || 'api_call';
  }

  /**
   * Parse time from intent parameters
   */
  private parseTimeFromIntent(timeString?: string): number | null {
    if (!timeString) return null;
    
    const now = new Date();
    
    if (timeString.toLowerCase().includes('tomorrow')) {
      const tomorrow = new Date(now);
      tomorrow.setDate(tomorrow.getDate() + 1);
      tomorrow.setHours(9, 0, 0, 0);
      return tomorrow.getTime();
    } else if (timeString.toLowerCase().includes('hour')) {
      const hours = parseInt(timeString.match(/\d+/)?.[0] || '1');
      return now.getTime() + (hours * 60 * 60 * 1000);
    }
    
    return null;
  }

  /**
   * Get user profile
   */
  public getUserProfile(): DashUserProfile | null {
    return this.userProfile;
  }
  
  /**
   * Get user's subscription tier for model selection
   */
  private getUserTier(): 'free' | 'starter' | 'premium' | 'enterprise' {
    // For now, return 'starter' as default since we don't have subscription info in DashAIAssistant
    // This should be updated to check actual subscription status when available
    // TODO: Integrate with subscription context or session data
    return 'starter';
  }

  /**
   * Update user preferences
   */
  public async updateUserPreferences(preferences: Partial<DashUserProfile['preferences']>): Promise<void> {
    if (!this.userProfile) return;
    
    this.userProfile.preferences = {
      ...this.userProfile.preferences,
      ...preferences
    };
    
    await this.saveUserProfile();
  }

  /**
   * Cleanup resources
   */
  public cleanup(): void {
    if (this.proactiveTimer) {
      clearInterval(this.proactiveTimer);
      this.proactiveTimer = null;
    }
  }
}

export default DashAIAssistant;<|MERGE_RESOLUTION|>--- conflicted
+++ resolved
@@ -960,13 +960,8 @@
   private normalizeTextForSpeech(text: string): string {
     let normalized = text;
     
-<<<<<<< HEAD
-    // First, handle educational and contextual content
-    normalized = this.normalizeEducationalContent(normalized);
-=======
     // Handle bullet points and list formatting FIRST (before other transformations)
     normalized = this.normalizeBulletPoints(normalized);
->>>>>>> 4fdbac16
     
     // Handle numbers intelligently
     normalized = this.normalizeNumbers(normalized);
@@ -983,29 +978,12 @@
     // Handle mathematical expressions (only in math contexts)
     normalized = this.normalizeMathExpressions(normalized);
     
-<<<<<<< HEAD
-    // Handle punctuation for natural speech
-    normalized = this.normalizePunctuation(normalized);
-    
-    // Remove emojis (Unicode ranges) but keep educational symbols
-    normalized = normalized
-      .replace(/[\u{1F600}-\u{1F64F}]/gu, '') // Emoticons
-      .replace(/[\u{1F300}-\u{1F5FF}]/gu, '') // Misc Symbols and Pictographs
-      .replace(/[\u{1F680}-\u{1F6FF}]/gu, '') // Transport and Map
-      .replace(/[\u{1F1E0}-\u{1F1FF}]/gu, '') // Regional country flags
-      .replace(/[\u{2600}-\u{26FF}]/gu, '')  // Misc symbols
-      .replace(/[\u{2700}-\u{27BF}]/gu, '')  // Dingbats
-      .replace(/[\u{1F900}-\u{1F9FF}]/gu, '') // Supplemental Symbols and Pictographs
-      .replace(/[\u{1FA70}-\u{1FAFF}]/gu, '') // Symbols and Pictographs Extended-A
-      // Normalize whitespace and clean up
-=======
     // Remove emojis and special characters (simplified for ES5 compatibility)
     normalized = normalized
       .replace(/[\u2600-\u26FF]/g, '')  // Misc symbols
       .replace(/[\u2700-\u27BF]/g, '')  // Dingbats
       .replace(/[\uD800-\uDBFF][\uDC00-\uDFFF]/g, '') // Surrogate pairs (emojis)
       // Remove extra whitespace
->>>>>>> 4fdbac16
       .replace(/\s+/g, ' ')
       .replace(/([.!?])\s*$/, '$1') // Ensure proper ending punctuation
       .trim();
