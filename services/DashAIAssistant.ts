/**
 * Dash AI Assistant Service
 * 
 * A comprehensive AI assistant with voice capabilities, persistent memory,
 * and deep integration with EduDash Pro services.
 */

import { Audio } from 'expo-av';
import * as Speech from 'expo-speech';
import * as FileSystem from 'expo-file-system';
import AsyncStorage from '@react-native-async-storage/async-storage';
import { assertSupabase } from '@/lib/supabase';
import { getCurrentSession, getCurrentProfile } from '@/lib/sessionManager';
import { Platform } from 'react-native';
import { router } from 'expo-router';
import { EducationalPDFService } from '@/lib/services/EducationalPDFService';
import { AIInsightsService } from '@/services/aiInsightsService';
import { WorksheetService } from './WorksheetService';
import { DashTaskAutomation } from './DashTaskAutomation';

// Dynamically import SecureStore for cross-platform compatibility
let SecureStore: any = null;
try {
  if (Platform.OS !== 'web') {
    SecureStore = require('expo-secure-store');
  }
} catch (e) {
  console.debug('SecureStore import failed (web or unsupported platform)', e);
}

export interface DashMessage {
  id: string;
  type: 'user' | 'assistant' | 'system' | 'task_result';
  content: string;
  timestamp: number;
  voiceNote?: {
    audioUri: string;
    duration: number;
    transcript?: string;
    storagePath?: string;
    bucket?: string;
    contentType?: string;
    language?: string;
    provider?: string;
  };
  metadata?: {
    context?: string;
    confidence?: number;
    suggested_actions?: string[];
    references?: Array<{
      type: 'lesson' | 'student' | 'assignment' | 'resource' | 'parent' | 'class' | 'task';
      id: string;
      title: string;
      url?: string;
    }>;
    dashboard_action?: {
      type: 'switch_layout' | 'open_screen' | 'execute_task' | 'create_reminder' | 'send_notification';
      layout?: 'classic' | 'enhanced';
      route?: string;
      params?: any;
      taskId?: string;
      task?: DashTask;
      reminder?: DashReminder;
    };
    emotions?: {
      sentiment: 'positive' | 'negative' | 'neutral';
      confidence: number;
      detected_emotions: string[];
    };
    user_intent?: {
      primary_intent: string;
      secondary_intents: string[];
      confidence: number;
    };
    task_progress?: {
      taskId: string;
      status: 'pending' | 'in_progress' | 'completed' | 'failed';
      progress: number;
      next_steps: string[];
    };
  };
}

export interface DashTask {
  id: string;
  title: string;
  description: string;
  type: 'one_time' | 'recurring' | 'workflow';
  status: 'pending' | 'in_progress' | 'completed' | 'paused' | 'failed';
  priority: 'low' | 'medium' | 'high' | 'urgent';
  assignedTo: string; // user role or specific user
  createdBy: string; // Dash or user
  createdAt: number;
  dueDate?: number;
  estimatedDuration?: number; // in minutes
  steps: DashTaskStep[];
  dependencies?: string[]; // other task IDs
  context: {
    conversationId: string;
    userRole: string;
    relatedEntities: Array<{
      type: 'student' | 'parent' | 'class' | 'lesson' | 'assignment';
      id: string;
      name: string;
    }>;
  };
  automation?: {
    triggers: string[];
    conditions: Record<string, any>;
    actions: DashAction[];
  };
  progress: {
    currentStep: number;
    completedSteps: string[];
    blockers?: string[];
    notes?: string;
  };
}

export interface DashTaskStep {
  id: string;
  title: string;
  description: string;
  type: 'manual' | 'automated' | 'approval_required';
  status: 'pending' | 'in_progress' | 'completed' | 'skipped' | 'failed';
  estimatedDuration?: number;
  requiredData?: Record<string, any>;
  validation?: {
    required: boolean;
    criteria: string[];
  };
  actions?: DashAction[];
}

export interface DashAction {
  id: string;
  type: 'navigate' | 'api_call' | 'notification' | 'data_update' | 'file_generation' | 'email_send';
  parameters: Record<string, any>;
  condition?: Record<string, any>;
  retries?: number;
  timeout?: number;
}

export interface DashReminder {
  id: string;
  title: string;
  message: string;
  type: 'one_time' | 'recurring';
  triggerAt: number;
  recurrence?: {
    pattern: 'daily' | 'weekly' | 'monthly';
    interval: number;
    endDate?: number;
  };
  userId: string;
  conversationId?: string;
  relatedTaskId?: string;
  priority: 'low' | 'medium' | 'high';
  status: 'active' | 'triggered' | 'dismissed' | 'snoozed';
}

export interface DashConversation {
  id: string;
  title: string;
  messages: DashMessage[];
  created_at: number;
  updated_at: number;
  summary?: string;
  tags?: string[];
}

export interface DashMemoryItem {
  id: string;
  type: 'preference' | 'fact' | 'context' | 'skill' | 'goal' | 'interaction' | 'relationship' | 'pattern' | 'insight';
  key: string;
  value: any;
  confidence: number;
  created_at: number;
  updated_at: number;
  expires_at?: number;
  relatedEntities?: Array<{
    type: 'user' | 'student' | 'parent' | 'class' | 'subject';
    id: string;
    name: string;
  }>;
  embeddings?: number[]; // For semantic search
  reinforcement_count?: number;
  emotional_weight?: number; // How emotionally significant this memory is
  retrieval_frequency?: number; // How often this memory is accessed
  tags?: string[];
}

export interface DashUserProfile {
  userId: string;
  role: 'teacher' | 'principal' | 'parent' | 'student' | 'admin';
  name: string;
  preferences: {
    communication_style: 'formal' | 'casual' | 'friendly';
    notification_frequency: 'immediate' | 'daily_digest' | 'weekly_summary';
    preferred_subjects?: string[];
    working_hours?: {
      start: string;
      end: string;
      timezone: string;
    };
    task_management_style: 'detailed' | 'summary' | 'minimal';
    ai_autonomy_level: 'high' | 'medium' | 'low'; // How much Dash can act independently
  };
  context: {
    current_classes?: string[];
    current_students?: string[];
    current_subjects?: string[];
    organization_id?: string;
    grade_levels?: string[];
    responsibilities?: string[];
  };
  goals: {
    short_term: DashGoal[];
    long_term: DashGoal[];
    completed: DashGoal[];
  };
  interaction_patterns: {
    most_active_times: string[];
    preferred_task_types: string[];
    common_requests: Array<{
      pattern: string;
      frequency: number;
      last_used: number;
    }>;
    success_metrics: Record<string, number>;
  };
  memory_preferences: {
    remember_personal_details: boolean;
    remember_work_patterns: boolean;
    remember_preferences: boolean;
    auto_suggest_tasks: boolean;
    proactive_reminders: boolean;
  };
}

export interface DashGoal {
  id: string;
  title: string;
  description: string;
  category: 'academic' | 'administrative' | 'personal' | 'professional_development';
  priority: 'low' | 'medium' | 'high';
  target_date?: number;
  progress: number; // 0-100
  metrics: Array<{
    name: string;
    target: number;
    current: number;
    unit: string;
  }>;
  related_tasks: string[];
  status: 'active' | 'paused' | 'completed' | 'cancelled';
  created_at: number;
  updated_at: number;
}

export interface DashInsight {
  id: string;
  type: 'pattern' | 'recommendation' | 'prediction' | 'alert' | 'opportunity';
  title: string;
  description: string;
  confidence: number;
  priority: 'low' | 'medium' | 'high' | 'urgent';
  category: string;
  data_sources: string[];
  created_at: number;
  expires_at?: number;
  actionable: boolean;
  suggested_actions?: string[];
  impact_estimate?: {
    type: 'time_saved' | 'efficiency_gained' | 'problem_prevented';
    value: number;
    unit: string;
  };
}

export interface DashPersonality {
  name: string;
  greeting: string;
  personality_traits: string[];
  response_style: 'formal' | 'casual' | 'encouraging' | 'professional' | 'adaptive';
  expertise_areas: string[];
  voice_settings: {
    rate: number;
    pitch: number;
    language: string;
    voice?: string;
  };
  role_specializations: {
    [role: string]: {
      greeting: string;
      capabilities: string[];
      tone: string;
      proactive_behaviors: string[];
      task_categories: string[];
    };
  };
  agentic_settings: {
    autonomy_level: 'low' | 'medium' | 'high';
    can_create_tasks: boolean;
    can_schedule_actions: boolean;
    can_access_data: boolean;
    can_send_notifications: boolean;
    requires_confirmation_for: string[];
  };
}

const DEFAULT_PERSONALITY: DashPersonality = {
  name: 'Dash',
  greeting: "Hi! I'm Dash, your AI teaching assistant. How can I help you today?",
  personality_traits: [
    'helpful',
    'encouraging',
    'knowledgeable',
    'patient',
    'creative',
    'supportive',
    'proactive',
    'adaptive',
    'insightful'
  ],
  response_style: 'adaptive',
  expertise_areas: [
    'education',
    'lesson planning',
    'student assessment',
    'classroom management',
    'curriculum development',
    'educational technology',
    'parent communication',
    'task automation',
    'data analysis',
    'workflow optimization'
  ],
  voice_settings: {
    rate: 0.8,
    pitch: 1.0,
    language: 'en-US'
  },
  role_specializations: {
    teacher: {
      greeting: "Hello! I'm Dash, your teaching assistant. Ready to help with lesson planning, grading, and classroom management!",
      capabilities: [
        'lesson_planning',
        'grading_assistance',
        'parent_communication',
        'student_progress_tracking',
        'curriculum_alignment',
        'resource_suggestions',
        'behavior_management_tips',
        'assessment_creation'
      ],
      tone: 'encouraging and professional',
      proactive_behaviors: [
        'suggest_lesson_improvements',
        'remind_upcoming_deadlines',
        'flag_student_concerns',
        'recommend_resources'
      ],
      task_categories: ['academic', 'administrative', 'communication']
    },
    principal: {
      greeting: "Good morning! I'm Dash, your administrative assistant. Here to help with school management, staff coordination, and strategic planning.",
      capabilities: [
        'staff_management',
        'budget_analysis',
        'policy_recommendations',
        'parent_communication',
        'data_analytics',
        'strategic_planning',
        'crisis_management',
        'compliance_tracking'
      ],
      tone: 'professional and strategic',
      proactive_behaviors: [
        'monitor_school_metrics',
        'suggest_policy_updates',
        'flag_budget_concerns',
        'track_compliance_deadlines'
      ],
      task_categories: ['administrative', 'strategic', 'compliance', 'communication']
    },
    parent: {
      greeting: "Hi there! I'm Dash, your family's education assistant. I'm here to help with homework, track progress, and keep you connected with school.",
      capabilities: [
        'homework_assistance',
        'progress_tracking',
        'school_communication',
        'learning_resources',
        'study_planning',
        'activity_suggestions',
        'behavioral_support',
        'academic_guidance'
      ],
      tone: 'friendly and supportive',
      proactive_behaviors: [
        'remind_homework_deadlines',
        'suggest_learning_activities',
        'flag_progress_concerns',
        'recommend_parent_involvement'
      ],
      task_categories: ['academic_support', 'communication', 'personal']
    },
    student: {
      greeting: "Hey! I'm Dash, your study buddy. Ready to help with homework, learning, and making school awesome!",
      capabilities: [
        'homework_help',
        'study_techniques',
        'concept_explanation',
        'practice_problems',
        'goal_setting',
        'time_management',
        'learning_games',
        'motivation_boost'
      ],
      tone: 'friendly and encouraging',
      proactive_behaviors: [
        'remind_study_sessions',
        'suggest_break_times',
        'celebrate_achievements',
        'recommend_study_methods'
      ],
      task_categories: ['academic', 'personal', 'motivational']
    }
  },
  agentic_settings: {
    autonomy_level: 'medium',
    can_create_tasks: true,
    can_schedule_actions: true,
    can_access_data: true,
    can_send_notifications: false,
    requires_confirmation_for: [
      'send_external_emails',
      'modify_grades',
      'delete_important_data',
      'share_personal_information'
    ]
  }
};

export class DashAIAssistant {
  private static instance: DashAIAssistant;
  private currentConversationId: string | null = null;
  private memory: Map<string, DashMemoryItem> = new Map();
  private personality: DashPersonality = DEFAULT_PERSONALITY;
  private isRecording = false;
  private recordingObject: Audio.Recording | null = null;
  private soundObject: Audio.Sound | null = null;
  
  // Enhanced agentic capabilities
  private userProfile: DashUserProfile | null = null;
  private activeTasks: Map<string, DashTask> = new Map();
  private activeReminders: Map<string, DashReminder> = new Map();
  private pendingInsights: Map<string, DashInsight> = new Map();
  private proactiveTimer: NodeJS.Timeout | null = null;
  private contextCache: Map<string, any> = new Map();
  private interactionHistory: Array<{
    timestamp: number;
    type: string;
    data: any;
  }> = [];
  
  // Storage keys
  private static readonly CONVERSATIONS_KEY = 'dash_conversations';
  private static readonly CURRENT_CONVERSATION_KEY = '@dash_ai_current_conversation_id';
  private static readonly MEMORY_KEY = 'dash_memory';
  private static readonly PERSONALITY_KEY = 'dash_personality';
  private static readonly SETTINGS_KEY = 'dash_settings';
  private static readonly USER_PROFILE_KEY = 'dash_user_profile';
  private static readonly TASKS_KEY = 'dash_active_tasks';
  private static readonly REMINDERS_KEY = 'dash_active_reminders';
  private static readonly INSIGHTS_KEY = 'dash_pending_insights';

  public static getInstance(): DashAIAssistant {
    if (!DashAIAssistant.instance) {
      DashAIAssistant.instance = new DashAIAssistant();
    }
    return DashAIAssistant.instance;
  }

  /**
   * Initialize Dash AI Assistant
   */
  public async initialize(): Promise<void> {
    try {
      console.log('[Dash] Initializing AI Assistant...');
      
      // Initialize audio
      await this.initializeAudio();
      
      // Load persistent data
      await this.loadMemory();
      await this.loadPersonality();
      
      // Load user context
      await this.loadUserContext();
      
      console.log('[Dash] AI Assistant initialized successfully');
    } catch (error) {
      console.error('[Dash] Failed to initialize AI Assistant:', error);
      throw error;
    }
  }

  /**
   * Initialize audio system
   */
  private async initializeAudio(): Promise<void> {
    try {
      // On web, expo-av audio mode options are not applicable; skip configuration
      if (Platform.OS === 'web') {
        console.debug('[Dash] Skipping audio mode configuration on web');
        return;
      }

      await Audio.requestPermissionsAsync();

      if (Platform.OS === 'ios') {
        await Audio.setAudioModeAsync({
          allowsRecordingIOS: true,
          playsInSilentModeIOS: true,
        });
      } else if (Platform.OS === 'android') {
        await Audio.setAudioModeAsync({
          shouldDuckAndroid: true,
          playThroughEarpieceAndroid: false,
        } as any);
      }
    } catch (error) {
      console.error('[Dash] Audio initialization failed:', error);
    }
  }

  /**
   * Start a new conversation
   */
  public async startNewConversation(title?: string): Promise<string> {
    const conversationId = `dash_conv_${Date.now()}_${Math.random().toString(36).substr(2, 9)}`;
    this.currentConversationId = conversationId;
    
    const conversation: DashConversation = {
      id: conversationId,
      title: title || `Conversation ${new Date().toLocaleDateString()}`,
      messages: [],
      created_at: Date.now(),
      updated_at: Date.now()
    };
    
    await this.saveConversation(conversation);
    try {
      await AsyncStorage.setItem(DashAIAssistant.CURRENT_CONVERSATION_KEY, conversationId);
    } catch {}
    return conversationId;
  }

  /**
   * Send a text message to Dash
   */
  public async sendMessage(content: string, conversationId?: string): Promise<DashMessage> {
    const convId = conversationId || this.currentConversationId;
    if (!convId) {
      throw new Error('No active conversation');
    }

    // Create user message
    const userMessage: DashMessage = {
      id: `msg_${Date.now()}_${Math.random().toString(36).substr(2, 9)}`,
      type: 'user',
      content,
      timestamp: Date.now()
    };

    // Add to conversation
    await this.addMessageToConversation(convId, userMessage);

    // Generate AI response
    const assistantResponse = await this.generateResponse(content, convId);
    await this.addMessageToConversation(convId, assistantResponse);

    return assistantResponse;
  }

  /**
   * Send a voice message to Dash
   */
  public async sendVoiceMessage(audioUri: string, conversationId?: string): Promise<DashMessage> {
    const convId = conversationId || this.currentConversationId;
    if (!convId) {
      throw new Error('No active conversation');
    }

    // Transcribe audio
    const tr = await this.transcribeAudio(audioUri);
    const transcript = tr.transcript;
    
    // Get audio duration
    const { sound } = await Audio.Sound.createAsync({ uri: audioUri });
    const status = await sound.getStatusAsync();
    const duration = status.isLoaded ? status.durationMillis || 0 : 0;
    await sound.unloadAsync();

    // Create user message with voice note
    const userMessage: DashMessage = {
      id: `msg_${Date.now()}_${Math.random().toString(36).substr(2, 9)}`,
      type: 'user',
      content: transcript,
      timestamp: Date.now(),
      voiceNote: {
        audioUri,
        duration,
        transcript,
        storagePath: tr.storagePath,
        bucket: tr.storagePath ? 'voice-notes' : undefined,
        contentType: tr.contentType,
        language: tr.language,
        provider: tr.provider
      }
    };

    // Add to conversation
    await this.addMessageToConversation(convId, userMessage);

    // Generate AI response
    const assistantResponse = await this.generateResponse(transcript, convId);
    await this.addMessageToConversation(convId, assistantResponse);

    return assistantResponse;
  }

  /**
   * Start voice recording
   */
  public async startRecording(): Promise<void> {
    if (this.isRecording) {
      throw new Error('Already recording');
    }

    try {
      // Web compatibility checks for recording support and secure context
      if (Platform.OS === 'web') {
        try {
          const w: any = typeof window !== 'undefined' ? window : null;
          const nav: any = typeof navigator !== 'undefined' ? navigator : null;

          const isSecure = w && (w.isSecureContext || w.location?.protocol === 'https:' || w.location?.hostname === 'localhost' || w.location?.hostname === '127.0.0.1');
          if (!isSecure) {
            throw new Error('Microphone requires a secure context (HTTPS or localhost).');
          }

          if (!nav?.mediaDevices?.getUserMedia) {
            throw new Error('Your browser does not support microphone capture (mediaDevices.getUserMedia missing). Please use Chrome or Edge.');
          }

          if (w?.MediaRecorder && typeof (w as any).MediaRecorder.isTypeSupported === 'function') {
            const preferred = 'audio/webm';
            if (!(w as any).MediaRecorder.isTypeSupported(preferred)) {
              console.warn(`[Dash] ${preferred} not fully supported; the browser may record using a different container/codec.`);
            }
          } else {
            console.warn('[Dash] MediaRecorder is not available; recording may not work in this browser (e.g., Safari).');
          }
        } catch (compatErr) {
          console.error('[Dash] Web recording compatibility error:', compatErr);
          throw compatErr;
        }
      }

      console.log('[Dash] Starting recording...');
      this.recordingObject = new Audio.Recording();

      // Use the Expo AV recording API: prepareToRecordAsync + startAsync
      await this.recordingObject.prepareToRecordAsync({
        android: {
          extension: '.m4a',
          outputFormat: Audio.AndroidOutputFormat.MPEG_4,
          audioEncoder: Audio.AndroidAudioEncoder.AAC,
          sampleRate: 44100,
          numberOfChannels: 2,
          bitRate: 128000,
        },
        ios: {
          extension: '.m4a',
          outputFormat: Audio.IOSOutputFormat.MPEG4AAC,
          audioQuality: Audio.IOSAudioQuality.MAX,
          sampleRate: 44100,
          numberOfChannels: 2,
          bitRate: 128000,
          linearPCMBitDepth: 16,
          linearPCMIsBigEndian: false,
          linearPCMIsFloat: false,
        },
      } as Audio.RecordingOptions);

      await this.recordingObject.startAsync();
      this.isRecording = true;
      console.log('[Dash] Recording started');
    } catch (error) {
      console.error('[Dash] Failed to start recording:', error);
      throw error;
    }
  }

  /**
   * Stop voice recording and return audio URI
   */
  public async stopRecording(): Promise<string> {
    if (!this.isRecording || !this.recordingObject) {
      throw new Error('Not recording');
    }

    try {
      console.log('[Dash] Stopping recording...');
      await this.recordingObject.stopAndUnloadAsync();
      const recordingUri = this.recordingObject.getURI();
      
      this.recordingObject = null;
      this.isRecording = false;
      
      console.log('[Dash] Recording stopped:', recordingUri);
      return recordingUri || '';
    } catch (error) {
      console.error('[Dash] Failed to stop recording:', error);
      throw error;
    }
  }

  /**
   * Extract lesson parameters from user input and AI response (enhanced)
   */
  private extractLessonParameters(userInput: string, aiResponse: string): Record<string, string> {
    const params: Record<string, string> = {};
    const fullTextRaw = `${userInput || ''} ${aiResponse || ''}`;
    const fullText = fullTextRaw.toLowerCase();

    // Language hints (e.g., "in Spanish", "respond in Afrikaans")
    const languageHints: Record<string, RegExp> = {
      en: /(in\s+english|respond\s+in\s+english)/i,
      es: /(in\s+spanish|en\s+español|responde\s+en\s+español)/i,
      fr: /(in\s+french|en\s+français)/i,
      pt: /(in\s+portuguese|em\s+portugu[eê]s)/i,
      de: /(in\s+german|auf\s+deutsch)/i,
      af: /(in\s+afrikaans)/i,
      zu: /(in\s+zulu|ngesi[zs]ulu)/i,
      st: /(in\s+sesotho|sesotho)/i,
    };
    for (const [code, rx] of Object.entries(languageHints)) {
      if (rx.test(fullTextRaw)) { params.language = code; break; }
    }

    // Curriculum hints
    if (/caps/i.test(fullTextRaw)) params.curriculum = 'CAPS';
    else if (/common\s*core/i.test(fullTextRaw)) params.curriculum = 'Common Core';
    else if (/cambridge|igcse/i.test(fullTextRaw)) params.curriculum = 'Cambridge';
    else if (/(uk\s*national\s*curriculum|uk\s*curriculum)/i.test(fullTextRaw)) params.curriculum = 'UK';
    else if (/ib\s*(pyp|myp|dp)?/i.test(fullTextRaw)) params.curriculum = 'IB';

    // Model hints ("use haiku/sonnet/opus", or speed words)
    if (/\b(haiku|fast)\b/i.test(fullTextRaw)) params.model = 'claude-3-haiku';
    else if (/\b(sonnet|smart|balanced)\b/i.test(fullTextRaw)) params.model = 'claude-3-sonnet';
    else if (/\b(opus|expert|advanced)\b/i.test(fullTextRaw)) params.model = 'claude-3-opus';

    // Grade level
    const gradeMatch = fullText.match(/grade\s*(\d{1,2})|year\s*(\d{1,2})|(\d{1,2})(?:st|nd|rd|th)?\s*grade/i);
    if (gradeMatch) {
      const grade = gradeMatch[1] || gradeMatch[2] || gradeMatch[3];
      if (grade && parseInt(grade) >= 1 && parseInt(grade) <= 12) {
        params.gradeLevel = grade;
      }
    }

    // Subject synonyms
    const subjectPatterns = {
      'Mathematics': /(math|mathematics|maths|arithmetic|algebra|geometry|calculus|numbers?\s*sense|fractions?)/i,
      'Science': /(science|biology|chemistry|physics|life\s*science|natural\s*science)/i,
      'English': /(english|language\s*arts?|reading|writing|literature)/i,
      'Afrikaans': /(afrikaans)/i,
      'Life Skills': /(life\s*skills?)/i,
      'Geography': /(geography|social\s*studies)/i,
      'History': /(history)/i,
      'Art': /(art|creative|drawing|painting)/i,
      'Music': /(music|singing)/i,
      'Physical Education': /(physical\s*education|pe|sports?|fitness)/i
    } as const;
    for (const [subject, pattern] of Object.entries(subjectPatterns)) {
      if (pattern.test(fullTextRaw)) { params.subject = subject; break; }
    }

    // Topic/theme: allow quoted phrases or after keywords
    const topicQuoted = fullTextRaw.match(/topic\s*[:\-]?\s*"([^"]{3,80})"|"([^"]{3,80})"\s*(lesson|plan)/i);
    if (topicQuoted && (topicQuoted[1] || topicQuoted[2])) {
      const t = (topicQuoted[1] || topicQuoted[2] || '').trim();
      if (t) params.topic = t;
    } else {
      const topicMatch = fullText.match(/(?:about|on|teaching|topic|theme)\s+([^.,;!?]+?)(?:\s+(?:for|to|with)|[.,;!?]|$)/i);
      if (topicMatch && topicMatch[1]) {
        const t = topicMatch[1].trim();
        if (t.length > 2 && t.length < 80) params.topic = t;
      }
    }

    // Duration: handle "one and a half hours", "half an hour", "90-minute"
    let durationMins: number | null = null;
    const numMatch = fullText.match(/(\d{1,3})\s*\-?\s*(?:minute|min)s?\b/i);
    const hourMatch = fullText.match(/(\d(?:\.\d)?)\s*(?:hour|hr)s?/i);
    const ninetyLike = /\b(90\s*minute|one\s+and\s+a\s+half\s+hours?)\b/i.test(fullTextRaw);
    const halfHour = /\b(half\s+an\s+hour|30\s*minutes?)\b/i.test(fullTextRaw);
    if (numMatch) durationMins = parseInt(numMatch[1]);
    else if (hourMatch) durationMins = Math.round(parseFloat(hourMatch[1]) * 60);
    else if (ninetyLike) durationMins = 90;
    else if (halfHour) durationMins = 30;
    if (durationMins && durationMins >= 15 && durationMins <= 180) params.duration = String(durationMins);

    // Objectives: capture bullet points and sentences
    const lines = fullTextRaw.split(/\n|;|•|\-/).map(s => s.trim()).filter(Boolean);
    const objectiveCandidates: string[] = [];
    const objectiveVerbs = /(objective|goal|aim|learn|understand|analyze|evaluate|create|apply|compare|describe|identify)/i;
    for (const ln of lines) {
      if (objectiveVerbs.test(ln) && ln.length > 5 && ln.length < 140) {
        objectiveCandidates.push(ln.replace(/^[^:]*:?\s*/, ''))
      }
    }
    if (objectiveCandidates.length) params.objectives = objectiveCandidates.slice(0, 4).join('; ');

    // Assessment hints
    const assess = fullTextRaw.match(/(quiz|exit\s*ticket|rubric|project|worksheet)/i);
    if (assess) params.assessmentType = assess[1].toLowerCase();

    // Autogenerate if we have enough
    const paramCount = Object.keys(params).length;
    // IMPORTANT: Do not auto-trigger generation. We only prefill.
    // We explicitly avoid setting any autogenerate flag so the user must confirm
    // and press Generate in the UI.
    // if (paramCount >= 2) params.autogenerate = 'true';

    console.log('[Dash] Extracted lesson parameters (enhanced):', params);
    return params;
  }

  /**
   * Build and open a deep link to Lesson Generator using extracted params
   */
  public openLessonGeneratorFromContext(userInput: string, aiResponse: string): void {
    try {
      const params = this.extractLessonParameters(userInput, aiResponse);
      const query = new URLSearchParams(params as any).toString();
      router.push({ pathname: '/screens/ai-lesson-generator', params });
    } catch (e) {
      console.warn('[Dash] Failed to open Lesson Generator from context:', e);
    }
  }
  
  /**
   * Extract worksheet parameters from user input and AI response
   */
  private extractWorksheetParameters(userInput: string, aiResponse: string): Record<string, string> {
    const params: Record<string, string> = {};
    const fullText = `${userInput} ${aiResponse}`.toLowerCase();
    
    // Extract worksheet type
    if (fullText.includes('math') || fullText.includes('arithmetic') || fullText.includes('addition') || fullText.includes('subtraction') || fullText.includes('multiplication') || fullText.includes('division')) {
      params.type = 'math';
      params.title = 'Math Practice Worksheet';
    } else if (fullText.includes('reading') || fullText.includes('comprehension') || fullText.includes('vocabulary') || fullText.includes('spelling')) {
      params.type = 'reading';
      params.title = 'Reading Activity Worksheet';
    } else {
      params.type = 'activity';
      params.title = 'Learning Activity Worksheet';
    }
    
    // Extract age group
    const ageMatch = fullText.match(/(\d+)\s*[-–to]\s*(\d+)\s*year|age\s*(\d+)|grade\s*(\d+)/i);
    if (ageMatch) {
      const age1 = ageMatch[1] ? parseInt(ageMatch[1]) : null;
      const age2 = ageMatch[2] ? parseInt(ageMatch[2]) : null;
      const age3 = ageMatch[3] ? parseInt(ageMatch[3]) : null;
      const grade = ageMatch[4] ? parseInt(ageMatch[4]) : null;
      
      if (age1 && age2) {
        if (age1 >= 3 && age2 <= 4) params.ageGroup = '3-4 years';
        else if (age1 >= 4 && age2 <= 5) params.ageGroup = '4-5 years';
        else if (age1 >= 5 && age2 <= 6) params.ageGroup = '5-6 years';
        else if (age1 >= 6 && age2 <= 7) params.ageGroup = '6-7 years';
        else params.ageGroup = '5-6 years';
      } else if (age3) {
        if (age3 <= 4) params.ageGroup = '3-4 years';
        else if (age3 <= 5) params.ageGroup = '4-5 years';
        else if (age3 <= 6) params.ageGroup = '5-6 years';
        else params.ageGroup = '6-7 years';
      } else if (grade) {
        if (grade <= 1) params.ageGroup = '5-6 years';
        else if (grade <= 2) params.ageGroup = '6-7 years';
        else params.ageGroup = '6-7 years';
      }
    }
    
    // Extract difficulty level
    if (fullText.includes('easy') || fullText.includes('simple') || fullText.includes('beginner')) {
      params.difficulty = 'Easy';
    } else if (fullText.includes('hard') || fullText.includes('difficult') || fullText.includes('challenging') || fullText.includes('advanced')) {
      params.difficulty = 'Hard';
    } else {
      params.difficulty = 'Medium';
    }
    
    // Extract number of problems for math worksheets
    if (params.type === 'math') {
      const numberMatch = fullText.match(/(\d+)\s*(?:problem|question|exercise|item)/i);
      if (numberMatch) {
        const count = parseInt(numberMatch[1]);
        if (count >= 5 && count <= 50) {
          params.problemCount = count.toString();
        }
      }
      
      // Default values for math worksheets
      if (!params.problemCount) params.problemCount = '15';
      
      // Math operation type
      if (fullText.includes('addition') || fullText.includes('add')) {
        params.operation = 'addition';
      } else if (fullText.includes('subtraction') || fullText.includes('subtract') || fullText.includes('minus')) {
        params.operation = 'subtraction';
      } else if (fullText.includes('multiplication') || fullText.includes('multiply') || fullText.includes('times')) {
        params.operation = 'multiplication';
      } else {
        params.operation = 'mixed'; // Default to mixed operations
      }
    }
    
    // Extract color preference
    if (fullText.includes('color') || fullText.includes('colour') || fullText.includes('colorful') || fullText.includes('colourful')) {
      params.colorMode = 'Color';
    } else if (fullText.includes('black') && fullText.includes('white')) {
      params.colorMode = 'Black & White';
    }
    
    // Extract paper size
    if (fullText.includes('a4') || fullText.includes('letter')) {
      params.paperSize = fullText.includes('a4') ? 'A4' : 'Letter';
    }
    
    // Add auto-generation flag if we have enough parameters
    if (Object.keys(params).length >= 2) {
      params.autoGenerate = 'true';
    }
    
    console.log('[Dash] Extracted worksheet parameters:', params);
    return params;
  }
  
  /**
   * Intelligent text normalization for smart reading
   * Handles numbers, dates, special characters, and formatting
   */
  private normalizeTextForSpeech(text: string): string {
    let normalized = text;
    
    // Handle bullet points and list formatting FIRST (before other transformations)
    normalized = this.normalizeBulletPoints(normalized);
    
    // Handle numbers intelligently
    normalized = this.normalizeNumbers(normalized);
    
    // Handle dates and time formats
    normalized = this.normalizeDatesAndTime(normalized);
    
    // Handle underscores and special formatting
    normalized = this.normalizeSpecialFormatting(normalized);
    
    // Handle abbreviations and acronyms
    normalized = this.normalizeAbbreviations(normalized);
    
    // Handle mathematical expressions (only in math contexts)
    normalized = this.normalizeMathExpressions(normalized);
    
    // Remove emojis and special characters (simplified for ES5 compatibility)
    normalized = normalized
      .replace(/[\u2600-\u26FF]/g, '')  // Misc symbols
      .replace(/[\u2700-\u27BF]/g, '')  // Dingbats
      .replace(/[\uD800-\uDBFF][\uDC00-\uDFFF]/g, '') // Surrogate pairs (emojis)
      // Remove extra whitespace
      .replace(/\s+/g, ' ')
      .replace(/([.!?])\s*$/, '$1') // Ensure proper ending punctuation
      .trim();
    
    // Final cleanup for speech synthesis
    normalized = this.finalizeForSpeech(normalized);
    
    return normalized;
  }
  
  /**
   * Normalize educational and contextual content for better speech
   */
  private normalizeEducationalContent(text: string): string {
    return text
      // Fix common educational terms
      .replace(/\bK-12\b/g, 'K through twelve')
      .replace(/\bPre-K\b/g, 'Pre kindergarten')
      .replace(/\bGrade ([0-9]+)\b/g, 'Grade $1')
      .replace(/\bYear ([0-9]+)\b/g, 'Year $1')
      .replace(/\bPhD\b/g, 'P H D')
      .replace(/\bBA\b/g, 'B A')
      .replace(/\bMA\b/g, 'M A')
      .replace(/\bBSc\b/g, 'B S C')
      .replace(/\bMSc\b/g, 'M S C')
      // Fix age ranges
      .replace(/(\d+)-(\d+)\s*years?/g, '$1 to $2 years old')
      .replace(/(\d+)-(\d+)\s*months?/g, '$1 to $2 months old')
      // Fix curriculum terms
      .replace(/\bSTEM\b/g, 'S T E M')
      .replace(/\bSTEAM\b/g, 'S T E A M')
      .replace(/\bIEP\b/g, 'I E P')
      .replace(/\b504\s*plan\b/g, 'five oh four plan')
      // Fix assessment terms
      .replace(/\bGPA\b/g, 'G P A')
      .replace(/\bSAT\b/g, 'S A T')
      .replace(/\bACT\b/g, 'A C T')
      // Fix common educational abbreviations
      .replace(/\bELL\b/g, 'E L L')
      .replace(/\bESL\b/g, 'E S L')
      .replace(/\bADHD\b/g, 'A D H D')
      .replace(/\bASD\b/g, 'A S D')
      // Fix technology terms
      .replace(/\bLMS\b/g, 'L M S')
      .replace(/\bVR\b/g, 'V R')
      .replace(/\bAR\b/g, 'A R')
      .replace(/\bAI\b/g, 'A I')
      // Fix common measurement units
      .replace(/\bcm\b/g, 'centimeters')
      .replace(/\bmm\b/g, 'millimeters')
      .replace(/\bkg\b/g, 'kilograms')
      .replace(/\bg\b/g, 'grams')
      .replace(/\bml\b/g, 'milliliters')
      .replace(/\bl\b/g, 'liters');
  }
  
  /**
   * Normalize punctuation for natural speech flow
   */
  private normalizePunctuation(text: string): string {
    return text
      // Handle lists and bullets
      .replace(/^[•·▪▫◦‣⁃]\s*/gm, '') // Remove bullet points
      .replace(/^\d+\.\s*/gm, '') // Remove numbered list markers
      .replace(/^[a-zA-Z]\.\s*/gm, '') // Remove lettered list markers
      // Handle parenthetical expressions
      .replace(/\(([^)]+)\)/g, ', $1,')
      // Handle dashes and em-dashes
      .replace(/\s*[-–—]\s*/g, ', ')
      // Handle quotation marks
      .replace(/["""''`]/g, '')
      // Handle colons in context
      .replace(/(\w):\s*([A-Z])/g, '$1. $2') // Convert colons to periods when followed by capital letter
      .replace(/(\w):\s*([a-z])/g, '$1, $2') // Convert colons to commas when followed by lowercase
      // Handle semicolons
      .replace(/;/g, ',')
      // Handle multiple periods
      .replace(/\.{2,}/g, '.')
      // Handle exclamation and question combinations
      .replace(/[!?]{2,}/g, '!')
      // Ensure proper spacing around punctuation
      .replace(/\s*([.!?])\s*/g, '$1 ')
      .replace(/\s*,\s*/g, ', ')
      // Clean up multiple spaces
      .replace(/\s+/g, ' ');
  }
  
  /**
   * Final cleanup and optimization for speech synthesis
   */
  private finalizeForSpeech(text: string): string {
    return text
      // Ensure sentences end properly
      .replace(/([^.!?])$/, '$1.')
      // Handle abbreviations at sentence end
      .replace(/\b(Mr|Mrs|Dr|Prof|St|Ave|Rd)\.$/, '$1')
      // Add natural pauses
      .replace(/([.!?])\s*([A-Z])/g, '$1 $2') // Pause between sentences
      .replace(/,\s*/g, ', ') // Brief pause for commas
      // Fix any remaining issues
      .replace(/\s+/g, ' ')
      .replace(/^[,.]\s*/, '') // Remove leading punctuation
      .trim();
  }
  
  /**
   * Normalize numbers for intelligent reading
   */
  private normalizeNumbers(text: string): string {
    return text
      // Handle large numbers with separators (e.g., 1,000 -> one thousand)
      .replace(/\b(\d{1,3}(?:,\d{3})+)\b/g, (match) => {
        const number = parseInt(match.replace(/,/g, ''));
        return this.numberToWords(number);
      })
      // Handle decimal numbers (e.g., 3.14 -> three point one four)
      .replace(/\b(\d+)\.(\d+)\b/g, (match, whole, decimal) => {
        const wholeWords = this.numberToWords(parseInt(whole));
        const decimalWords = decimal.split('').map((d: string) => this.numberToWords(parseInt(d))).join(' ');
        return `${wholeWords} point ${decimalWords}`;
      })
      // Handle ordinal numbers (e.g., 1st -> first, 2nd -> second)
      .replace(/\b(\d+)(st|nd|rd|th)\b/gi, (match, num) => {
        return this.numberToOrdinal(parseInt(num));
      })
      // Handle regular numbers (e.g., 123 -> one hundred twenty three)
      .replace(/\b\d+\b/g, (match) => {
        const number = parseInt(match);
        if (number > 2024 && number < 2100) {
          // Handle years specially (e.g., 2025 -> twenty twenty five)
          return this.numberToWords(number, true);
        }
        return this.numberToWords(number);
      });
  }
  
  /**
   * Normalize dates and time for speech
   */
  private normalizeDatesAndTime(text: string): string {
    return text
      // Handle ISO dates (2024-12-25)
      .replace(/\b(\d{4})-(\d{1,2})-(\d{1,2})\b/g, (match, year, month, day) => {
        const monthName = this.getMonthName(parseInt(month));
        const dayOrdinal = this.numberToOrdinal(parseInt(day));
        return `${monthName} ${dayOrdinal}, ${year}`;
      })
      // Handle US dates (12/25/2024)
      .replace(/\b(\d{1,2})\/(\d{1,2})\/(\d{4})\b/g, (match, month, day, year) => {
        const monthName = this.getMonthName(parseInt(month));
        const dayOrdinal = this.numberToOrdinal(parseInt(day));
        return `${monthName} ${dayOrdinal}, ${year}`;
      })
      // Handle time (14:30 -> two thirty PM)
      .replace(/\b(\d{1,2}):(\d{2})\b/g, (match, hour, minute) => {
        return this.timeToWords(parseInt(hour), parseInt(minute));
      });
  }
  
  /**
   * Normalize bullet points and list formatting
   */
  private normalizeBulletPoints(text: string): string {
    return text
      // Handle bullet points at start of lines
      .replace(/^[\s]*[-•*+]\s+/gm, '') // Remove bullet at line start
      .replace(/\n[\s]*[-•*+]\s+/g, '\n') // Remove bullet after newlines
      // Handle numbered lists
      .replace(/^[\s]*(\d+)[.)\s]+/gm, '') // Remove "1. " or "1) " at line start
      .replace(/\n[\s]*(\d+)[.)\s]+/g, '\n') // Remove numbered bullets after newlines
      // Handle dashes in educational content (not math contexts)
      .replace(/([a-zA-Z])\s*-\s*([A-Z][a-z])/g, '$1, $2') // "Students - They will" -> "Students, They will"
      // Handle dash separators in descriptions
      .replace(/([a-z])\s*-\s*([a-z])/g, '$1 to $2') // "5-6 years" -> "5 to 6 years"
      // Clean up extra spaces and newlines
      .replace(/\n\s*\n/g, '. ') // Double newlines become sentence breaks
      .replace(/\n/g, '. ') // Single newlines become sentence breaks
      .replace(/\s+/g, ' ') // Multiple spaces become single space
      .trim();
  }
  
  /**
   * Normalize special formatting like underscores and camelCase
   */
  private normalizeSpecialFormatting(text: string): string {
    return text
      // Handle underscore formatting (date_month_year -> date month year)
      .replace(/([a-zA-Z]+)_([a-zA-Z]+)/g, '$1 $2')
      // Handle camelCase (firstName -> first name)
      .replace(/([a-z])([A-Z])/g, '$1 $2')
      // Handle kebab-case (first-name -> first name)
      .replace(/([a-zA-Z]+)-([a-zA-Z]+)/g, '$1 $2')
      // Handle file extensions (.pdf -> dot P D F)
      .replace(/\.(pdf|doc|docx|xls|xlsx|ppt|pptx|txt|jpg|png|gif)\b/gi, (match, ext) => {
        return ` dot ${ext.toUpperCase().split('').join(' ')}`;
      });
  }
  
  /**
   * Normalize common abbreviations and acronyms
   */
  private normalizeAbbreviations(text: string): string {
    const abbreviations: Record<string, string> = {
      'Mr.': 'Mister',
      'Mrs.': 'Missus',
      'Dr.': 'Doctor',
      'Prof.': 'Professor',
      'St.': 'Street',
      'Ave.': 'Avenue',
      'Rd.': 'Road',
      'Ltd.': 'Limited',
      'Inc.': 'Incorporated',
      'vs.': 'versus',
      'etc.': 'etcetera',
      'i.e.': 'that is',
      'e.g.': 'for example',
      'AI': 'A I',
      'API': 'A P I',
      'URL': 'U R L',
      'HTML': 'H T M L',
      'CSS': 'C S S',
      'JS': 'JavaScript',
      'PDF': 'P D F',
      'FAQ': 'F A Q',
      'CEO': 'C E O',
      'CTO': 'C T O'
    };
    
    let normalized = text;
    for (const [abbr, expansion] of Object.entries(abbreviations)) {
      const regex = new RegExp(`\\b${abbr.replace('.', '\\.')}\\b`, 'gi');
      normalized = normalized.replace(regex, expansion);
    }
    
    return normalized;
  }
  
  /**
   * Normalize mathematical expressions (only in math contexts)
   */
  private normalizeMathExpressions(text: string): string {
    // Check if this appears to be mathematical content
    const hasMathContext = /\b(math|equation|formula|calculate|solve|problem|exercise)\b/i.test(text) ||
                          /\d+\s*[+\-*/=]\s*\d+/g.test(text) ||
                          /\b\d+\s*\/\s*\d+\b/.test(text);
    
    if (!hasMathContext) {
      // Only handle standalone fractions and percentages in non-math contexts
      return text
        .replace(/\b(\d+)\s*%/g, '$1 percent')
        // Handle fractions only when clearly mathematical (surrounded by numbers/operators)
        .replace(/\b(\d+)\s*\/\s*(\d+)\b(?=[^a-zA-Z]|$)/g, (match, num, den) => {
          return this.fractionToWords(parseInt(num), parseInt(den));
        });
    }
    
    // Full math processing for mathematical contexts
    return text
      // Handle basic operations
      .replace(/\+/g, ' plus ')
      .replace(/(?<!\w)-(?=\d)/g, ' minus ') // Only replace minus before numbers
      .replace(/\*/g, ' times ')
      .replace(/\//g, ' divided by ')
      .replace(/=/g, ' equals ')
      .replace(/%/g, ' percent ')
      // Handle fractions (1/2 -> one half)
      .replace(/\b(\d+)\s*\/\s*(\d+)\b/g, (match, num, den) => {
        return this.fractionToWords(parseInt(num), parseInt(den));
      });
  }
  
  /**
   * Convert number to words
   */
  private numberToWords(num: number, isYear: boolean = false): string {
    if (num === 0) return 'zero';
    
    const ones = ['', 'one', 'two', 'three', 'four', 'five', 'six', 'seven', 'eight', 'nine'];
    const teens = ['ten', 'eleven', 'twelve', 'thirteen', 'fourteen', 'fifteen', 'sixteen', 'seventeen', 'eighteen', 'nineteen'];
    const tens = ['', '', 'twenty', 'thirty', 'forty', 'fifty', 'sixty', 'seventy', 'eighty', 'ninety'];
    const thousands = ['', 'thousand', 'million', 'billion'];
    
    // Special handling for years
    if (isYear && num >= 1000 && num <= 9999) {
      const century = Math.floor(num / 100);
      const yearPart = num % 100;
      if (yearPart === 0) {
        return this.numberToWords(century) + ' hundred';
      } else {
        return this.numberToWords(century) + ' ' + (yearPart < 10 ? 'oh ' + this.numberToWords(yearPart) : this.numberToWords(yearPart));
      }
    }
    
    if (num < 10) return ones[num];
    if (num < 20) return teens[num - 10];
    if (num < 100) {
      return tens[Math.floor(num / 10)] + (num % 10 ? ' ' + ones[num % 10] : '');
    }
    if (num < 1000) {
      return ones[Math.floor(num / 100)] + ' hundred' + (num % 100 ? ' ' + this.numberToWords(num % 100) : '');
    }
    
    // Handle larger numbers
    let result = '';
    let thousandIndex = 0;
    
    while (num > 0) {
      const chunk = num % 1000;
      if (chunk !== 0) {
        const chunkWords = this.numberToWords(chunk);
        result = chunkWords + (thousands[thousandIndex] ? ' ' + thousands[thousandIndex] : '') + (result ? ' ' + result : '');
      }
      num = Math.floor(num / 1000);
      thousandIndex++;
    }
    
    return result;
  }
  
  /**
   * Convert number to ordinal words
   */
  private numberToOrdinal(num: number): string {
    const ordinals: Record<number, string> = {
      1: 'first', 2: 'second', 3: 'third', 4: 'fourth', 5: 'fifth',
      6: 'sixth', 7: 'seventh', 8: 'eighth', 9: 'ninth', 10: 'tenth',
      11: 'eleventh', 12: 'twelfth', 13: 'thirteenth', 14: 'fourteenth', 15: 'fifteenth',
      16: 'sixteenth', 17: 'seventeenth', 18: 'eighteenth', 19: 'nineteenth', 20: 'twentieth',
      21: 'twenty first', 22: 'twenty second', 23: 'twenty third', 30: 'thirtieth'
    };
    
    if (ordinals[num]) return ordinals[num];
    
    // For larger ordinals, use pattern
    if (num > 20) {
      const lastDigit = num % 10;
      const tens = Math.floor(num / 10) * 10;
      if (lastDigit === 0) {
        const tensWord = this.numberToWords(tens);
        return tensWord.slice(0, -1) + 'ieth';
      } else {
        return this.numberToWords(tens) + ' ' + this.numberToOrdinal(lastDigit);
      }
    }
    
    return this.numberToWords(num) + 'th';
  }
  
  /**
   * Get month name from number
   */
  private getMonthName(month: number): string {
    const months = [
      'January', 'February', 'March', 'April', 'May', 'June',
      'July', 'August', 'September', 'October', 'November', 'December'
    ];
    return months[month - 1] || 'Invalid Month';
  }
  
  /**
   * Convert time to words
   */
  private timeToWords(hour: number, minute: number): string {
    const period = hour >= 12 ? 'PM' : 'AM';
    const displayHour = hour === 0 ? 12 : hour > 12 ? hour - 12 : hour;
    
    if (minute === 0) {
      return `${this.numberToWords(displayHour)} o'clock ${period}`;
    } else if (minute === 15) {
      return `quarter past ${this.numberToWords(displayHour)} ${period}`;
    } else if (minute === 30) {
      return `half past ${this.numberToWords(displayHour)} ${period}`;
    } else if (minute === 45) {
      const nextHour = displayHour === 12 ? 1 : displayHour + 1;
      return `quarter to ${this.numberToWords(nextHour)} ${period}`;
    } else {
      return `${this.numberToWords(displayHour)} ${this.numberToWords(minute)} ${period}`;
    }
  }
  
  /**
   * Convert fraction to words
   */
  private fractionToWords(numerator: number, denominator: number): string {
    const fractions: Record<string, string> = {
      '1/2': 'one half',
      '1/3': 'one third',
      '2/3': 'two thirds',
      '1/4': 'one quarter',
      '3/4': 'three quarters',
      '1/5': 'one fifth',
      '2/5': 'two fifths',
      '3/5': 'three fifths',
      '4/5': 'four fifths'
    };
    
    const key = `${numerator}/${denominator}`;
    if (fractions[key]) return fractions[key];
    
    const numWords = this.numberToWords(numerator);
    const denWords = this.numberToOrdinal(denominator);
    return `${numWords} ${denWords}${numerator > 1 ? 's' : ''}`;
  }
  
  /**
   * Generate lesson directly for voice commands using enhanced PDF service
   */
  public async generateLessonDirectly(params: Record<string, any>): Promise<{ success: boolean; lessonId?: string; title?: string; features?: string[]; error?: string }> {
    try {
      console.log('[Dash] Generating lesson directly:', params);
      
      // Import EducationalPDFService dynamically
      const { EducationalPDFService } = await import('../lib/services/EducationalPDFService');
<<<<<<< HEAD
      const pdfService = new EducationalPDFService();
=======
      const pdfService = EducationalPDFService;
>>>>>>> 0fe525eb
      
      // Map Dash parameters to PDF service parameters
      const lessonConfig = {
        subject: params.subject || 'General Education',
        grade: params.grade || params.ageGroup || 'Preschool',
        duration: params.duration || '45 minutes',
        objectives: params.objectives?.split(';').map((obj: string) => obj.trim()) || [
          'Engage students in interactive learning',
          'Develop critical thinking skills',
          'Apply knowledge through practical activities'
        ],
        activities: params.activities?.split(';').map((act: string) => act.trim()) || undefined,
        resources: params.resources?.split(';').map((res: string) => res.trim()) || undefined,
        assessments: params.assessments?.split(';').map((assess: string) => assess.trim()) || undefined,
        differentiation: params.differentiation || 'Multiple learning styles supported',
        extensions: params.extensions?.split(';').map((ext: string) => ext.trim()) || undefined
      };
      
      // Generate lesson plan using PDF service
<<<<<<< HEAD
      const lessonResult = await pdfService.generateEnhancedLessonPlan(lessonConfig);
      
      if (lessonResult.success && lessonResult.content) {
        const lessonId = `lesson_${Date.now()}_${Math.random().toString(36).substr(2, 9)}`;
        
        // Store lesson data in memory for retrieval
        await this.addMemoryItem({
          type: 'context',
          key: `generated_lesson_${lessonId}`,
          value: {
            ...lessonResult.content,
            id: lessonId,
            createdBy: 'DashAI',
            createdAt: new Date().toISOString()
          },
          confidence: 1.0,
          expires_at: Date.now() + (7 * 24 * 60 * 60 * 1000) // 7 days
        });
        
        return {
          success: true,
          lessonId,
          title: lessonResult.content.title || 'AI-Generated Lesson Plan',
          features: [
            'Learning objectives',
            'Interactive activities',
            'Assessment rubrics',
            'Differentiation strategies',
            'Resource recommendations'
          ]
        };
      }
=======
      await pdfService.generateLessonPDF(lessonConfig);
      
      // Since generateLessonPDF returns void, we'll create a synthetic lesson result
      const lessonId = `lesson_${Date.now()}_${Math.random().toString(36).substr(2, 9)}`;
      const lessonTitle = `${lessonConfig.subject} Lesson - ${lessonConfig.grade}`;
      
      // Store lesson data in memory for retrieval
      await this.addMemoryItem({
        type: 'context',
        key: `generated_lesson_${lessonId}`,
        value: {
          id: lessonId,
          title: lessonTitle,
          subject: lessonConfig.subject,
          grade: lessonConfig.grade,
          duration: lessonConfig.duration,
          objectives: lessonConfig.objectives,
          createdBy: 'DashAI',
          createdAt: new Date().toISOString()
        },
        confidence: 1.0,
        expires_at: Date.now() + (7 * 24 * 60 * 60 * 1000) // 7 days
      });
      
      return {
        success: true,
        lessonId,
        title: lessonTitle,
        features: [
          'Learning objectives',
          'Interactive activities',
          'Assessment rubrics',
          'Differentiation strategies',
          'Resource recommendations'
        ]
      };
>>>>>>> 0fe525eb
      
      return {
        success: false,
        error: 'Failed to generate lesson content'
      };
      
    } catch (error) {
      console.error('[Dash] Direct lesson generation failed:', error);
      return {
        success: false,
        error: error instanceof Error ? error.message : 'Lesson generation failed'
      };
    }
  }
  
  /**
   * Generate worksheet directly for voice commands
   */
  public async generateWorksheetAutomatically(params: Record<string, any>): Promise<{ success: boolean; worksheetData?: any; error?: string }> {
    try {
      console.log('[Dash] Auto-generating worksheet with params:', params);
      
      // Create worksheet generation service instance
      const worksheetService = new WorksheetService();
      
      // Generate worksheet based on type
      let worksheetData;
      
      switch (params.type) {
        case 'math':
          worksheetData = await worksheetService.generateMathWorksheet({
            ageGroup: params.ageGroup || '5-6 years',
            difficulty: params.difficulty || 'Medium',
            operation: params.operation || 'mixed',
            problemCount: parseInt(params.problemCount || '15'),
            includeHints: params.includeHints !== 'false'
          });
          break;
          
        case 'reading':
          worksheetData = await worksheetService.generateReadingWorksheet({
            ageGroup: params.ageGroup || '5-6 years',
            difficulty: params.difficulty || 'Medium',
            topic: params.topic || 'General Reading',
            includeImages: params.includeImages !== 'false'
          });
          break;
          
        default:
          worksheetData = await worksheetService.generateActivityWorksheet({
            ageGroup: params.ageGroup || '5-6 years',
            difficulty: params.difficulty || 'Medium',
            topic: params.topic || 'Learning Activity',
            activityType: params.activityType || 'creative'
          });
          break;
      }
      
      return {
        success: true,
        worksheetData
      };
      
    } catch (error) {
      console.error('[Dash] Failed to auto-generate worksheet:', error);
      return {
        success: false,
        error: error instanceof Error ? error.message : 'Failed to generate worksheet'
      };
    }
  }
  
  /**
   * Navigate to a specific screen programmatically with intelligent route mapping
   */
  public async navigateToScreen(route: string, params?: Record<string, any>): Promise<{ success: boolean; error?: string }> {
    try {
      console.log('[Dash] Navigating to screen:', route, params);
      
      // Map common screen names to actual routes
      const routeMap: Record<string, string> = {
        'dashboard': '/',
        'home': '/',
        'students': '/screens/student-management',
        // Map generic "lessons" to hub; AI generator is a separate intent
        'lessons': '/screens/lessons-hub',
        'ai-lesson': '/screens/ai-lesson-generator',
        'worksheets': '/screens/worksheet-demo',
        'assignments': '/screens/assign-homework',
        // Map reports to teacher-reports screen
        'reports': '/screens/teacher-reports',
        'settings': '/screens/dash-ai-settings',
        // Chat -> Dash Assistant
        'chat': '/screens/dash-assistant',
        // Fallbacks for common nouns to existing screens
        'profile': '/screens/account',
        // Not implemented screens are mapped to closest existing destinations
        'calendar': '/screens/teacher-reports',
        'gradebook': '/screens/teacher-reports',
        // Parent messaging
        'parents': '/screens/parent-messages',
        'curriculum': '/screens/lessons-categories'
      };
      
      // Resolve the actual route
      const actualRoute = routeMap[route.toLowerCase().replace(/^\//, '')] || route;
      
      // Navigate to the specified route
      if (params && Object.keys(params).length > 0) {
        router.push({ pathname: actualRoute, params } as any);
      } else {
        router.push(actualRoute);
      }
      
      // Log successful navigation
      console.log(`[Dash] Successfully navigated to: ${actualRoute}`);
      return { success: true };
      
    } catch (error) {
      console.error('[Dash] Navigation failed:', error);
      return {
        success: false,
        error: error instanceof Error ? error.message : 'Navigation failed'
      };
    }
  }
  
  /**
   * Open Teacher Messages with optional prefilled subject/body
   */
  public openTeacherMessageComposer(subject?: string, body?: string): void {
    try {
      const params: Record<string, string> = {};
      if (subject) params.prefillSubject = subject;
      if (body) params.prefillMessage = body;
      router.push({ pathname: '/screens/teacher-messages', params } as any);
    } catch (e) {
      console.warn('[Dash] Failed to open Teacher Messages:', e);
    }
  }

  /**
   * Export provided text as a PDF via EducationalPDFService
   */
  public async exportTextAsPDF(title: string, content: string): Promise<{ success: boolean; error?: string }> {
    try {
      await EducationalPDFService.generateTextPDF(title || 'Dash Export', content || '');
      return { success: true };
    } catch (error: any) {
      return { success: false, error: error?.message || 'PDF export failed' };
    }
  }

  /**
   * Get current screen context for better assistance
   */
  public getCurrentScreenContext(): { screen: string; capabilities: string[]; suggestions: string[] } {
    // This would ideally get the current route from the navigation system
    // For now, we'll return a default context
    const defaultContext = {
      screen: 'dashboard',
      capabilities: [
        'navigate to different screens',
        'generate worksheets and lessons', 
        'manage students and assignments',
        'communicate with parents',
        'create reports and analytics'
      ],
      suggestions: [
        'Create a new lesson plan',
        'Generate a math worksheet',
        'Check student progress',
        'Send a message to parents',
        'View recent assignments'
      ]
    };
    
    return defaultContext;
  }
  
  /**
   * Suggest contextual actions based on current screen
   */
  public getContextualSuggestions(screen: string, userRole: string): string[] {
    const suggestions: Record<string, Record<string, string[]>> = {
      dashboard: {
        teacher: ['Create lesson plan', 'Generate worksheet', 'Check assignments', 'Message parents'],
        principal: ['View school analytics', 'Review teacher performance', 'Manage curriculum', 'Send announcements'],
        parent: ['Check child progress', 'View assignments', 'Schedule meeting', 'Update contact info']
      },
      'lesson-generator': {
        teacher: ['Generate new lesson', 'Import curriculum standards', 'Save as template', 'Share with colleagues'],
        principal: ['Review lesson plans', 'Approve curriculum', 'Monitor teaching standards'],
        parent: ['View lesson plans', 'Understand learning objectives']
      },
      'worksheet-demo': {
        teacher: ['Generate math worksheet', 'Create reading activity', 'Customize difficulty', 'Print for class'],
        principal: ['Review educational materials', 'Monitor resource usage'],
        parent: ['Download homework help', 'Practice activities for home']
      },
      'student-management': {
        teacher: ['Add new student', 'Update progress', 'Track behavior', 'Generate report'],
        principal: ['View all students', 'Enrollment statistics', 'Performance analytics'],
        parent: ['View my children', 'Update emergency contacts', 'Check attendance']
      }
    };
    
    return suggestions[screen]?.[userRole] || suggestions.dashboard[userRole] || [
      'Ask me anything about education',
      'Navigate to a different screen', 
      'Generate educational content',
      'Get help with current task'
    ];
  }
  
  /**
   * Enhanced contextual understanding and intent recognition
   */
  private analyzeUserIntent(userInput: string, conversationContext: DashMessage[]): {
    primaryIntent: string;
    confidence: number;
    entities: Array<{ type: string; value: string; confidence: number }>;
    context: string;
    urgency: 'low' | 'medium' | 'high';
    actionable: boolean;
  } {
    const input = userInput.toLowerCase().trim();
    
    // Intent patterns with confidence scoring
    const intentPatterns = {
      // Navigation intents
      navigation: {
        patterns: [/(?:go to|open|show me|navigate to|take me to)\s+(\w+)/i, /(?:where is|find)\s+(\w+)/i],
        confidence: 0.9
      },
      // Content creation intents
      creation: {
        patterns: [/(?:create|make|generate|build)\s+(\w+)/i, /(?:new|add)\s+(lesson|worksheet|assignment)/i],
        confidence: 0.85
      },
      // Question/help intents
      question: {
        patterns: [/^(?:what|how|why|when|where|who|can you|could you)/i, /\?$/],
        confidence: 0.8
      },
      // Task management intents
      task_management: {
        patterns: [/(?:assign|schedule|remind|track|manage)/i, /(?:todo|task|deadline)/i],
        confidence: 0.85
      },
      // Data retrieval intents
      data_retrieval: {
        patterns: [/(?:show|list|display|find|search|get)\s+(students|grades|reports|data)/i],
        confidence: 0.9
      },
      // Communication intents
      communication: {
        patterns: [/(?:send|message|email|call|notify|contact)\s+(parent|teacher|student)/i],
        confidence: 0.88
      }
    };
    
    let bestMatch = { intent: 'general_assistance', confidence: 0.5 };
    
    // Analyze input against patterns
    for (const [intent, config] of Object.entries(intentPatterns)) {
      for (const pattern of config.patterns) {
        if (pattern.test(input)) {
          if (config.confidence > bestMatch.confidence) {
            bestMatch = { intent, confidence: config.confidence };
          }
        }
      }
    }
    
    // Extract entities
    const entities = this.extractEntities(input);
    
    // Determine urgency
    const urgency = this.determineUrgency(input, conversationContext);
    
    // Determine if actionable
    const actionable = this.isActionableRequest(input, bestMatch.intent);
    
    // Build context from conversation history
    const context = this.buildConversationContext(conversationContext, bestMatch.intent);
    
    return {
      primaryIntent: bestMatch.intent,
      confidence: bestMatch.confidence,
      entities,
      context,
      urgency,
      actionable
    };
  }
  
  /**
   * Extract entities from user input
   */
  private extractEntities(input: string): Array<{ type: string; value: string; confidence: number }> {
    const entities = [];
    
    // Educational entities
    const educationalEntities = {
      subjects: ['math', 'mathematics', 'english', 'science', 'reading', 'writing', 'art', 'music'],
      grades: ['grade 1', 'grade 2', 'grade 3', 'year 1', 'year 2', 'kindergarten', 'pre-k'],
      activities: ['worksheet', 'lesson', 'assignment', 'quiz', 'test', 'activity', 'homework'],
      roles: ['student', 'parent', 'teacher', 'principal', 'admin'],
      difficulty: ['easy', 'medium', 'hard', 'beginner', 'intermediate', 'advanced'],
      ages: ['3-4 years', '4-5 years', '5-6 years', '6-7 years']
    };
    
    for (const [type, values] of Object.entries(educationalEntities)) {
      for (const value of values) {
        if (input.includes(value)) {
          entities.push({
            type,
            value,
            confidence: 0.9
          });
        }
      }
    }
    
    // Numbers and quantities
    const numberMatch = input.match(/\b(\d+)\s*(minutes?|hours?|problems?|questions?|students?)/gi);
    if (numberMatch) {
      entities.push({
        type: 'quantity',
        value: numberMatch[0],
        confidence: 0.95
      });
    }
    
    return entities;
  }
  
  /**
   * Determine urgency of the request
   */
  private determineUrgency(input: string, context: DashMessage[]): 'low' | 'medium' | 'high' {
    // High urgency indicators
    if (input.match(/\b(urgent|emergency|asap|immediately|now|help|problem|issue|broken)/i)) {
      return 'high';
    }
    
    // Medium urgency indicators
    if (input.match(/\b(today|tomorrow|soon|quickly|deadline|due)/i)) {
      return 'medium';
    }
    
    // Check conversation context for escalation
    const recentMessages = context.slice(-3);
    const hasRepeatedRequests = recentMessages.some(msg => 
      msg.type === 'user' && 
      msg.content.toLowerCase().includes(input.split(' ').slice(0, 3).join(' ').toLowerCase())
    );
    
    if (hasRepeatedRequests) {
      return 'medium';
    }
    
    return 'low';
  }
  
  /**
   * Determine if request is actionable
   */
  private isActionableRequest(input: string, intent: string): boolean {
    const actionableIntents = ['navigation', 'creation', 'task_management', 'communication'];
    
    if (actionableIntents.includes(intent)) {
      return true;
    }
    
    // Check for action verbs
    const actionVerbs = /\b(create|make|generate|send|schedule|assign|update|delete|save|print|download)/i;
    return actionVerbs.test(input);
  }
  
  /**
   * Build conversation context summary
   */
  private buildConversationContext(messages: DashMessage[], currentIntent: string): string {
    if (!messages || messages.length === 0) {
      return 'New conversation';
    }
    
    const recentMessages = messages.slice(-5);
    const topics = new Set<string>();
    
    for (const message of recentMessages) {
      if (message.type === 'user') {
        const intent = this.quickIntentDetection(message.content);
        topics.add(intent);
      }
    }
    
    const topicsList = Array.from(topics).join(', ');
    return `Recent topics: ${topicsList}. Current: ${currentIntent}`;
  }
  
  /**
   * Quick intent detection for context building
   */
  private quickIntentDetection(text: string): string {
    const lower = text.toLowerCase();
    
    if (lower.includes('lesson') || lower.includes('teach')) return 'lesson_planning';
    if (lower.includes('worksheet') || lower.includes('activity')) return 'worksheet_creation';
    if (lower.includes('student') || lower.includes('grade')) return 'student_management';
    if (lower.includes('parent') || lower.includes('message')) return 'communication';
    if (lower.includes('report') || lower.includes('data')) return 'reporting';
    if (lower.includes('help') || lower.includes('how')) return 'help_request';
    
    return 'general';
  }
  
  /**
   * Smart response personalization based on user profile and context
   */
  private personalizeResponse(response: string, userProfile?: DashUserProfile, context?: any): string {
    if (!userProfile) return response;
    
    // Adjust tone based on user preferences
    const communicationStyle = userProfile.preferences.communication_style;
    
    let personalizedResponse = response;
    
    // Role-specific personalization
    if (userProfile.role === 'teacher') {
      personalizedResponse = personalizedResponse.replace(
        /\bstudents?\b/gi, 
        userProfile.context.current_classes ? 'your students' : 'students'
      );
    } else if (userProfile.role === 'parent') {
      personalizedResponse = personalizedResponse.replace(
        /\bchild(?:ren)?\b/gi,
        userProfile.context.current_students ? 'your child' : 'your children'
      );
    }
    
    // Add contextual references
    if (userProfile.context.current_subjects?.length) {
      const subjects = userProfile.context.current_subjects.slice(0, 2).join(' and ');
      personalizedResponse += ` This would work well with your ${subjects} curriculum.`;
    }
    
    return personalizedResponse;
  }
  
  /**
   * Create and manage complex automated tasks
   */
  public async createAutomatedTask(
    templateId: string,
    customParams?: any
  ): Promise<{ success: boolean; task?: DashTask; error?: string }> {
    try {
      const taskAutomation = DashTaskAutomation.getInstance();
      const userRole = this.userProfile?.role || 'teacher';
      
      const result = await taskAutomation.createTask(templateId, customParams, userRole);
      
      if (result.success && result.task) {
        // Add task progress to memory for future reference
        await this.addMemoryItem({
          type: 'context',
          key: `active_task_${result.task.id}`,
          value: {
            taskId: result.task.id,
            title: result.task.title,
            status: result.task.status,
            createdAt: result.task.createdAt
          },
          confidence: 1.0,
          expires_at: Date.now() + (7 * 24 * 60 * 60 * 1000) // 7 days
        });
        
        console.log('[Dash] Created automated task:', result.task.title);
      }
      
      return result;
    } catch (error) {
      console.error('[Dash] Failed to create automated task:', error);
      return {
        success: false,
        error: error instanceof Error ? error.message : 'Task creation failed'
      };
    }
  }
  
  /**
   * Execute task step with user interaction
   */
  public async executeTaskStep(
    taskId: string,
    stepId: string,
    userInput?: any
  ): Promise<{ success: boolean; result?: any; nextStep?: string; error?: string }> {
    try {
      const taskAutomation = DashTaskAutomation.getInstance();
      const result = await taskAutomation.executeTaskStep(taskId, stepId, userInput);
      
      // Update memory with task progress
      if (result.success) {
        await this.addMemoryItem({
          type: 'interaction',
          key: `task_step_${taskId}_${stepId}`,
          value: {
            stepId,
            completedAt: Date.now(),
            result: result.result
          },
          confidence: 1.0
        });
      }
      
      return result;
    } catch (error) {
      console.error('[Dash] Task step execution failed:', error);
      return {
        success: false,
        error: error instanceof Error ? error.message : 'Step execution failed'
      };
    }
  }
  
  /**
   * Get user's active tasks for context
   */
  public getActiveTasks(): DashTask[] {
    const taskAutomation = DashTaskAutomation.getInstance();
    return taskAutomation.getActiveTasks();
  }
  
  /**
   * Get available task templates for user's role
   */
  public getAvailableTaskTemplates() {
    const taskAutomation = DashTaskAutomation.getInstance();
    const userRole = this.userProfile?.role || 'teacher';
    return taskAutomation.getTaskTemplates(userRole);
  }
  
  /**
   * Smart task suggestion based on user context and patterns
   */
  public suggestRelevantTasks(): string[] {
    const userRole = this.userProfile?.role || 'teacher';
    const currentTime = new Date();
    const dayOfWeek = currentTime.getDay();
    const hour = currentTime.getHours();
    
    const suggestions = [];
    
    // Time-based suggestions
    if (dayOfWeek === 5 && hour > 14) { // Friday afternoon
      suggestions.push('weekly_grade_report');
    }
    
    if (dayOfWeek === 1 && hour < 10) { // Monday morning
      suggestions.push('lesson_plan_sequence');
    }
    
    // Role-based suggestions
    switch (userRole) {
      case 'teacher':
        suggestions.push('assessment_creation_suite', 'student_progress_analysis');
        break;
      case 'principal':
        suggestions.push('weekly_grade_report', 'parent_communication_batch');
        break;
    }
    
    // Memory-based suggestions (check recent activities)
    const recentMemory = Array.from(this.memory.values())
      .filter(item => item.created_at > Date.now() - (24 * 60 * 60 * 1000)) // Last 24 hours
      .sort((a, b) => b.created_at - a.created_at)
      .slice(0, 5);
    
    const hasGradingActivity = recentMemory.some(item => 
      item.key.includes('grade') || item.value?.includes?.('assessment')
    );
    
    if (hasGradingActivity && !suggestions.includes('parent_communication_batch')) {
      suggestions.push('parent_communication_batch');
    }
    
    return suggestions.filter((item, index, arr) => arr.indexOf(item) === index); // Remove duplicates
  }
  
  /**
   * Proactive assistance - suggest actions based on user patterns and context
   */
  public async generateProactivesuggestions(): Promise<{
    suggestions: Array<{
      id: string;
      type: 'task' | 'reminder' | 'insight' | 'action';
      title: string;
      description: string;
      priority: 'low' | 'medium' | 'high';
      action?: { type: string; params: any };
    }>;
    insights: string[];
  }> {
    const suggestions = [];
    const insights = [];
    const userRole = this.userProfile?.role || 'teacher';
    const currentTime = new Date();
    const dayOfWeek = currentTime.getDay();
    const hour = currentTime.getHours();
    
    // Analyze user patterns from memory
    const recentMemory = Array.from(this.memory.values())
      .filter(item => item.created_at > Date.now() - (7 * 24 * 60 * 60 * 1000))
      .sort((a, b) => b.created_at - a.created_at);
    
    // Time-based proactive suggestions
    if (dayOfWeek === 1 && hour < 10) { // Monday morning
      suggestions.push({
        id: 'monday_planning',
        type: 'task' as const,
        title: 'Plan This Week',
        description: 'Start your week strong by planning lessons and activities',
        priority: 'high' as const,
        action: { type: 'open_screen', params: { route: 'lesson-generator' } }
      });
    }
    
    if (dayOfWeek === 5 && hour > 14) { // Friday afternoon
      suggestions.push({
        id: 'friday_wrap_up',
        type: 'task' as const,
        title: 'Weekly Wrap-up',
        description: 'Generate progress reports and communicate with parents',
        priority: 'medium' as const,
        action: { type: 'create_task', params: { template: 'weekly_grade_report' } }
      });
    }
    
    // Pattern-based suggestions
    const hasRecentLessonPlanning = recentMemory.some(item => 
      item.key.includes('lesson') || item.type === 'context' && String(item.value).includes('lesson')
    );
    
    if (hasRecentLessonPlanning) {
      suggestions.push({
        id: 'create_worksheet',
        type: 'action' as const,
        title: 'Create Practice Worksheet',
        description: 'Generate worksheets to reinforce your recent lesson content',
        priority: 'medium' as const,
        action: { type: 'generate_worksheet', params: { autoDetect: true } }
      });
      
      insights.push('You\'ve been actively planning lessons. Consider creating supporting materials like worksheets or assessments.');
    }
    
    // User interaction patterns
    const interactionHistory = recentMemory.filter(item => item.type === 'interaction');
    if (interactionHistory.length > 10) {
      insights.push(`You\'ve been quite active this week with ${interactionHistory.length} interactions. Great engagement!`);
      
      // Suggest efficiency improvements
      const commonTasks = this.identifyCommonTaskPatterns(interactionHistory);
      if (commonTasks.length > 0) {
        suggestions.push({
          id: 'automate_common_tasks',
          type: 'insight' as const,
          title: 'Automate Repetitive Tasks',
          description: `I noticed you frequently work with ${commonTasks.join(', ')}. Let me help automate this!`,
          priority: 'medium' as const,
          action: { type: 'setup_automation', params: { tasks: commonTasks } }
        });
      }
    }
    
    // Contextual help based on current challenges
    const recentErrors = recentMemory.filter(item => 
      item.key.includes('error') || String(item.value).toLowerCase().includes('failed')
    );
    
    if (recentErrors.length > 0) {
      suggestions.push({
        id: 'help_with_issues',
        type: 'action' as const,
        title: 'Need Help?',
        description: 'I noticed some challenges recently. Let me provide assistance or tutorials.',
        priority: 'high' as const,
        action: { type: 'provide_help', params: { context: 'error_recovery' } }
      });
    }
    
    // Role-specific proactive suggestions
    if (userRole === 'teacher') {
      // Check if it's assessment season
      const month = currentTime.getMonth();
      if ([2, 5, 11].includes(month)) { // March, June, December
        suggestions.push({
          id: 'assessment_season',
          type: 'task' as const,
          title: 'Assessment Season Prep',
          description: 'Prepare comprehensive assessments for this evaluation period',
          priority: 'high' as const,
          action: { type: 'create_task', params: { template: 'assessment_creation_suite' } }
        });
      }
      
      // Suggest parent communication if no recent contact
      const hasRecentParentContact = recentMemory.some(item => 
        item.key.includes('parent') || item.key.includes('communication')
      );
      
      if (!hasRecentParentContact && recentMemory.length > 5) {
        suggestions.push({
          id: 'parent_communication',
          type: 'reminder' as const,
          title: 'Connect with Parents',
          description: 'It\'s been a while since parent communication. Keep them engaged!',
          priority: 'medium' as const,
          action: { type: 'create_task', params: { template: 'parent_communication_batch' } }
        });
      }
    }
    
    // Learning and improvement suggestions
    if (recentMemory.length < 3) {
      suggestions.push({
        id: 'explore_features',
        type: 'insight' as const,
        title: 'Discover New Features',
        description: 'Explore more of what I can help you with - from lesson planning to student analytics',
        priority: 'low' as const,
        action: { type: 'feature_tour', params: {} }
      });
    }
    
    // Performance insights
    const completedTasks = recentMemory.filter(item => 
      item.type === 'context' && String(item.value).includes('completed')
    );
    
    if (completedTasks.length > 0) {
      insights.push(`You\'ve completed ${completedTasks.length} significant tasks this week. Excellent productivity!`);
    }
    
    return {
      suggestions: suggestions.sort((a, b) => {
        const priorityOrder = { high: 3, medium: 2, low: 1 };
        return priorityOrder[b.priority] - priorityOrder[a.priority];
      }),
      insights
    };
  }
  
  /**
   * Identify common task patterns for automation suggestions
   */
  private identifyCommonTaskPatterns(interactions: DashMemoryItem[]): string[] {
    const taskCounts: Record<string, number> = {};
    
    for (const interaction of interactions) {
      if (interaction.key.includes('worksheet')) taskCounts['worksheets'] = (taskCounts['worksheets'] || 0) + 1;
      if (interaction.key.includes('lesson')) taskCounts['lesson planning'] = (taskCounts['lesson planning'] || 0) + 1;
      if (interaction.key.includes('grade')) taskCounts['grading'] = (taskCounts['grading'] || 0) + 1;
      if (interaction.key.includes('parent')) taskCounts['parent communication'] = (taskCounts['parent communication'] || 0) + 1;
    }
    
    return Object.entries(taskCounts)
      .filter(([_, count]) => count >= 3)
      .map(([task, _]) => task);
  }
  
  /**
   * Context-aware help system
   */
  public provideContextualHelp(currentScreen?: string, userAction?: string): {
    helpText: string;
    quickActions: Array<{ label: string; action: string }>;
    tutorials: Array<{ title: string; description: string; url?: string }>;
  } {
    const userRole = this.userProfile?.role || 'teacher';
    
    let helpText = "I'm here to help! ";
    let quickActions: Array<{ label: string; action: string }> = [];
    let tutorials: Array<{ title: string; description: string; url?: string }> = [];
    
    // Screen-specific help
    if (currentScreen) {
      switch (currentScreen.toLowerCase()) {
        case 'worksheet-demo':
          helpText += "You can generate custom worksheets by selecting age group, difficulty, and subject. Try saying 'Create a math worksheet for 5-year-olds' or 'Generate an easy reading activity'.";
          quickActions = [
            { label: 'Generate Math Worksheet', action: 'generate_math_worksheet' },
            { label: 'Create Reading Activity', action: 'generate_reading_worksheet' },
            { label: 'Customize Settings', action: 'show_worksheet_settings' }
          ];
          break;
          
        case 'lesson-generator':
          helpText += "I can help you create comprehensive lesson plans. Specify the subject, grade level, and learning objectives, and I'll generate a complete lesson with activities and assessments.";
          quickActions = [
            { label: 'Quick Lesson Plan', action: 'generate_quick_lesson' },
            { label: 'Curriculum-Aligned Lesson', action: 'generate_curriculum_lesson' },
            { label: 'Multi-Day Sequence', action: 'generate_lesson_sequence' }
          ];
          break;
          
        case 'student-management':
          helpText += "Manage your students effectively with progress tracking, behavior notes, and performance analytics. I can help generate reports and identify students who need additional support.";
          quickActions = [
            { label: 'Progress Analysis', action: 'analyze_student_progress' },
            { label: 'Generate Report', action: 'generate_student_report' },
            { label: 'Communication Draft', action: 'draft_parent_message' }
          ];
          break;
          
        default:
          helpText += "I can assist with lesson planning, worksheet generation, student management, and much more. What would you like to work on?";
      }
    }
    
    // Role-specific help
    if (userRole === 'teacher') {
      tutorials.push(
        { title: 'Creating Effective Lesson Plans', description: 'Step-by-step guide to creating lesson plans', url: '/help/lesson-planning' },
        { title: 'Using AI for Worksheets', description: 'Generate custom worksheets with AI assistance', url: '/help/worksheet-generation' },
        { title: 'Parent Communication Best Practices', description: 'Effective strategies for parent communication', url: '/help/parent-communication' }
      );
    } else if (userRole === 'principal') {
      tutorials.push(
        { title: 'School Analytics Dashboard', description: 'Learn how to use the analytics dashboard', url: '/help/analytics' },
        { title: 'Curriculum Management', description: 'Manage your school curriculum effectively', url: '/help/curriculum' },
        { title: 'Teacher Performance Insights', description: 'Track and analyze teacher performance', url: '/help/teacher-insights' }
      );
    }
    
    // Add universal quick actions if none were set
    if (quickActions.length === 0) {
      quickActions = [
        { label: 'Create Worksheet', action: 'open_worksheet_generator' },
        { label: 'Plan Lesson', action: 'open_lesson_planner' },
        { label: 'View Tasks', action: 'show_active_tasks' },
        { label: 'Settings', action: 'open_dash_settings' }
      ];
    }
    
    return {
      helpText,
      quickActions,
      tutorials
    };
  }
  
  /**
   * Smart reminders and notifications
   */
  public async scheduleSmartReminder(params: {
    type: 'deadline' | 'follow_up' | 'routine' | 'custom';
    title: string;
    description: string;
    triggerTime: number;
    context?: any;
  }): Promise<{ success: boolean; reminderId?: string; error?: string }> {
    try {
      const reminder: DashReminder = {
        id: `reminder_${Date.now()}_${Math.random().toString(36).substr(2, 9)}`,
        title: params.title,
        message: params.description,
        type: 'one_time',
        triggerAt: params.triggerTime,
        userId: this.userProfile?.userId || 'unknown',
        conversationId: this.currentConversationId || undefined,
        priority: params.type === 'deadline' ? 'high' : 'medium',
        status: 'active'
      };
      
      // Store reminder in memory for later processing
      await this.addMemoryItem({
        type: 'context',
        key: `scheduled_reminder_${reminder.id}`,
        value: reminder,
        confidence: 1.0,
        expires_at: params.triggerTime + (24 * 60 * 60 * 1000) // Expire 24 hours after trigger
      });
      
      console.log('[Dash] Scheduled smart reminder:', reminder.title);
      return { success: true, reminderId: reminder.id };
      
    } catch (error) {
      console.error('[Dash] Failed to schedule reminder:', error);
      return {
        success: false,
        error: error instanceof Error ? error.message : 'Reminder scheduling failed'
      };
    }
  }
  
  /**
   * Legacy method for backward compatibility
   */
  private cleanTextForSpeech(text: string): string {
    return this.normalizeTextForSpeech(text);
  }

  /**
   * Play Dash's response with voice synthesis
   */
  public async speakResponse(message: DashMessage, callbacks?: {
    onStart?: () => void;
    onDone?: () => void;
    onStopped?: () => void;
    onError?: (error: any) => void;
  }): Promise<void> {
    if (message.type !== 'assistant') {
      return;
    }

    try {
      const voiceSettings = this.personality.voice_settings;
      
      // Intelligently normalize the text before speaking
      const normalizedText = this.normalizeTextForSpeech(message.content);
      
      // Only speak if there's actual text content after normalization
      if (normalizedText.length === 0) {
        console.log('[Dash] No speakable content after normalization');
        callbacks?.onError?.('No speakable content after normalization');
        return;
      }
      
      console.log('[Dash] About to start speaking:', normalizedText.substring(0, 100) + '...');
      
      return new Promise<void>((resolve, reject) => {
        Speech.speak(normalizedText, {
          language: voiceSettings.language,
          pitch: voiceSettings.pitch,
          rate: voiceSettings.rate,
          voice: voiceSettings.voice,
          onStart: () => {
            console.log('[Dash] Started speaking');
            callbacks?.onStart?.();
          },
          onDone: () => {
            console.log('[Dash] Finished speaking');
            callbacks?.onDone?.();
            resolve();
          },
          onStopped: () => {
            console.log('[Dash] Speech stopped');
            callbacks?.onStopped?.();
            resolve();
          },
          onError: (error: any) => {
            console.error('[Dash] Speech error:', error);
            callbacks?.onError?.(error);
            reject(error);
          },
        });
      });
    } catch (error) {
      console.error('[Dash] Failed to speak response:', error);
      callbacks?.onError?.(error);
      throw error;
    }
  }

  /**
   * Stop current speech
   */
  public async stopSpeaking(): Promise<void> {
    try {
      await Speech.stop();
    } catch (error) {
      console.error('[Dash] Failed to stop speaking:', error);
    }
  }

  /**
   * Generate AI response based on user input and context
   */
  private async generateResponse(userInput: string, conversationId: string): Promise<DashMessage> {
    try {
      // Get conversation history for context
      const conversation = await this.getConversation(conversationId);
      const recentMessages = conversation?.messages.slice(-5) || [];
      
      // Get user context
      const session = await getCurrentSession();
      const profile = await getCurrentProfile();
      
      // Build context for AI
      const context = {
        userInput,
        conversationHistory: recentMessages,
        userProfile: profile,
        memory: Array.from(this.memory.values()),
        personality: this.personality,
        timestamp: new Date().toISOString(),
      };

      // Call your AI service (integrate with existing AI lesson generator or create new endpoint)
      const response = await this.callAIServiceLegacy(context);
      
      // Update memory based on interaction
      await this.updateMemory(userInput, response);
      
      // Create assistant message
      const assistantMessage: DashMessage = {
        id: `msg_${Date.now()}_${Math.random().toString(36).substr(2, 9)}`,
        type: 'assistant',
        content: response.content,
        timestamp: Date.now(),
        metadata: {
          confidence: response.confidence || 0.9,
          suggested_actions: response.suggested_actions || [],
          references: response.references || [],
          dashboard_action: response.dashboard_action
        }
      };

      // Post-process assistant message to avoid implying non-existent attachments (e.g., PDFs)
      assistantMessage.content = this.ensureNoAttachmentClaims(assistantMessage.content);
      return assistantMessage;
    } catch (error) {
      console.error('[Dash] Failed to generate response:', error);
      
      // Fallback response
      return {
        id: `msg_${Date.now()}_${Math.random().toString(36).substr(2, 9)}`,
        type: 'assistant',
        content: "I'm sorry, I'm having trouble processing that right now. Could you please try again?",
        timestamp: Date.now(),
        metadata: {
          confidence: 0.1,
          suggested_actions: ['try_again', 'contact_support']
        }
      };
    }
  }
  
  /**
   * Simple guard to prevent claims of sending/attaching files when no file was produced.
   * If such claims are detected, add a clarifying line and suggest available options.
   */
  private ensureNoAttachmentClaims(text: string): string {
    try {
      const t = String(text || '');
      const rx = /(attached|enclosed|here is|i have sent|see the pdf|see attached|download the file)/i;
      if (!rx.test(t)) return t;
      const note = '\n\nNote: I cannot attach files directly. If you need a PDF or export, use the on-screen Export/Save options or ask me to open the appropriate screen.';
      // Avoid duplicating the note if already present
      if (t.includes('cannot attach files directly')) return t;
      return t + note;
    } catch {
      return text;
    }
  }
  
  /**
   * Call AI service to generate response (legacy - used by generateResponse)
   */
  private async callAIServiceLegacy(context: any): Promise<{
    content: string;
    confidence?: number;
    suggested_actions?: string[];
    references?: Array<{
      type: 'lesson' | 'student' | 'assignment' | 'resource';
      id: string;
      title: string;
    }>;
    dashboard_action?:
      | { type: 'switch_layout'; layout: 'classic' | 'enhanced' }
      | { type: 'open_screen'; route: string; params?: Record<string, string> }
      | { type: 'execute_task'; task: DashTask };
  }> {
    try {
      // Use the enhanced AI service instead of hardcoded responses
      const roleSpec = this.userProfile ? this.personality.role_specializations[this.userProfile.role] : null;
      const capabilities = roleSpec?.capabilities || [];
      
      let systemPrompt = `You are Dash, an AI Teaching Assistant specialized in early childhood education and preschool management. You are part of EduDash Pro, an advanced educational platform.

CORE PERSONALITY: ${this.personality.personality_traits.join(', ')}

RESPONSE GUIDELINES:
- Be concise, practical, and directly helpful
- Provide specific, actionable advice
- Reference educational best practices when relevant  
- Use a warm but professional tone
- Keep responses focused and avoid unnecessary elaboration
- When suggesting actions, be specific about next steps

SPECIAL DASHBOARD ACTIONS:
- If user asks about dashboard layouts, include dashboard_action in response
- For lesson planning requests, suggest opening the lesson generator
- For assessment tasks, recommend relevant tools`;

      if (roleSpec && this.userProfile?.role) {
        systemPrompt += `

ROLE-SPECIFIC CONTEXT:
- You are helping a ${this.userProfile.role}
- Communication tone: ${roleSpec.tone}  
- Your specialized capabilities: ${capabilities.join(', ')}`;
      }

      systemPrompt += `

RESPONSE FORMAT: You must respond with practical advice and suggest 2-4 relevant actions the user can take.`;

      // Call AI service using general_assistance action with messages array
      const messages = [];
      
      // Add conversation history in Claude format
      if (context.conversationHistory && Array.isArray(context.conversationHistory)) {
        const recentHistory = context.conversationHistory.slice(-10);
        for (const msg of recentHistory) {
          if (msg && typeof msg === 'object' && msg.type === 'user' && msg.content) {
            messages.push({ role: 'user', content: String(msg.content) });
          } else if (msg && typeof msg === 'object' && msg.type === 'assistant' && msg.content) {
            messages.push({ role: 'assistant', content: String(msg.content) });
          }
        }
      }
      
      // Add current user input
      messages.push({ role: 'user', content: context.userInput });
      
      const aiResponse = await this.callAIService({
        action: 'general_assistance',
        messages: messages,
        context: `User is a ${this.userProfile?.role || 'educator'} seeking assistance. ${systemPrompt}`,
        gradeLevel: 'General'
      });

      // Parse AI response and add contextual actions and dashboard behaviors
      const userInput = context.userInput.toLowerCase();
      let dashboard_action = undefined;
      let suggested_actions: string[] = [];

      // Analyze AI response for dashboard actions
      if (userInput.includes('dashboard') || userInput.includes('layout') || userInput.includes('switch')) {
        if (userInput.includes('enhanced') || userInput.includes('modern') || userInput.includes('new')) {
          dashboard_action = { type: 'switch_layout' as const, layout: 'enhanced' as const };
          suggested_actions.push('view_enhanced_features', 'dashboard_help');
        } else if (userInput.includes('classic') || userInput.includes('traditional') || userInput.includes('old')) {
          dashboard_action = { type: 'switch_layout' as const, layout: 'classic' as const };
          suggested_actions.push('view_classic_features', 'dashboard_help');
        } else {
          suggested_actions.push('switch_to_enhanced', 'switch_to_classic', 'dashboard_help');
        }
      }

      // Add lesson planning actions - enhanced with direct generation
      if (userInput.includes('lesson') || userInput.includes('plan') || userInput.includes('curriculum')) {
        const params: Record<string, string> = this.extractLessonParameters(userInput, aiResponse?.content || '');
        
        // Add tier-appropriate model selection
        const userTier = this.getUserTier();
        switch (userTier) {
          case 'starter':
          case 'premium':
          case 'enterprise':
            params.model = 'claude-3-sonnet';
            break;
          case 'free':
          default:
            params.model = 'claude-3-haiku';
            break;
        }
        
        // Check if this is a direct generation request
        if (userInput.includes('generate') || userInput.includes('create') || params.autogenerate === 'true') {
          // Direct lesson generation via enhanced PDF service
          try {
            const lessonResult = await this.generateLessonDirectly(params);
            if (lessonResult.success) {
<<<<<<< HEAD
              dashboard_action = { type: 'open_screen' as const, route: '/screens/lesson-viewer', params: { lessonId: lessonResult.lessonId, ...params } };
=======
              dashboard_action = { type: 'open_screen' as const, route: '/screens/lesson-viewer', params: { lessonId: lessonResult.lessonId || '', ...params } };
>>>>>>> 0fe525eb
              suggested_actions.push('download_lesson_pdf', 'edit_lesson', 'share_lesson', 'create_worksheet');
              
              // Update the AI response to reflect successful generation
              return {
                content: `I've generated your lesson plan! ${lessonResult.title} is ready for ${params.grade || 'your students'}. The lesson includes ${lessonResult.features?.join(', ') || 'comprehensive activities and assessments'}.`,
                confidence: 0.95,
                suggested_actions,
                references: [{
                  type: 'lesson' as const,
<<<<<<< HEAD
                  id: lessonResult.lessonId,
                  title: lessonResult.title
=======
                  id: lessonResult.lessonId || 'unknown-lesson',
                  title: lessonResult.title || 'Generated Lesson'
>>>>>>> 0fe525eb
                }],
                dashboard_action
              };
            }
          } catch (error) {
            console.warn('[Dash] Direct lesson generation failed, falling back to generator screen:', error);
          }
        }
        
        // Fallback to lesson generator screen
        dashboard_action = { type: 'open_screen' as const, route: '/screens/ai-lesson-generator', params };
        suggested_actions.push('create_lesson', 'view_lesson_templates', 'curriculum_alignment');
      }

      // Communication / messaging intents
      if (/\b(message|notify|contact)\b/i.test(userInput) && (userInput.includes('parent') || userInput.includes('teacher'))) {
        const subject = 'Announcement';
        const body = context.userInput;
        dashboard_action = { type: 'open_screen' as const, route: '/screens/teacher-messages', params: { prefillSubject: subject, prefillMessage: body } };
        suggested_actions.push('send_message');
      }

      // Announcements intent (route by role)
      if (/\b(announcement|announce|broadcast|platform\s+update|news)\b/i.test(userInput)) {
        const title = 'Announcement';
        const content = context.userInput;
        try {
          const prof = await getCurrentProfile();
          const role = (prof as any)?.role || 'teacher';
          if (role === 'super_admin') {
            dashboard_action = { type: 'open_screen' as const, route: '/screens/super-admin-announcements', params: { compose: '1', prefillTitle: title, prefillContent: content } };
          } else if (role === 'principal' || role === 'principal_admin') {
            dashboard_action = { type: 'open_screen' as const, route: '/screens/principal-announcement', params: { title, content, compose: '1' } };
          } else {
            // Teachers should use messaging to parents instead
            dashboard_action = { type: 'open_screen' as const, route: '/screens/teacher-messages', params: { prefillSubject: title, prefillMessage: content } };
          }
        } catch {
          dashboard_action = { type: 'open_screen' as const, route: '/screens/teacher-messages', params: { prefillSubject: title, prefillMessage: content } };
        }
        suggested_actions.push('create_announcement');
      }

      // Financial insights intent
      if (/\b(finance|financial|fees|payments|outstanding|revenue|insight)\b/i.test(userInput)) {
        try {
          const prof = await getCurrentProfile();
          const schoolId = (prof as any)?.preschool_id || (prof as any)?.organization_id;
          if (schoolId) {
            const insights = await AIInsightsService.generateInsightsForSchool(schoolId);
            if (insights && insights.length) {
              const bullets = insights.slice(0, 5).map(i => `• [${i.priority}] ${i.title} — ${i.description}`).join('\n');
              aiResponse.content = `${aiResponse.content || ''}\n\nFinancial insights:\n${bullets}`.trim();
            }
          }
        } catch (e) {
          console.warn('[Dash] Financial insights generation failed', e);
        }
        dashboard_action = { type: 'open_screen' as const, route: '/screens/financial-dashboard' };
        suggested_actions.push('view_financial_dashboard');
      }
      
      // PDF export intent
      if (/\b(pdf|export\s+pdf|download\s+pdf|create\s+pdf)\b/i.test(userInput)) {
        dashboard_action = { type: 'export_pdf' as any, title: 'Dash Export', content: aiResponse?.content || context.userInput } as any;
        suggested_actions.push('export_pdf');
      }
      
      // Add worksheet generation actions with improved voice command handling
      if (userInput.includes('worksheet') || userInput.includes('activity') || userInput.includes('practice') || userInput.includes('exercise')) {
        const worksheetParams = this.extractWorksheetParameters(userInput, aiResponse?.content || '');
        
        // Check if this is a direct generation command (voice)
        if (userInput.includes('generate') || userInput.includes('create') || userInput.includes('make') || worksheetParams.autoGenerate === 'true') {
          // For voice commands, generate directly and show results
          try {
            const worksheetResult = await this.generateWorksheetAutomatically(worksheetParams);
            if (worksheetResult.success && worksheetResult.worksheetData) {
              const worksheetId = `worksheet_${Date.now()}`;
              
              // Store worksheet data for retrieval
              await this.addMemoryItem({
                type: 'context',
                key: `generated_worksheet_${worksheetId}`,
                value: worksheetResult.worksheetData,
                confidence: 1.0,
                expires_at: Date.now() + (24 * 60 * 60 * 1000) // 24 hours
              });
              
              dashboard_action = { 
                type: 'open_screen' as const, 
                route: '/screens/worksheet-viewer', 
                params: { worksheetId, ...worksheetParams }
              };
              
              suggested_actions.push('download_pdf', 'print_worksheet', 'create_more', 'customize_worksheet');
              
              // Update AI response to reflect successful generation
              const worksheetType = worksheetResult.worksheetData.type || 'learning';
              const problemCount = worksheetResult.worksheetData.problems?.length || worksheetResult.worksheetData.activities?.length || 'several';
              
              return {
                content: `Perfect! I've created your ${worksheetType} worksheet with ${problemCount} ${worksheetType === 'math' ? 'problems' : 'activities'} for ${worksheetParams.ageGroup || 'your students'}. The worksheet is ${worksheetParams.difficulty || 'appropriately'} leveled and ready to use.`,
                confidence: 0.95,
                suggested_actions,
                references: [{
                  type: 'resource' as const,
                  id: worksheetId,
                  title: worksheetResult.worksheetData.title || 'Generated Worksheet'
                }],
                dashboard_action
              };
            }
          } catch (error) {
            console.warn('[Dash] Direct worksheet generation failed, falling back to demo screen:', error);
          }
        }
        
        // Fallback to worksheet demo screen with better parameter passing
        dashboard_action = { type: 'open_screen' as const, route: '/screens/worksheet-demo', params: worksheetParams };
        suggested_actions.push('generate_worksheet', 'customize_worksheet', 'download_pdf');
      }

      // Add contextual suggested actions based on user input
      if (userInput.includes('student') || userInput.includes('pupil')) {
        suggested_actions.push('student_enrollment', 'track_progress', 'behavior_management');
      }
      if (userInput.includes('parent') || userInput.includes('communication')) {
        suggested_actions.push('draft_message', 'schedule_meeting', 'progress_report');
      }
      if (userInput.includes('assess') || userInput.includes('grade') || userInput.includes('test')) {
        suggested_actions.push('create_assessment', 'track_progress', 'performance_analytics');
      }

      // Fallback actions if none were added
      if (suggested_actions.length === 0) {
        suggested_actions = ['lesson_planning', 'student_management', 'dashboard_help', 'explore_features'];
      }

      return {
        content: aiResponse?.content || aiResponse?.message || "I'm here to help with your educational needs. What would you like to work on?",
        confidence: 0.9,
        suggested_actions: suggested_actions.slice(0, 4), // Limit to 4 actions
        references: [],
        ...(dashboard_action && { dashboard_action })
      };
      
    } catch (error) {
      console.error('[Dash] Legacy AI service call failed:', error);
      return {
        content: "I'm here to support your educational journey! Whether you need help with lesson planning, student assessment, parent communication, or dashboard navigation, I'm ready to assist. What would you like to work on together?",
        confidence: 0.7,
        suggested_actions: ['lesson_planning', 'student_management', 'parent_communication', 'dashboard_help'],
        references: []
      };
    }
  }

  /**
   * Transcribe audio by uploading to Supabase Storage and invoking Edge Function.
   * - Web: uses blob: URI fetch
   * - Native: uses file:// fetch
   */
  private async transcribeAudio(audioUri: string): Promise<{ transcript: string; storagePath?: string; language?: string; provider?: string; contentType?: string }> {
    let storagePath: string | undefined;
    let contentType: string | undefined;
    try {
      console.log('[Dash] Transcribing audio:', audioUri);

      // Language hint derived from personality voice settings
      const voiceLang = this.personality?.voice_settings?.language || 'en-ZA';
      const language = (() => {
        const map: Record<string, string> = { 'en-ZA': 'en', 'en-US': 'en', 'en-GB': 'en', 'af': 'af', 'zu': 'zu', 'xh': 'zu', 'st': 'st' };
        return map[voiceLang] || voiceLang.slice(0, 2).toLowerCase();
      })();

      // Determine user ID if available
      let userId = 'anonymous';
      try {
        const { data: auth } = await assertSupabase().auth.getUser();
        userId = auth?.user?.id || 'anonymous';
      } catch {}

      // Load blob from URI (works for both web (blob:) and native (file:))
      const res = await fetch(audioUri);
      if (!res.ok) {
        throw new Error(`Failed to load recorded audio: ${res.status}`);
      }
      const blob = await res.blob();

      // Infer content type and extension
      const uriLower = (audioUri || '').toLowerCase();
      contentType = blob.type || (uriLower.endsWith('.m4a') ? 'audio/mp4'
        : uriLower.endsWith('.mp3') ? 'audio/mpeg'
        : uriLower.endsWith('.wav') ? 'audio/wav'
        : uriLower.endsWith('.ogg') ? 'audio/ogg'
        : uriLower.endsWith('.webm') ? 'audio/webm'
        : 'application/octet-stream');
      const ext = contentType.includes('mp4') || uriLower.endsWith('.m4a') ? 'm4a'
        : contentType.includes('mpeg') || uriLower.endsWith('.mp3') ? 'mp3'
        : contentType.includes('wav') || uriLower.endsWith('.wav') ? 'wav'
        : contentType.includes('ogg') || uriLower.endsWith('.ogg') ? 'ogg'
        : contentType.includes('webm') || uriLower.endsWith('.webm') ? 'webm'
        : 'bin';
      const fileName = `dash_${Date.now()}_${Math.random().toString(36).slice(2)}.${ext}`;

      // Choose a platform-specific prefix for easier tracing
      const prefix = Platform.OS === 'web' ? 'web' : Platform.OS;
      storagePath = `${prefix}/${userId}/${fileName}`;

      // Upload to Supabase Storage (voice-notes bucket)
      let body: any;
      try {
        // Prefer File when available, otherwise upload Blob
        // @ts-ignore: File may not exist in some environments
        const maybeFile = typeof File !== 'undefined' ? new File([blob], fileName, { type: contentType }) : null;
        body = maybeFile || blob;
      } catch {
        body = blob;
      }

      const { error: uploadError } = await assertSupabase()
        .storage
        .from('voice-notes')
        .upload(storagePath, body, { contentType, upsert: true });
      if (uploadError) {
        throw new Error(`Upload failed: ${uploadError.message}`);
      }

      // Invoke the transcription function
      const { data, error: fnError } = await assertSupabase()
        .functions
        .invoke('transcribe-audio', {
          body: { storage_path: storagePath, language }
        });
      if (fnError) {
        throw new Error(`Transcription function failed: ${fnError.message || String(fnError)}`);
      }

      const transcript = (data as any)?.transcript || '';
      const provider = (data as any)?.provider;

      return {
        transcript: transcript || 'Transcription returned empty result.',
        storagePath,
        language,
        provider,
        contentType,
      };
    } catch (error) {
      console.error('[Dash] Transcription failed:', error);
      return {
        transcript: "Voice message received - couldn't transcribe audio.",
        storagePath,
        language: this.personality?.voice_settings?.language?.slice(0,2).toLowerCase() || 'en',
        contentType,
      };
    }
  }

  /**
   * Load persistent memory from storage
   */
  private async loadMemory(): Promise<void> {
    try {
      const storage = SecureStore || AsyncStorage;
      const memoryData = await storage.getItem(DashAIAssistant.MEMORY_KEY);
      
      if (memoryData) {
        const memoryArray: DashMemoryItem[] = JSON.parse(memoryData);
        this.memory = new Map(memoryArray.map(item => [item.key, item]));
        
        // Clean expired items
        this.cleanExpiredMemory();
        
        console.log(`[Dash] Loaded ${this.memory.size} memory items`);
      }
    } catch (error) {
      console.error('[Dash] Failed to load memory:', error);
    }
  }

  /**
   * Save memory to persistent storage
   */
  private async saveMemory(): Promise<void> {
    try {
      const storage = SecureStore || AsyncStorage;
      const memoryArray = Array.from(this.memory.values());
      await storage.setItem(DashAIAssistant.MEMORY_KEY, JSON.stringify(memoryArray));
    } catch (error) {
      console.error('[Dash] Failed to save memory:', error);
    }
  }

  /**
   * Update memory based on interaction
   */
  private async updateMemory(userInput: string, response: any): Promise<void> {
    try {
      // Extract key information to remember
      const timestamp = Date.now();
      
      // Remember user preferences
      if (userInput.includes('prefer') || userInput.includes('like')) {
        const memoryItem: DashMemoryItem = {
          id: `pref_${timestamp}`,
          type: 'preference',
          key: `user_preference_${timestamp}`,
          value: userInput,
          confidence: 0.8,
          created_at: timestamp,
          updated_at: timestamp,
          expires_at: timestamp + (30 * 24 * 60 * 60 * 1000) // 30 days
        };
        this.memory.set(memoryItem.key, memoryItem);
      }
      
      // Remember context for future conversations
      const contextItem: DashMemoryItem = {
        id: `ctx_${timestamp}`,
        type: 'context',
        key: `conversation_context_${timestamp}`,
        value: {
          input: userInput,
          response: response.content,
          timestamp
        },
        confidence: 0.6,
        created_at: timestamp,
        updated_at: timestamp,
        expires_at: timestamp + (7 * 24 * 60 * 60 * 1000) // 7 days
      };
      this.memory.set(contextItem.key, contextItem);
      
      await this.saveMemory();
    } catch (error) {
      console.error('[Dash] Failed to update memory:', error);
    }
  }

  /**
   * Clean expired memory items
   */
  private cleanExpiredMemory(): void {
    const now = Date.now();
    const keysToDelete: string[] = [];
    this.memory.forEach((item, key) => {
      if (item.expires_at && item.expires_at < now) {
        keysToDelete.push(key);
      }
    });
    keysToDelete.forEach(key => this.memory.delete(key));
  }

  /**
   * Load user context for personalization
   */
  private async loadUserContext(): Promise<void> {
    try {
      const profile = await getCurrentProfile();
      if (profile) {
        // Update personality based on user role
        this.personality = {
          ...this.personality,
          greeting: this.getPersonalizedGreeting(profile.role),
          expertise_areas: this.getExpertiseAreasForRole(profile.role)
        };
      }
    } catch (error) {
      console.error('[Dash] Failed to load user context:', error);
    }
  }

  /**
   * Get personalized greeting based on user role
   */
  private getPersonalizedGreeting(role: string): string {
    switch (role?.toLowerCase()) {
      case 'teacher':
        return "Hello! I'm Dash, your AI teaching assistant. Ready to create amazing learning experiences together?";
      case 'principal':
        return "Good day! I'm Dash, your educational AI assistant. How can I help you lead your school to success today?";
      case 'parent':
        return "Hi there! I'm Dash, here to support your child's educational journey. How can I assist you today?";
      default:
        return DEFAULT_PERSONALITY.greeting;
    }
  }

  /**
   * Get expertise areas based on user role
   */
  private getExpertiseAreasForRole(role: string): string[] {
    const baseAreas = ['education', 'student support', 'educational technology'];
    
    switch (role?.toLowerCase()) {
      case 'teacher':
        return [...baseAreas, 'lesson planning', 'classroom management', 'student assessment', 'curriculum development'];
      case 'principal':
        return [...baseAreas, 'school administration', 'staff management', 'policy development', 'school analytics'];
      case 'parent':
        return [...baseAreas, 'homework help', 'parent-teacher communication', 'student progress tracking'];
      default:
        return DEFAULT_PERSONALITY.expertise_areas;
    }
  }

  /**
   * Load personality settings
   */
  private async loadPersonality(): Promise<void> {
    try {
      const storage = SecureStore || AsyncStorage;
      const personalityData = await storage.getItem(DashAIAssistant.PERSONALITY_KEY);
      
      if (personalityData) {
        const savedPersonality = JSON.parse(personalityData);
        this.personality = { ...DEFAULT_PERSONALITY, ...savedPersonality };
      }
    } catch (error) {
      console.error('[Dash] Failed to load personality:', error);
    }
  }

  /**
   * Save personality settings
   */
  public async savePersonality(personality: Partial<DashPersonality>): Promise<void> {
    try {
      this.personality = { ...this.personality, ...personality };
      
      const storage = SecureStore || AsyncStorage;
      await storage.setItem(DashAIAssistant.PERSONALITY_KEY, JSON.stringify(this.personality));
    } catch (error) {
      console.error('[Dash] Failed to save personality:', error);
    }
  }

  /**
   * Get conversation by ID
   */
  public async getConversation(conversationId: string): Promise<DashConversation | null> {
    try {
      // Always use AsyncStorage for conversations to enable indexing
      const conversationData = await AsyncStorage.getItem(`${DashAIAssistant.CONVERSATIONS_KEY}_${conversationId}`);
      return conversationData ? JSON.parse(conversationData) : null;
    } catch (error) {
      console.error('[Dash] Failed to get conversation:', error);
      return null;
    }
  }

  /**
   * Get all conversations
   */
  public async getAllConversations(): Promise<DashConversation[]> {
    try {
      const conversationKeys = await this.getConversationKeys();
      const conversations: DashConversation[] = [];
      for (const key of conversationKeys) {
        const conversationData = await AsyncStorage.getItem(key);
        if (conversationData) {
          try {
            const parsed = JSON.parse(conversationData);
            if (!Array.isArray(parsed.messages)) parsed.messages = [];
            if (typeof parsed.title !== 'string') parsed.title = 'Conversation';
            if (typeof parsed.created_at !== 'number') parsed.created_at = Date.now();
            if (typeof parsed.updated_at !== 'number') parsed.updated_at = parsed.created_at;
            conversations.push(parsed as DashConversation);
          } catch (e) {
            console.warn('[Dash] Skipping invalid conversation entry for key:', key, e);
          }
        }
      }
      return conversations.sort((a, b) => b.updated_at - a.updated_at);
    } catch (error) {
      console.error('[Dash] Failed to get conversations:', error);
      return [];
    }
  }

  /**
   * Save conversation
   */
  private async saveConversation(conversation: DashConversation): Promise<void> {
    try {
      await AsyncStorage.setItem(
        `${DashAIAssistant.CONVERSATIONS_KEY}_${conversation.id}`,
        JSON.stringify(conversation)
      );
    } catch (error) {
      console.error('[Dash] Failed to save conversation:', error);
    }
  }

  /**
   * Add message to conversation
   */
  private async addMessageToConversation(conversationId: string, message: DashMessage): Promise<void> {
    try {
      const conversation = await this.getConversation(conversationId);
      if (conversation) {
        conversation.messages.push(message);
        conversation.updated_at = Date.now();
        await this.saveConversation(conversation);
        try {
          await AsyncStorage.setItem(DashAIAssistant.CURRENT_CONVERSATION_KEY, conversationId);
        } catch {}
      }
    } catch (error) {
      console.error('[Dash] Failed to add message to conversation:', error);
    }
  }

  /**
   * Get conversation keys from storage
   */
  private async getConversationKeys(): Promise<string[]> {
    try {
      const allKeys = await AsyncStorage.getAllKeys();
      return allKeys.filter((k: string) => k.startsWith(`${DashAIAssistant.CONVERSATIONS_KEY}_`));
    } catch (error) {
      console.error('[Dash] Failed to list conversation keys:', error);
      return [];
    }
  }

  /**
   * Delete conversation
   */
  public async deleteConversation(conversationId: string): Promise<void> {
    try {
      await AsyncStorage.removeItem(`${DashAIAssistant.CONVERSATIONS_KEY}_${conversationId}`);
      // If deleting the current conversation, clear current pointer
      const currentId = await AsyncStorage.getItem(DashAIAssistant.CURRENT_CONVERSATION_KEY);
      if (currentId === conversationId) {
        await AsyncStorage.removeItem(DashAIAssistant.CURRENT_CONVERSATION_KEY);
        this.currentConversationId = null;
      }
    } catch (error) {
      console.error('[Dash] Failed to delete conversation:', error);
    }
  }

  /**
   * Get current conversation ID
   */
  public getCurrentConversationId(): string | null {
    return this.currentConversationId;
  }

  /**
   * Set current conversation ID
   */
  public setCurrentConversationId(conversationId: string): void {
    this.currentConversationId = conversationId;
    // Persist pointer so canvas resumes the last chat
    try { AsyncStorage.setItem(DashAIAssistant.CURRENT_CONVERSATION_KEY, conversationId); } catch {}
  }

  /**
   * Check if currently recording
   */
  public isCurrentlyRecording(): boolean {
    return this.isRecording;
  }

  /**
   * Get personality settings
   */
  public getPersonality(): DashPersonality {
    return this.personality;
  }

  /**
   * Get memory items
   */
  public getMemory(): DashMemoryItem[] {
    return Array.from(this.memory.values());
  }

  /**
   * Clear all memory
   */
  public async clearMemory(): Promise<void> {
    try {
      this.memory.clear();
      await this.saveMemory();
    } catch (error) {
      console.error('[Dash] Failed to clear memory:', error);
    }
  }

  /**
   * Add memory item
   */
  private async addMemoryItem(item: Omit<DashMemoryItem, 'id' | 'created_at' | 'updated_at'>): Promise<void> {
    try {
      const memoryItem: DashMemoryItem = {
        ...item,
        id: `memory_${Date.now()}_${Math.random().toString(36).substr(2, 9)}`,
        created_at: Date.now(),
        updated_at: Date.now()
      };
      
      this.memory.set(memoryItem.key, memoryItem);
      await this.saveMemory();
    } catch (error) {
      console.error('[Dash] Failed to add memory item:', error);
    }
  }

  /**
   * Export conversation as text
   */
  public async exportConversation(conversationId: string): Promise<string> {
    try {
      const conversation = await this.getConversation(conversationId);
      if (!conversation) {
        throw new Error('Conversation not found');
      }

      let exportText = `Dash AI Assistant Conversation\n`;
      exportText += `Title: ${conversation.title}\n`;
      exportText += `Date: ${new Date(conversation.created_at).toLocaleDateString()}\n`;
      exportText += `\n${'='.repeat(50)}\n\n`;

      for (const message of conversation.messages) {
        const timestamp = new Date(message.timestamp).toLocaleTimeString();
        const sender = message.type === 'user' ? 'You' : 'Dash';
        exportText += `[${timestamp}] ${sender}: ${message.content}\n\n`;
      }

      return exportText;
    } catch (error) {
      console.error('[Dash] Failed to export conversation:', error);
      throw error;
    }
  }

  /**
   * Save a lesson from a conversation message to the database
   */
  public async saveLessonToDatabase(
    lessonContent: string,
    lessonParams: {
      topic?: string;
      subject?: string;
      gradeLevel?: number;
      duration?: number;
      objectives?: string[];
    }
  ): Promise<{ success: boolean; lessonId?: string; error?: string }> {
    try {
      console.log('[Dash] Saving lesson to database...');
      
      // Get current user and profile
      const { data: auth } = await assertSupabase().auth.getUser();
      const authUserId = auth?.user?.id || '';
      const { data: profile } = await assertSupabase()
        .from('users')
        .select('id,preschool_id,organization_id')
        .eq('auth_user_id', authUserId)
        .maybeSingle();
        
      if (!profile) {
        return { success: false, error: 'User not found or not signed in' };
      }

      // Get lesson categories
      const { data: categories } = await assertSupabase()
        .from('lesson_categories')
        .select('id,name')
        .limit(1);
        
      const categoryId = categories?.[0]?.id;
      if (!categoryId) {
        return { success: false, error: 'No lesson category found. Please create a category first.' };
      }

      // Import the LessonGeneratorService dynamically to avoid circular imports
      const { LessonGeneratorService } = await import('@/lib/ai/lessonGenerator');

      // Create lesson object compatible with LessonGeneratorService
      const lesson = {
        title: lessonParams.topic 
          ? `${lessonParams.topic} - Grade ${lessonParams.gradeLevel || 'N/A'}` 
          : 'Dash Generated Lesson',
        description: lessonContent.length > 200 
          ? lessonContent.substring(0, 200) + '...' 
          : lessonContent,
        content: lessonContent,
        assessmentQuestions: lessonParams.objectives || [],
        activities: [] // Could be extracted from content in the future
      };

      // Save the lesson
      const result = await LessonGeneratorService.saveGeneratedLesson({
        lesson,
        teacherId: profile.id,
        preschoolId: profile.preschool_id || profile.organization_id || '',
        ageGroupId: 'dash-generated',
        categoryId,
        template: { 
          duration: lessonParams.duration || 45, 
          complexity: 'moderate' as const 
        },
        isPublished: true,
      });

      if (result.success) {
        console.log('[Dash] Lesson saved successfully:', result.lessonId);
      } else {
        console.error('[Dash] Failed to save lesson:', result.error);
      }

      return result;
    } catch (error: any) {
      console.error('[Dash] Error saving lesson to database:', error);
      return {
        success: false,
        error: error?.message || 'Failed to save lesson'
      };
    }
  }

  /**
   * Save homework help session or grading session as a study resource
   */
  public async saveStudyResource(
    content: string,
    resourceParams: {
      title?: string;
      type: 'homework_help' | 'grading_session';
      subject?: string;
      gradeLevel?: number;
      question?: string;
    }
  ): Promise<{ success: boolean; resourceId?: string; error?: string }> {
    try {
      console.log('[Dash] Saving study resource to database...');
      
      // Get current user and profile
      const { data: auth } = await assertSupabase().auth.getUser();
      const authUserId = auth?.user?.id || '';
      const { data: profile } = await assertSupabase()
        .from('users')
        .select('id,preschool_id,organization_id')
        .eq('auth_user_id', authUserId)
        .maybeSingle();
        
      if (!profile) {
        return { success: false, error: 'User not found or not signed in' };
      }

      // Save as a study resource or note
      const resourceTitle = resourceParams.title || 
        (resourceParams.type === 'homework_help' 
          ? `Homework Help: ${resourceParams.subject || 'General'}` 
          : `Grading Session: ${resourceParams.subject || 'Assessment'}`);

      const resourceData = {
        title: resourceTitle,
        description: content.length > 200 ? content.substring(0, 200) + '...' : content,
        content: content,
        resource_type: 'study_material',
        subject: resourceParams.subject || null,
        grade_level: resourceParams.gradeLevel || null,
        created_by: profile.id,
        organization_id: profile.preschool_id || profile.organization_id || null,
        is_ai_generated: true,
        metadata: {
          dash_type: resourceParams.type,
          original_question: resourceParams.question || null,
          generated_at: new Date().toISOString()
        }
      };

      // Try to save to resources table, if it exists
      const { data, error } = await assertSupabase()
        .from('resources')
        .insert(resourceData)
        .select('id')
        .single();

      if (error) {
        console.warn('[Dash] Resources table not available or insert failed:', error);
        // Could save to a different table or just keep in conversations
        return { 
          success: false, 
          error: 'Study resource saved in conversation only' 
        };
      }

      console.log('[Dash] Study resource saved successfully:', data.id);
      return { success: true, resourceId: data.id };
    } catch (error: any) {
      console.error('[Dash] Error saving study resource:', error);
      return {
        success: false,
        error: error?.message || 'Failed to save study resource'
      };
    }
   }


  /**
   * Get active reminders from agentic engine
   */
  public async getActiveReminders(): Promise<any[]> {
    try {
      const { DashAgenticEngine } = await import('./DashAgenticEngine');
      const agenticEngine = DashAgenticEngine.getInstance();
      return agenticEngine.getActiveReminders();
    } catch (error) {
      console.error('[Dash] Failed to get active reminders:', error);
      return [];
    }
  }

  // ==================== ENHANCED AGENTIC METHODS ====================

  /**
   * Load user profile
   */
  private async loadUserProfile(): Promise<void> {
    try {
      const storage = SecureStore || AsyncStorage;
      const profileData = await storage.getItem(DashAIAssistant.USER_PROFILE_KEY);
      
      if (profileData) {
        this.userProfile = JSON.parse(profileData);
        console.log(`[Dash] Loaded user profile for ${this.userProfile?.role || 'unknown'}`);
      } else {
        // Create basic profile from current user
        const currentProfile = await getCurrentProfile();
        if (currentProfile) {
          this.userProfile = {
            userId: currentProfile.id,
            role: currentProfile.role as any,
            name: (currentProfile as any).full_name || 'User',
            preferences: {
              communication_style: 'friendly',
              notification_frequency: 'daily_digest',
              task_management_style: 'summary',
              ai_autonomy_level: 'medium'
            },
            context: {
              organization_id: currentProfile.organization_id || undefined
            },
            goals: {
              short_term: [],
              long_term: [],
              completed: []
            },
            interaction_patterns: {
              most_active_times: [],
              preferred_task_types: [],
              common_requests: [],
              success_metrics: {}
            },
            memory_preferences: {
              remember_personal_details: true,
              remember_work_patterns: true,
              remember_preferences: true,
              auto_suggest_tasks: true,
              proactive_reminders: true
            }
          };
          await this.saveUserProfile();
        }
      }
    } catch (error) {
      console.error('[Dash] Failed to load user profile:', error);
    }
  }

  /**
   * Save user profile
   */
  private async saveUserProfile(): Promise<void> {
    if (!this.userProfile) return;
    
    try {
      const storage = SecureStore || AsyncStorage;
      await storage.setItem(DashAIAssistant.USER_PROFILE_KEY, JSON.stringify(this.userProfile));
    } catch (error) {
      console.error('[Dash] Failed to save user profile:', error);
    }
  }

  /**
   * Start proactive behaviors
   */
  private async startProactiveBehaviors(): Promise<void> {
    if (this.proactiveTimer) {
      clearInterval(this.proactiveTimer);
    }

    this.proactiveTimer = setInterval(async () => {
      await this.executeProactiveBehaviors();
    }, 10 * 60 * 1000) as any; // Run every 10 minutes

    console.log('[Dash] Started proactive behaviors');
  }

  /**
   * Execute proactive behaviors
   */
  private async executeProactiveBehaviors(): Promise<void> {
    if (!this.userProfile) return;

    try {
      const context = await this.getCurrentContext();
      const roleSpecialization = this.personality.role_specializations[this.userProfile.role];
      
      if (!roleSpecialization) return;

      // Execute role-specific proactive behaviors
      for (const behavior of roleSpecialization.proactive_behaviors) {
        await this.executeProactiveBehavior(behavior, context);
      }
    } catch (error) {
      console.error('[Dash] Error in proactive behaviors:', error);
    }
  }

  /**
   * Execute a specific proactive behavior
   */
  private async executeProactiveBehavior(behavior: string, context: any): Promise<void> {
    switch (behavior) {
      case 'suggest_lesson_improvements':
        if (context.time_context?.is_work_hours && this.userProfile?.role === 'teacher') {
          console.log('[Dash] Proactive: Analyzing lessons for improvement suggestions');
        }
        break;
        
      case 'remind_upcoming_deadlines':
        if (this.userProfile?.role === 'teacher' || this.userProfile?.role === 'principal') {
          console.log('[Dash] Proactive: Checking for upcoming deadlines');
        }
        break;
        
      case 'flag_student_concerns':
        if (this.userProfile?.role === 'teacher') {
          console.log('[Dash] Proactive: Monitoring for student concerns');
        }
        break;
        
      case 'monitor_school_metrics':
        if (this.userProfile?.role === 'principal') {
          console.log('[Dash] Proactive: Monitoring school performance metrics');
        }
        break;
    }
  }

  /**
   * Get current context
   */
  private async getCurrentContext(): Promise<any> {
    try {
      const now = new Date();
      const profile = await getCurrentProfile();
      
      return {
        time_context: {
          hour: now.getHours(),
          day_of_week: now.toLocaleDateString('en', { weekday: 'long' }),
          is_work_hours: now.getHours() >= 8 && now.getHours() <= 17
        },
        user_state: {
          role: profile?.role || 'unknown'
        },
        app_context: {
          active_features: []
        }
      };
    } catch (error) {
      console.error('[Dash] Failed to get current context:', error);
      return {};
    }
  }

  /**
   * Generate enhanced response with role-based intelligence
   */
  private async generateEnhancedResponse(content: string, conversationId: string, analysis: any): Promise<DashMessage> {
    try {
      // Get role-specific greeting and capabilities
      const roleSpec = this.userProfile ? this.personality.role_specializations[this.userProfile.role] : null;
      const capabilities = roleSpec?.capabilities || [];
      
      // Enhance the prompt with role context and capabilities
      let systemPrompt = `You are Dash, an AI Teaching Assistant specialized in early childhood education and preschool management. You are part of EduDash Pro, an advanced educational platform.

CORE PERSONALITY: ${this.personality.personality_traits.join(', ')}

RESPONSE GUIDELINES:
- Be concise, practical, and directly helpful
- Provide specific, actionable advice
- Reference educational best practices when relevant
- Use a warm but professional tone
- Keep responses focused and avoid unnecessary elaboration
- When suggesting actions, be specific about next steps`;
      
      if (roleSpec && this.userProfile?.role) {
        systemPrompt += `

ROLE-SPECIFIC CONTEXT:
- You are helping a ${this.userProfile.role}
- Communication tone: ${roleSpec.tone}
- Your specialized capabilities: ${capabilities.join(', ')}
- Role-specific greeting: ${roleSpec.greeting}`;
      }

      // Add context awareness
      if (analysis.context) {
        systemPrompt += `

CURRENT CONTEXT: ${JSON.stringify(analysis.context, null, 2)}`;
      }

      // Add intent understanding
      if (analysis.intent) {
        systemPrompt += `

USER INTENT: ${analysis.intent.primary_intent} (confidence: ${analysis.intent.confidence})
${analysis.intent.secondary_intents?.length ? `Secondary intents: ${analysis.intent.secondary_intents.join(', ')}` : ''}`;
      }

      systemPrompt += `

IMPORTANT: Always provide specific, contextual responses that directly address the user's needs. Avoid generic educational advice unless specifically requested.`;

      // Call AI service with enhanced context using homework_help action
      const aiResponse = await this.callAIService({
        action: 'homework_help',
        question: content,
        context: `User is a ${this.userProfile?.role || 'educator'} seeking assistance. ${systemPrompt}`,
        gradeLevel: 'General',
        conversationHistory: this.currentConversationId ? (await this.getConversation(this.currentConversationId))?.messages || [] : []
      });

      const assistantMessage: DashMessage = {
        id: `msg_${Date.now()}_${Math.random().toString(36).substr(2, 9)}`,
        type: 'assistant',
        content: aiResponse.content || 'I apologize, but I encountered an issue processing your request.',
        timestamp: Date.now(),
        metadata: {
          confidence: analysis.intent?.confidence || 0.5,
          suggested_actions: this.generateSuggestedActions(analysis.intent, capabilities),
          user_intent: analysis.intent,
          dashboard_action: this.generateDashboardAction(analysis.intent)
        }
      };

      return assistantMessage;
    } catch (error) {
      console.error('[Dash] Enhanced response generation failed:', error);
      // Fallback to basic response
      return this.generateResponse(content, conversationId);
    }
  }

  /**
   * Handle proactive opportunities
   */
  private async handleProactiveOpportunities(opportunities: any[], response: DashMessage): Promise<void> {
    try {
      const { DashAgenticEngine } = await import('./DashAgenticEngine');
      const agenticEngine = DashAgenticEngine.getInstance();

      for (const opportunity of opportunities.slice(0, 2)) {
        if (opportunity.type === 'automation' && opportunity.priority === 'high') {
          await agenticEngine.createTask(
            opportunity.title,
            opportunity.description,
            'workflow',
            this.userProfile?.role || 'user',
            [{
              title: 'Execute automation',
              description: opportunity.description,
              type: 'automated',
              status: 'pending',
              actions: opportunity.actions?.map((action: any) => ({
                id: `action_${Date.now()}`,
                type: this.mapActionType(action.action),
                parameters: action.parameters || {}
              })) || []
            }]
          );
        } else if (opportunity.type === 'reminder') {
          await agenticEngine.createReminder(
            opportunity.title,
            opportunity.description,
            opportunity.timing.best_time || Date.now() + (5 * 60 * 1000),
            opportunity.priority
          );
        }
      }

      if (response.metadata) {
        response.metadata.suggested_actions = opportunities.slice(0, 3).map(op => op.title);
      }
    } catch (error) {
      console.error('[Dash] Failed to handle proactive opportunities:', error);
    }
  }

  /**
   * Handle action intents
   */
  private async handleActionIntent(intent: any, response: DashMessage): Promise<void> {
    try {
      const { DashAgenticEngine } = await import('./DashAgenticEngine');
      const agenticEngine = DashAgenticEngine.getInstance();

      if (intent.primary_intent === 'create_lesson') {
        await agenticEngine.createTask(
          'Create Lesson Plan',
          `Create a lesson plan for ${intent.parameters.subject || 'the specified subject'}`,
          'workflow',
          'teacher',
          [
            {
              title: 'Gather curriculum requirements',
              description: 'Research curriculum standards and requirements',
              type: 'automated',
              status: 'pending'
            },
            {
              title: 'Create lesson structure',
              description: 'Design lesson objectives, activities, and assessments',
              type: 'automated',
              status: 'pending'
            },
            {
              title: 'Review and finalize',
              description: 'Review lesson plan and make final adjustments',
              type: 'manual',
              status: 'pending'
            }
          ]
        );

        if (response.metadata) {
          response.metadata.dashboard_action = {
            type: 'execute_task',
            taskId: 'lesson_creation_task'
          };
        }
      } else if (intent.primary_intent === 'schedule_task') {
        const reminderTime = this.parseTimeFromIntent(intent.parameters.time) || Date.now() + (60 * 60 * 1000);
        await agenticEngine.createReminder(
          'Scheduled Task',
          `Reminder: ${intent.parameters.task || 'Complete scheduled task'}`,
          reminderTime,
          'medium'
        );
      }
    } catch (error) {
      console.error('[Dash] Failed to handle action intent:', error);
    }
  }

  /**
   * Update enhanced memory with analysis context
   */
  private async updateEnhancedMemory(userInput: string, response: DashMessage, analysis: any): Promise<void> {
    try {
      const timestamp = Date.now();
      
      const intentMemory: DashMemoryItem = {
        id: `intent_${timestamp}`,
        type: 'pattern',
        key: `user_intent_${analysis.intent.primary_intent}`,
        value: {
          intent: analysis.intent.primary_intent,
          confidence: analysis.intent.confidence,
          context: analysis.context,
          timestamp: timestamp
        },
        confidence: analysis.intent.confidence,
        created_at: timestamp,
        updated_at: timestamp,
        expires_at: timestamp + (90 * 24 * 60 * 60 * 1000),
        reinforcement_count: 1,
        tags: ['intent', 'pattern', analysis.intent.category]
      };
      
      this.memory.set(intentMemory.key, intentMemory);
      
      if (response.metadata?.confidence && response.metadata.confidence > 0.7) {
        const successMemory: DashMemoryItem = {
          id: `success_${timestamp}`,
          type: 'interaction',
          key: `successful_interaction_${timestamp}`,
          value: {
            user_input: userInput,
            response: response.content,
            intent: analysis.intent.primary_intent,
            confidence: response.metadata.confidence
          },
          confidence: response.metadata.confidence,
          created_at: timestamp,
          updated_at: timestamp,
          expires_at: timestamp + (30 * 24 * 60 * 60 * 1000),
          emotional_weight: 1.0,
          tags: ['success', 'interaction']
        };
        
        this.memory.set(successMemory.key, successMemory);
      }
      
      await this.saveMemory();
    } catch (error) {
      console.error('[Dash] Failed to update enhanced memory:', error);
    }
  }

  /**
   * Call AI service with enhanced context
   */
  private async callAIService(params: any): Promise<any> {
    try {
      const supabase = assertSupabase();
      
      // Include model from environment variables if not specified
      const requestBody = {
        ...params,
        model: params.model || process.env.EXPO_PUBLIC_ANTHROPIC_MODEL || 'claude-3-5-sonnet-20241022'
      };
      
      const { data, error } = await supabase.functions.invoke('ai-gateway', {
        body: requestBody
      });
      
      if (error) throw error;
      return data;
    } catch (error) {
      console.error('[Dash] AI service call failed:', error);
      return { content: 'I apologize, but I encountered an issue. Please try again.' };
    }
  }

  /**
   * Generate suggested actions based on intent and capabilities
   */
  private generateSuggestedActions(intent: any, capabilities: string[]): string[] {
    const actions: string[] = [];
    
    if (intent?.primary_intent === 'create_lesson' && capabilities.includes('lesson_planning')) {
      actions.push('Create detailed lesson plan', 'Align with curriculum', 'Generate assessment rubric');
    } else if (intent?.primary_intent === 'grade_assignment' && capabilities.includes('grading_assistance')) {
      actions.push('Auto-grade assignments', 'Generate feedback', 'Track student progress');
    } else if (intent?.primary_intent === 'parent_communication') {
      actions.push('Draft parent email', 'Schedule meeting', 'Share progress report');
    }
    
    return actions;
  }

  /**
   * Generate dashboard action based on intent
   */
  private generateDashboardAction(intent: any): any {
    if (intent?.primary_intent === 'create_lesson') {
      return {
        type: 'open_screen',
        route: '/screens/lesson-planner',
        params: intent.parameters
      };
    } else if (intent?.primary_intent === 'grade_assignment') {
      return {
        type: 'open_screen',
        route: '/screens/grading-assistant',
        params: intent.parameters
      };
    } else if (intent?.primary_intent === 'student_progress') {
      return {
        type: 'open_screen',
        route: '/screens/student-progress',
        params: intent.parameters
      };
    }
    
    return null;
  }

  /**
   * Map action type for task execution
   */
  private mapActionType(action: string): string {
    const mapping: { [key: string]: string } = {
      'navigate': 'navigate',
      'create_task': 'api_call',
      'send_email': 'email_send',
      'create_notification': 'notification',
      'update_data': 'data_update',
      'generate_file': 'file_generation'
    };
    
    return mapping[action] || 'api_call';
  }

  /**
   * Parse time from intent parameters
   */
  private parseTimeFromIntent(timeString?: string): number | null {
    if (!timeString) return null;
    
    const now = new Date();
    
    if (timeString.toLowerCase().includes('tomorrow')) {
      const tomorrow = new Date(now);
      tomorrow.setDate(tomorrow.getDate() + 1);
      tomorrow.setHours(9, 0, 0, 0);
      return tomorrow.getTime();
    } else if (timeString.toLowerCase().includes('hour')) {
      const hours = parseInt(timeString.match(/\d+/)?.[0] || '1');
      return now.getTime() + (hours * 60 * 60 * 1000);
    }
    
    return null;
  }

  /**
   * Get user profile
   */
  public getUserProfile(): DashUserProfile | null {
    return this.userProfile;
  }
  
  /**
   * Get user's subscription tier for model selection
   */
  private getUserTier(): 'free' | 'starter' | 'premium' | 'enterprise' {
    // For now, return 'starter' as default since we don't have subscription info in DashAIAssistant
    // This should be updated to check actual subscription status when available
    // TODO: Integrate with subscription context or session data
    return 'starter';
  }

  /**
   * Update user preferences
   */
  public async updateUserPreferences(preferences: Partial<DashUserProfile['preferences']>): Promise<void> {
    if (!this.userProfile) return;
    
    this.userProfile.preferences = {
      ...this.userProfile.preferences,
      ...preferences
    };
    
    await this.saveUserProfile();
  }

  /**
   * Cleanup resources
   */
  public cleanup(): void {
    if (this.proactiveTimer) {
      clearInterval(this.proactiveTimer);
      this.proactiveTimer = null;
    }
  }
}

export default DashAIAssistant;<|MERGE_RESOLUTION|>--- conflicted
+++ resolved
@@ -1397,11 +1397,7 @@
       
       // Import EducationalPDFService dynamically
       const { EducationalPDFService } = await import('../lib/services/EducationalPDFService');
-<<<<<<< HEAD
-      const pdfService = new EducationalPDFService();
-=======
       const pdfService = EducationalPDFService;
->>>>>>> 0fe525eb
       
       // Map Dash parameters to PDF service parameters
       const lessonConfig = {
@@ -1421,40 +1417,6 @@
       };
       
       // Generate lesson plan using PDF service
-<<<<<<< HEAD
-      const lessonResult = await pdfService.generateEnhancedLessonPlan(lessonConfig);
-      
-      if (lessonResult.success && lessonResult.content) {
-        const lessonId = `lesson_${Date.now()}_${Math.random().toString(36).substr(2, 9)}`;
-        
-        // Store lesson data in memory for retrieval
-        await this.addMemoryItem({
-          type: 'context',
-          key: `generated_lesson_${lessonId}`,
-          value: {
-            ...lessonResult.content,
-            id: lessonId,
-            createdBy: 'DashAI',
-            createdAt: new Date().toISOString()
-          },
-          confidence: 1.0,
-          expires_at: Date.now() + (7 * 24 * 60 * 60 * 1000) // 7 days
-        });
-        
-        return {
-          success: true,
-          lessonId,
-          title: lessonResult.content.title || 'AI-Generated Lesson Plan',
-          features: [
-            'Learning objectives',
-            'Interactive activities',
-            'Assessment rubrics',
-            'Differentiation strategies',
-            'Resource recommendations'
-          ]
-        };
-      }
-=======
       await pdfService.generateLessonPDF(lessonConfig);
       
       // Since generateLessonPDF returns void, we'll create a synthetic lesson result
@@ -1491,7 +1453,6 @@
           'Resource recommendations'
         ]
       };
->>>>>>> 0fe525eb
       
       return {
         success: false,
@@ -2672,11 +2633,7 @@
           try {
             const lessonResult = await this.generateLessonDirectly(params);
             if (lessonResult.success) {
-<<<<<<< HEAD
-              dashboard_action = { type: 'open_screen' as const, route: '/screens/lesson-viewer', params: { lessonId: lessonResult.lessonId, ...params } };
-=======
               dashboard_action = { type: 'open_screen' as const, route: '/screens/lesson-viewer', params: { lessonId: lessonResult.lessonId || '', ...params } };
->>>>>>> 0fe525eb
               suggested_actions.push('download_lesson_pdf', 'edit_lesson', 'share_lesson', 'create_worksheet');
               
               // Update the AI response to reflect successful generation
@@ -2686,13 +2643,8 @@
                 suggested_actions,
                 references: [{
                   type: 'lesson' as const,
-<<<<<<< HEAD
-                  id: lessonResult.lessonId,
-                  title: lessonResult.title
-=======
                   id: lessonResult.lessonId || 'unknown-lesson',
                   title: lessonResult.title || 'Generated Lesson'
->>>>>>> 0fe525eb
                 }],
                 dashboard_action
               };
